<!DOCTYPE HTML PUBLIC "-//IETF//DTD HTML//EN">
<html>
  <head>
    <title>Summary of changes in STIR release 5.2</title>
  </head>

  <body>
    <h1>Summary of changes in STIR release 5.2</h1>

<p>This version is 100% backwards compatible with STIR 5.0. However, there is a <b> change in the output of scatter estimation<b>, see below for more information.
</p>
<h2>Overall summary</h2>

<p>Of course, there is also the usual code-cleanup and 
  improvements to the documentation. See also <a href="https://github.com/UCL/STIR/milestone/6">the
    5.2 milestone on GitHub</a>.
</p>
<p>Overall code management and assistance by Kris Thielemans (UCL and ASC).</p>

<h2>Patch release info</h2>
<ul>
  <li> 5.2.0 released ??/??/2023</li>
</ul>

<h2> Summary for end users (also to be read by developers)</h2>

<h3>Bug fixes</h3>
<ul>
<li>Scatter estimation was setting initial activity image to 1 at set-up, effectively ignoring the initial image, aside from geometric info.</li>
</ul>

<h3>New functionality</h3>
<ul>
<<<<<<< HEAD
  <li>Scatter estimation is now smoothed in axial direction for BlocksOnCylindrical scanners.
    <br /><a href="https://github.com/UCL/STIR/pull/1172/">PR #1172</a>.
  </li>
  <li><code>InverseSSRB</code> now works for BlocksOnCylindrical after a rewrite.
    <br /><a href="https://github.com/UCL/STIR/pull/1172/">PR #1172</a>.
=======
  <li>Parallelised function <code>set_fan_data_add_gaps_help</code> across segments to reduce computation time.
  <br /><a href="https://github.com/UCL/STIR/pull/1168/">PR #1168</a>.
>>>>>>> 7f6de790
  </li>
</ul>

<h3>New examples</h3>
<ul>
</ul>

<h4>Python</h4>
<ul>
</ul>

<h3>Changed functionality</h3>
<ul>
  <li>Scatter estimation was resetting the  activity image to 1 before each iteration. This led to cases where the reconstructed image (and therefore the scatter estimation)
  did not converge, especially when using a small number of sub-iterations.
   Now, the reconstructed image is continuouslu updated between scatter iterations by default. This should also allow users to use less sub-iterations, therefore saving some time for the scatter estimation.
   The old behaviour can be re-enabled by setting <code>restart_reconstruction_every_scatter_iteration</code>
   to true either via a parameter file or via the <code>set_restart_reconstruction_every_scatter_iteration()</code> function.
   <br /><a href="https://github.com/UCL/STIR/pull/1160/">PR #1160</a>. 
  </li>
  <li>energy resolution functions and keywords have now more documentation. <code>Scanner::check_consistency</code> also checks if the energy resolution is less than 20 (as it is FWHM/reference_energy).
  <br /><a href="https://github.com/UCL/STIR/pull/1149/">PR #1149</a>.
  </li>
  <li>Errors now throw <code>std::runtime_error</code> instead of <code>std::string</code>.
  <br /><a href="https://github.com/UCL/STIR/pull/1131/">PR #1131</a>.
  </li>
</ul>

<h3>Build system and dependencies</h3>
<ul>
  <li>We now use CMake's <a href=https://gitlab.kitware.com/cmake/community/-/wikis/doc/tutorials/Object-Library>OBJECT library feature</a> for the registries. This avoids re-compilation of the registries for every executable and therefore speeds-up building time. Use of STIR in an external project is not affected as long as the recommended practice was followed. This is now documented in the User's Guide.
    <br /><a href="https://github.com/UCL/STIR/pull/1141/">PR #1141</a>.
  </li>
</ul>


<h3>Known problems</h3>
<ul>
<li>See <a href=https://github.com/UCL/STIR/labels/bug>our issue tracker</a>.</li>
</ul>


<h3>Minor (?) bug fixes</h3>
<ul>
  <li>Small change in scatter simulation to how non-arccorrected bins are computed. Added a check in the construction of non-arccorrected projdata that the number of tangential bins is not larger than the maximum non-arccorrected bins.
    <br /><a href="https://github.com/UCL/STIR/pull/1152/">PR #1152</a>.
  </li>
  <li><code>extend_segment_in_views</code> does not handle view offsets correctly and does not work for BlocksOnCylindrical scanners <br /><a href="https://github.com/UCL/STIR/issues/1177/">issue #1177</a>. A new function <code>extend_segment</code> was added that works for Cylindrical and BlocksOnCylindrical and allows extension in tangential and axial direction as well.
    <br /><a href="https://github.com/UCL/STIR/pull/1172/">PR #1172</a>.
  </li>
  <li><code>sample_function_on_regular_grid</code> did not handle offset correctly in all places <br /><a href="https://github.com/UCL/STIR/issues/1178/">issue #1178</a>.
    <br /><a href="https://github.com/UCL/STIR/pull/1172/">PR #1172</a>.
  </li>
</ul>

<h3>Documentation changes</h3>
<ul>
</ul>

<h3>recon_test_pack changes</h3>
<ul>
</ul>

<h3>Other changes to tests</h3>
<ul>
  <li><tt>test_Scanner.cxx</tt> tests for energy resolution. <a href="https://github.com/UCL/STIR/pull/1149/">PR #1149</a>.</li>
</ul>
</body>

</html><|MERGE_RESOLUTION|>--- conflicted
+++ resolved
@@ -31,16 +31,14 @@
 
 <h3>New functionality</h3>
 <ul>
-<<<<<<< HEAD
   <li>Scatter estimation is now smoothed in axial direction for BlocksOnCylindrical scanners.
     <br /><a href="https://github.com/UCL/STIR/pull/1172/">PR #1172</a>.
   </li>
   <li><code>InverseSSRB</code> now works for BlocksOnCylindrical after a rewrite.
     <br /><a href="https://github.com/UCL/STIR/pull/1172/">PR #1172</a>.
-=======
+  </li>
   <li>Parallelised function <code>set_fan_data_add_gaps_help</code> across segments to reduce computation time.
-  <br /><a href="https://github.com/UCL/STIR/pull/1168/">PR #1168</a>.
->>>>>>> 7f6de790
+    <br /><a href="https://github.com/UCL/STIR/pull/1168/">PR #1168</a>.
   </li>
 </ul>
 
