<!DOCTYPE HTML>
<html lang="en">
<<<<<<< HEAD
  <head>
    <title>Summary of changes in STIR release 6.3</title>
  </head>

  <body>
    <h1>Summary of changes in STIR release 6.3</h1>


<h2>Overall summary</h2>


<h2>Patch release info</h2>


<h2> Summary for end users (also to be read by developers)</h2>


<h3>New functionality</h3>
<ul>
  <li>
    The analytic Spline Reconstruction Technique (SRT) algorithm has been added in 2 different versions: for PET
    (inverting the 2D Radon transform) and for SPECT (inverting the 2D attenuated Radon transform). The latter
    allows quantitatively correct analytic reconstruction of SPECT data (after scatter correction).

    The reference for the implemented algorithms is:<br>
    Fokas, A. S., A. Iserles, and V. Marinakis.
    <cite>Reconstruction algorithm for single photon emission computed tomography and its numerical implementation.</cite>
    Journal of the Royal Society Interface* 3.6 (2006): 45-54.
    <br>
    The reference for the implementation is:<br>
    Dimitra Kyriakopoulou, <cite>Analytical and Numerical Aspects of Tomography</cite>, UCL PhD thesis, (not yet publically accessible)
    <br>
    <a href=https://github.com/UCL/STIR/pull/1420>PR #1420</a>
  </li>
  <li>
    <code>ScatterSimulation</code> can now downsample the scanner transaxially (crystals per ring) for <code>BlocksOnCylindrical</code>,
    scanners, which speeds up <code>ScatterEstimation</code> considerably. By default, downsampling the detectors per reading
    is disabled for backwards compatibility.<br>
    <a href=https://github.com/UCL/STIR/pull/1291>PR #1291</a>
  </li>
  <li>
    Data from GE Discovery MI systems in RDF9 should now be readable. TOF information on these scanners has also been added.
    However, projection data is currently still always returned as non-TOF (but list-mode data is read as TOF).<br>
    <a href=https://github.com/UCL/STIR/pull/1503>PR #1503</a>
  </li>
  <li>
    <tt>stir_timings</tt> has now an extra option to parse a par-file for a projector-pair.
  </li>
  <li>
    Added the ability to set a forward projector for mask projection in the <code>ScatterEstimation</code> class.<br>
    <a href=https://github.com/UCL/STIR/pull/1530>PR #1530</a>
  </li>
  <li>
    Duration in sinogram interfile/exam_info obtained from <code>LmToProjData</code>/<tt>lm_to_projdata</tt> has the correct value if we unlist all the events. This is not true for ROOT files<br>
    <a href=https://github.com/UCL/STIR/pull/1519>PR #1519</a>
  </li>
  <li>
    <code>LmToProjData</code>/<tt>lm_to_projdata</tt> now no longer requires a template projection data. If none is specified, it will use the proj_data_info from the input list-mode.<br>
    <b>Warning</b> for some scanners with TOF capabilities, this will result in very large projection data (possibly larger than the default from the vendor).<br>
    <a href=https://github.com/UCL/STIR/pull/1315>PR #1315</a>
  </li>
</ul>

<h3>Changed functionality</h3>
    <ul>
      <li>
        In previous versions, when reading data/images where the radionuclide was not set, a default was used (F18 for PET, Tcm99 for SPECT).
        This led to surprising (and sometimes wrong) behaviour. The radionuclide is now kept as "unknown".<br>
        <a href=https://github.com/UCL/STIR/pull/1574>PR #1574</a>
      </li>
      <li>
        Default ECAT scanner configurations updated to use a negative intrinsic tilt.
      </li>
      <li>
        Boost format was replaced by fmt for formatting strings. If C++20 or newer is used, instead of using fmt as a git submodule, the standard library implementation is being used.
        Import <code>stir/format.h</code> and then use the <code>format()</code> function to create strings containing various variables. If the format string is not known at compile time,
        use <code>runtime_format()</code> instead.<br>
        <a href=https://github.com/UCL/STIR/pull/1591>PR #1591</a>
      </li>
    </ul>

<h3>Bug fixes</h3>
    <ul>
        <li>
            Fixed a bug in the scatter estimation code (introduced in release 5.1.0) if input data is 3D and "cylindrical" (there was no bug for "blocksoncylindrical" data).
            The scatter estimation runs on data constructed via SSRB. However, the attenuation correction factors were incorrectly obtained with adding of oblique segments (as opposed to averaging).
            This resulted in intermediate images that had the wrong attenuation correction which were approximately num_segments times larger. This was compensated by the tail-fitting, but resulted in unexpected scale factors (scale factors were around 1/num_segments times what was expected).
            This means that if you used the "min/max scale factor" feature in the scatter estimate, you will have to adjust your threshold values. Expected scatter tail-fitting scale factors should now be restored to ~1-1.5 (depending on the amount of multiple and out-of-FOV scatter).
            See <a href="https://github.com/UCL/STIR/issues/1532">Issue #1532</a> for more detail. Fixed by using averaging functionality of SSRB instead of adding segments for attenuation correction factors.
            <a href=https://github.com/UCL/STIR/pull/1531>PR #1531</a>
        </li>
        <li>
            Fixed a bug in the distributed LM computation code (introduced in 6.1) that neglected to accumulate outputs when not build with OpenMP.
            See <a href="https://github.com/UCL/STIR/pull/1566"">PR #1566</a>".
        </li>
    </ul>

<h3>Build system</h3>
<ul>
  <li>Enable more diagnostics in CMake when finding CERN's ROOT (we used to silence them)<br>
    <a href=https://github.com/UCL/STIR/pull/1552>PR #1552</a>
  </li>
  <li>Use OpenMP by default</li>
  <li>Introduce advanced variable <tt>MINI_STIR</tt> defaulting to <tt>OFF</tt> for developers.
    This will build a heavily reduced version of STIR which can speed up development time.<br>
    <a href=https://github.com/UCL/STIR/pull/1584>PR #1584</a>
  </li>
</ul>

<h3>Known problems</h3>
    <p>See <a href=https://github.com/UCL/STIR/labels/bug>our issue tracker</a>.</p>


<H2>What is new for developers (aside from what should be obvious from the above):</H2>

<h3>New functionality</h3>
<ul>
<li>
  <code>ProjDataInMemory</code> <code>read_from_file</code> method now returns a <code>ProjDataInMemory</code> object.
</li>
<li>
  <code>Array::resize</code> and <code>Array::grow</code> argument <code>initialise_with_0</code> usage fixed</code>.
</li>
</ul>

<h3>Changed functionality</h3>
<ul>
  <li>
    Made 2 (deprecated) members of <code>ProjDataInfoBlocksOnCylindricalNoArcCorr</code> <code>private</code>
    and do some clean-up of which files to include.
    <br>
    <a href="https://github.com/UCL/STIR/pull/1556">PR #1556</a>
  </li>
  <li>
    <code>LmToProjData::get_template_proj_data_info_sptr()</code> is now a <code>const</code> member returning
    a <code>shared_ptr&lt;const ProjDataInfo&gt;</code>.<br>
    <a href=https://github.com/UCL/STIR/pull/1315>PR #1315</a>
  </li>
  <li>
    As <code>stir::Array</code> template arguments might change in the future,
    it is now recommended to include <tt>stir/ArrayFwd.h</tt> when using forward
    declaration and use the <code>ArrayType</code> template-alias in places where
    a rectangular array that might live on a GPU is intended.<br>
    <a href=https://github.com/UCL/STIR/pull/1589>PR #1589</a>
  </li>
</ul>

<h3>Bug fixes</h3>
<ul>
  <li>Fixed minor incompatibility with gcc-14 and clang-18 buy adding an extra include file<br>
    <a href=https://github.com/UCL/STIR/pull/1552>PR #1552</a>
  </li>
</ul>

<h3>Deprecations</h3>
<ul>
  <li>
    <code>truncate_end_planes</code> will be removed in v7.0
  </li>
</ul>
  
<h3>Other code changes</h3>


<h3>Test changes</h3>


<h4>C++ tests</h4>


<h4>recon_test_pack</h4>

<h3>Changes to examples</h3>
<uk>
  <li>
    Python example <code>plot_sinogram_profiles.py</code> has been renamed to <code>plot_projdata_profiles.py</code>
    and generalised to work with TOF dimensions etc. A small <code>pytest</code> has been added as well.<br>
    <a href=https://github.com/UCL/STIR/pull/1370>PR #1370</a>
  </li>
  <li>
    Python example <code>ProjDataVisualisation.py</code> now has a vmax slider.<br>
    <a href=https://github.com/UCL/STIR/pull/1568>PR #1568</a>
</ul>
=======

<head>
  <title>Summary of changes in STIR release 6.3</title>
</head>

<body>
  <h1>Summary of changes in STIR release 6.3</h1>


  <h2>Overall summary</h2>


  <h2>Patch release info</h2>


  <h2> Summary for end users (also to be read by developers)</h2>


  <h3>New functionality</h3>
  <ul>
    <li>
      The analytic Spline Reconstruction Technique (SRT) algorithm has been added in 2 different versions: for PET
      (inverting the 2D Radon transform) and for SPECT (inverting the 2D attenuated Radon transform). The latter
      allows quantitatively correct analytic reconstruction of SPECT data (after scatter correction).

      The reference for the implemented algorithms is:<br>
      Fokas, A. S., A. Iserles, and V. Marinakis.
      <cite>Reconstruction algorithm for single photon emission computed tomography and its numerical
        implementation.</cite>
      Journal of the Royal Society Interface* 3.6 (2006): 45-54.
      <br>
      The reference for the implementation is:<br>
      Dimitra Kyriakopoulou, <cite>Analytical and Numerical Aspects of Tomography</cite>, UCL PhD thesis, (not yet
      publically accessible)
      <br>
      <a href=https://github.com/UCL/STIR/pull/1420>PR #1420</a>
    </li>
    <li>
      <code>ScatterSimulation</code> can now downsample the scanner transaxially (crystals per ring) for
      <code>BlocksOnCylindrical</code>,
      scanners, which speeds up <code>ScatterEstimation</code> considerably. By default, downsampling the detectors per
      reading
      is disabled for backwards compatibility.<br>
      <a href=https://github.com/UCL/STIR/pull/1291>PR #1291</a>
    </li>
    <li>
      Data from GE Discovery MI systems in RDF9 should now be readable. TOF information on these scanners has also been
      added.
      However, projection data is currently still always returned as non-TOF (but list-mode data is read as TOF).<br>
      <a href=https://github.com/UCL/STIR/pull/1503>PR #1503</a>
    </li>
    <li>
      <tt>stir_timings</tt> has now an extra option to parse a par-file for a projector-pair.
    </li>
    <li>
      Added the ability to set a forward projector for mask projection in the <code>ScatterEstimation</code> class.<br>
      <a href=https://github.com/UCL/STIR/pull/1530>PR #1530</a>
    </li>
    <li>
      Duration in sinogram interfile/exam_info obtained from <code>LmToProjData</code>/<tt>lm_to_projdata</tt> has the
      correct value if we unlist all the events. This is not true for ROOT files<br>
      <a href=https://github.com/UCL/STIR/pull/1519>PR #1519</a>
    </li>
    <li>
      <code>LmToProjData</code>/<tt>lm_to_projdata</tt> now no longer requires a template projection data. If none is
      specified, it will use the proj_data_info from the input list-mode.<br>
      <b>Warning</b> for some scanners with TOF capabilities, this will result in very large projection data (possibly
      larger than the default from the vendor).<br>
      <a href=https://github.com/UCL/STIR/pull/1315>PR #1315</a>
    </li>
    <li>
      Added a Python script to convert e7tools generated Siemens Biograph Vision 600 sinograms to STIR compatible format.
      <a href=https://github.com/UCL/STIR/pull/1593>PR #1593</a>
    </li>
  </ul>

  <h3>Changed functionality</h3>
  <ul>
    <li>
      In previous versions, when reading data/images where the radionuclide was not set, a default was used (F18 for
      PET, Tcm99 for SPECT).
      This led to surprising (and sometimes wrong) behaviour. The radionuclide is now kept as "unknown".<br>
      <a href=https://github.com/UCL/STIR/pull/1574>PR #1574</a>
    </li>
    <li>
      Default ECAT scanner configurations updated to use a negative intrinsic tilt.
    </li>
  </ul>

  <h3>Bug fixes</h3>
  <ul>
    <li>
      Fixed a bug in the scatter estimation code (introduced in release 5.1.0) if input data is 3D and "cylindrical"
      (there was no bug for "blocksoncylindrical" data).
      The scatter estimation runs on data constructed via SSRB. However, the attenuation correction factors were
      incorrectly obtained with adding of oblique segments (as opposed to averaging).
      This resulted in intermediate images that had the wrong attenuation correction which were approximately
      num_segments times larger. This was compensated by the tail-fitting, but resulted in unexpected scale factors
      (scale factors were around 1/num_segments times what was expected).
      This means that if you used the "min/max scale factor" feature in the scatter estimate, you will have to adjust
      your threshold values. Expected scatter tail-fitting scale factors should now be restored to ~1-1.5 (depending on
      the amount of multiple and out-of-FOV scatter).
      See <a href="https://github.com/UCL/STIR/issues/1532">Issue #1532</a> for more detail. Fixed by using averaging
      functionality of SSRB instead of adding segments for attenuation correction factors.
      <a href=https://github.com/UCL/STIR/pull/1531>PR #1531</a>
    </li>
    <li>
      Fixed a bug in the distributed LM computation code (introduced in 6.1) that neglected to accumulate outputs when
      not build with OpenMP.
      See <a href="https://github.com/UCL/STIR/pull/1566"">PR #1566</a>" . </li>
  </ul>

  <h3>Build system</h3>
  <ul>
    <li>Enable more diagnostics in CMake when finding CERN's ROOT (we used to silence them)<br>
      <a href=https://github.com/UCL/STIR/pull/1552>PR #1552</a>
    </li>
    <li>Use OpenMP by default</li>
    <li>Introduce advanced variable <tt>MINI_STIR</tt> defaulting to <tt>OFF</tt> for developers.
      This will build a heavily reduced version of STIR which can speed up development time.<br>
      <a href=https://github.com/UCL/STIR/pull/1584>PR #1584</a>
    </li>
  </ul>

  <h3>Known problems</h3>
  <p>See <a href=https://github.com/UCL/STIR/labels/bug>our issue tracker</a>.</p>


  <H2>What is new for developers (aside from what should be obvious from the above):</H2>

  <h3>New functionality</h3>
  <ul>
    <li>
      <code>ProjDataInMemory</code> <code>read_from_file</code> method now returns a <code>ProjDataInMemory</code>
      object.
    </li>
    <li>
      <code>Array::resize</code> and <code>Array::grow</code> argument <code>initialise_with_0</code> usage
      fixed</code>.
    </li>
  </ul>

  <h3>Changed functionality</h3>
  <ul>
    <li>
      Made 2 (deprecated) members of <code>ProjDataInfoBlocksOnCylindricalNoArcCorr</code> <code>private</code>
      and do some clean-up of which files to include.
      <br>
      <a href="https://github.com/UCL/STIR/pull/1556">PR #1556</a>
    </li>
    <li>
      <code>LmToProjData::get_template_proj_data_info_sptr()</code> is now a <code>const</code> member returning
      a <code>shared_ptr&lt;const ProjDataInfo&gt;</code>.<br>
      <a href=https://github.com/UCL/STIR/pull/1315>PR #1315</a>
    </li>
    <li>
      As <code>stir::Array</code> template arguments might change in the future,
      it is now recommended to include <tt>stir/ArrayFwd.h</tt> when using forward
      declaration and use the <code>ArrayType</code> template-alias in places where
      a rectangular array that might live on a GPU is intended.<br>
      <a href=https://github.com/UCL/STIR/pull/1589>PR #1589</a>
    </li>
  </ul>

  <h3>Bug fixes</h3>
  <ul>
    <li>Fixed minor incompatibility with gcc-14 and clang-18 buy adding an extra include file<br>
      <a href=https://github.com/UCL/STIR/pull/1552>PR #1552</a>
    </li>
  </ul>

  <h3>Deprecations</h3>
  <ul>
    <li>
      <code>truncate_end_planes</code> will be removed in v7.0
    </li>
  </ul>

  <h3>Other code changes</h3>


  <h3>Test changes</h3>


  <h4>C++ tests</h4>


  <h4>recon_test_pack</h4>

  <h3>Changes to examples</h3>
  <uk>
    <li>
      Python example <code>plot_sinogram_profiles.py</code> has been renamed to <code>plot_projdata_profiles.py</code>
      and generalised to work with TOF dimensions etc. A small <code>pytest</code> has been added as well.<br>
      <a href=https://github.com/UCL/STIR/pull/1370>PR #1370</a>
    </li>
    <li>
      Python example <code>ProjDataVisualisation.py</code> now has a vmax slider.<br>
      <a href=https://github.com/UCL/STIR/pull/1568>PR #1568</a>
      </ul>
>>>>>>> bfb4f82a

</body>

</html><|MERGE_RESOLUTION|>--- conflicted
+++ resolved
@@ -1,190 +1,5 @@
 <!DOCTYPE HTML>
 <html lang="en">
-<<<<<<< HEAD
-  <head>
-    <title>Summary of changes in STIR release 6.3</title>
-  </head>
-
-  <body>
-    <h1>Summary of changes in STIR release 6.3</h1>
-
-
-<h2>Overall summary</h2>
-
-
-<h2>Patch release info</h2>
-
-
-<h2> Summary for end users (also to be read by developers)</h2>
-
-
-<h3>New functionality</h3>
-<ul>
-  <li>
-    The analytic Spline Reconstruction Technique (SRT) algorithm has been added in 2 different versions: for PET
-    (inverting the 2D Radon transform) and for SPECT (inverting the 2D attenuated Radon transform). The latter
-    allows quantitatively correct analytic reconstruction of SPECT data (after scatter correction).
-
-    The reference for the implemented algorithms is:<br>
-    Fokas, A. S., A. Iserles, and V. Marinakis.
-    <cite>Reconstruction algorithm for single photon emission computed tomography and its numerical implementation.</cite>
-    Journal of the Royal Society Interface* 3.6 (2006): 45-54.
-    <br>
-    The reference for the implementation is:<br>
-    Dimitra Kyriakopoulou, <cite>Analytical and Numerical Aspects of Tomography</cite>, UCL PhD thesis, (not yet publically accessible)
-    <br>
-    <a href=https://github.com/UCL/STIR/pull/1420>PR #1420</a>
-  </li>
-  <li>
-    <code>ScatterSimulation</code> can now downsample the scanner transaxially (crystals per ring) for <code>BlocksOnCylindrical</code>,
-    scanners, which speeds up <code>ScatterEstimation</code> considerably. By default, downsampling the detectors per reading
-    is disabled for backwards compatibility.<br>
-    <a href=https://github.com/UCL/STIR/pull/1291>PR #1291</a>
-  </li>
-  <li>
-    Data from GE Discovery MI systems in RDF9 should now be readable. TOF information on these scanners has also been added.
-    However, projection data is currently still always returned as non-TOF (but list-mode data is read as TOF).<br>
-    <a href=https://github.com/UCL/STIR/pull/1503>PR #1503</a>
-  </li>
-  <li>
-    <tt>stir_timings</tt> has now an extra option to parse a par-file for a projector-pair.
-  </li>
-  <li>
-    Added the ability to set a forward projector for mask projection in the <code>ScatterEstimation</code> class.<br>
-    <a href=https://github.com/UCL/STIR/pull/1530>PR #1530</a>
-  </li>
-  <li>
-    Duration in sinogram interfile/exam_info obtained from <code>LmToProjData</code>/<tt>lm_to_projdata</tt> has the correct value if we unlist all the events. This is not true for ROOT files<br>
-    <a href=https://github.com/UCL/STIR/pull/1519>PR #1519</a>
-  </li>
-  <li>
-    <code>LmToProjData</code>/<tt>lm_to_projdata</tt> now no longer requires a template projection data. If none is specified, it will use the proj_data_info from the input list-mode.<br>
-    <b>Warning</b> for some scanners with TOF capabilities, this will result in very large projection data (possibly larger than the default from the vendor).<br>
-    <a href=https://github.com/UCL/STIR/pull/1315>PR #1315</a>
-  </li>
-</ul>
-
-<h3>Changed functionality</h3>
-    <ul>
-      <li>
-        In previous versions, when reading data/images where the radionuclide was not set, a default was used (F18 for PET, Tcm99 for SPECT).
-        This led to surprising (and sometimes wrong) behaviour. The radionuclide is now kept as "unknown".<br>
-        <a href=https://github.com/UCL/STIR/pull/1574>PR #1574</a>
-      </li>
-      <li>
-        Default ECAT scanner configurations updated to use a negative intrinsic tilt.
-      </li>
-      <li>
-        Boost format was replaced by fmt for formatting strings. If C++20 or newer is used, instead of using fmt as a git submodule, the standard library implementation is being used.
-        Import <code>stir/format.h</code> and then use the <code>format()</code> function to create strings containing various variables. If the format string is not known at compile time,
-        use <code>runtime_format()</code> instead.<br>
-        <a href=https://github.com/UCL/STIR/pull/1591>PR #1591</a>
-      </li>
-    </ul>
-
-<h3>Bug fixes</h3>
-    <ul>
-        <li>
-            Fixed a bug in the scatter estimation code (introduced in release 5.1.0) if input data is 3D and "cylindrical" (there was no bug for "blocksoncylindrical" data).
-            The scatter estimation runs on data constructed via SSRB. However, the attenuation correction factors were incorrectly obtained with adding of oblique segments (as opposed to averaging).
-            This resulted in intermediate images that had the wrong attenuation correction which were approximately num_segments times larger. This was compensated by the tail-fitting, but resulted in unexpected scale factors (scale factors were around 1/num_segments times what was expected).
-            This means that if you used the "min/max scale factor" feature in the scatter estimate, you will have to adjust your threshold values. Expected scatter tail-fitting scale factors should now be restored to ~1-1.5 (depending on the amount of multiple and out-of-FOV scatter).
-            See <a href="https://github.com/UCL/STIR/issues/1532">Issue #1532</a> for more detail. Fixed by using averaging functionality of SSRB instead of adding segments for attenuation correction factors.
-            <a href=https://github.com/UCL/STIR/pull/1531>PR #1531</a>
-        </li>
-        <li>
-            Fixed a bug in the distributed LM computation code (introduced in 6.1) that neglected to accumulate outputs when not build with OpenMP.
-            See <a href="https://github.com/UCL/STIR/pull/1566"">PR #1566</a>".
-        </li>
-    </ul>
-
-<h3>Build system</h3>
-<ul>
-  <li>Enable more diagnostics in CMake when finding CERN's ROOT (we used to silence them)<br>
-    <a href=https://github.com/UCL/STIR/pull/1552>PR #1552</a>
-  </li>
-  <li>Use OpenMP by default</li>
-  <li>Introduce advanced variable <tt>MINI_STIR</tt> defaulting to <tt>OFF</tt> for developers.
-    This will build a heavily reduced version of STIR which can speed up development time.<br>
-    <a href=https://github.com/UCL/STIR/pull/1584>PR #1584</a>
-  </li>
-</ul>
-
-<h3>Known problems</h3>
-    <p>See <a href=https://github.com/UCL/STIR/labels/bug>our issue tracker</a>.</p>
-
-
-<H2>What is new for developers (aside from what should be obvious from the above):</H2>
-
-<h3>New functionality</h3>
-<ul>
-<li>
-  <code>ProjDataInMemory</code> <code>read_from_file</code> method now returns a <code>ProjDataInMemory</code> object.
-</li>
-<li>
-  <code>Array::resize</code> and <code>Array::grow</code> argument <code>initialise_with_0</code> usage fixed</code>.
-</li>
-</ul>
-
-<h3>Changed functionality</h3>
-<ul>
-  <li>
-    Made 2 (deprecated) members of <code>ProjDataInfoBlocksOnCylindricalNoArcCorr</code> <code>private</code>
-    and do some clean-up of which files to include.
-    <br>
-    <a href="https://github.com/UCL/STIR/pull/1556">PR #1556</a>
-  </li>
-  <li>
-    <code>LmToProjData::get_template_proj_data_info_sptr()</code> is now a <code>const</code> member returning
-    a <code>shared_ptr&lt;const ProjDataInfo&gt;</code>.<br>
-    <a href=https://github.com/UCL/STIR/pull/1315>PR #1315</a>
-  </li>
-  <li>
-    As <code>stir::Array</code> template arguments might change in the future,
-    it is now recommended to include <tt>stir/ArrayFwd.h</tt> when using forward
-    declaration and use the <code>ArrayType</code> template-alias in places where
-    a rectangular array that might live on a GPU is intended.<br>
-    <a href=https://github.com/UCL/STIR/pull/1589>PR #1589</a>
-  </li>
-</ul>
-
-<h3>Bug fixes</h3>
-<ul>
-  <li>Fixed minor incompatibility with gcc-14 and clang-18 buy adding an extra include file<br>
-    <a href=https://github.com/UCL/STIR/pull/1552>PR #1552</a>
-  </li>
-</ul>
-
-<h3>Deprecations</h3>
-<ul>
-  <li>
-    <code>truncate_end_planes</code> will be removed in v7.0
-  </li>
-</ul>
-  
-<h3>Other code changes</h3>
-
-
-<h3>Test changes</h3>
-
-
-<h4>C++ tests</h4>
-
-
-<h4>recon_test_pack</h4>
-
-<h3>Changes to examples</h3>
-<uk>
-  <li>
-    Python example <code>plot_sinogram_profiles.py</code> has been renamed to <code>plot_projdata_profiles.py</code>
-    and generalised to work with TOF dimensions etc. A small <code>pytest</code> has been added as well.<br>
-    <a href=https://github.com/UCL/STIR/pull/1370>PR #1370</a>
-  </li>
-  <li>
-    Python example <code>ProjDataVisualisation.py</code> now has a vmax slider.<br>
-    <a href=https://github.com/UCL/STIR/pull/1568>PR #1568</a>
-</ul>
-=======
 
 <head>
   <title>Summary of changes in STIR release 6.3</title>
@@ -272,6 +87,12 @@
     <li>
       Default ECAT scanner configurations updated to use a negative intrinsic tilt.
     </li>
+      <li>
+        Boost format was replaced by fmt for formatting strings. If C++20 or newer is used, instead of using fmt as a git submodule, the standard library implementation is being used.
+        Import <code>stir/format.h</code> and then use the <code>format()</code> function to create strings containing various variables. If the format string is not known at compile time,
+        use <code>runtime_format()</code> instead.<br>
+        <a href=https://github.com/UCL/STIR/pull/1591>PR #1591</a>
+      </li>
   </ul>
 
   <h3>Bug fixes</h3>
@@ -385,7 +206,6 @@
       Python example <code>ProjDataVisualisation.py</code> now has a vmax slider.<br>
       <a href=https://github.com/UCL/STIR/pull/1568>PR #1568</a>
       </ul>
->>>>>>> bfb4f82a
 
 </body>
 
