--- conflicted
+++ resolved
@@ -49,12 +49,12 @@
     <tt>stir_timings</tt> has now an extra option to parse a par-file for a projector-pair.
   </li>
   <li>
-<<<<<<< HEAD
-    Added the ability to set a forward projector for mask projection in the <code>ScatterEstimation</code> class.
-=======
+    Added the ability to set a forward projector for mask projection in the <code>ScatterEstimation</code> class.<br>
+    <a href=https://github.com/UCL/STIR/pull/1530>PR #1530</a>
+  </li>
+  <li>
     Duration in sinogram interfile/exam_info obtained from <tt>lm_to_projdata</tt> has the correct value if we unlist all the events. This is not true for ROOT files<br>
     <a href=https://github.com/UCL/STIR/pull/1519>PR #1519</a>
->>>>>>> b754fa7c
   </li>
 </ul>
 
