<!DOCTYPE HTML PUBLIC "-//IETF//DTD HTML//EN">
<html>
  <head>
    <title>Summary of changes in STIR release 3.1 (dated 31/12/2017)</title>
  </head>

  <body>
    <h1>Summary of changes in STIR release 3.1 (dated 31/12/2017)</h1>

<p>This version is 95% backwards compatible with STIR 3.0 for the user aside from minor changes 
when using Python/MATLAB and when changed image orientation when reading/writing images via ITK (see below).
Developers might need to make minor code changes as 
detailed below.
</p>
<h2>Overall summary</h2>
<p>This release considerably expands OpenMP support for multi-threaded 
   execution. Previously, only FBP2D was multi-threaded and it underperformed.
   Now, any reconstruction code using distributable_computation() (including
   OSMAPOSL and OSSPS) and the scatter estimation code is multi-threaded. See
  <ul>
  <li>Kris Thielemans, Vesna Cuplov, Benjamin A. Thomas, <br />
  <i><cite>Multi-threaded image reconstruction of 3D PET sinogram data with STIR,</cite></i> <br /> 
  proc. Fully 3D Conference, Newport, RI, USA, Jun 2015.</li>
  </ul>
</p>
<p>In addition, this version contains preliminary code for Maximum Likelihood estimation
  of normalisation factors and randoms for PET, written mostly by Kris Thielemans, 
  then at Hammersmith Imanet Ltd. This code is kindly contributed by GE Healthcare. See
  <ul>
   <li>Hogg, K. Thielemans, T. Spinks, N. Spyrou,  <br />
     <i><cite>Maximum-Likelihood Estimation of Normalisation Factors for PET, </cite></i> <br /> 
     proc. of IEEE Medical Imaging Conf. 2001, vol. 4 pp. 2065 - 2069.</li>
  <li>D. Hogg, K. Thielemans, S. Mustafovic and T.J. Spinks,  <br />
    <i><cite>A Study of Bias for various Iterative Reconstruction Methods in PET,</cite></i> <br /> 
    Proc. of IEEE Medical Imaging Conf. 2002, vol. 3, pp. 1519 - 1523.</li>
  </ul>

</p>

<p>Initial support for image-based PSF-modelling in PET.</p>
<p>There is also initial support for the 32-bit list mode file format
for Siemens scanners (warning: tested in Biograph mMR only at present).
</p>

<p>We now support additional list mode file formats (Siemens mMR and CERN ROOT files).
</p>

<p>The build system now only uses CMake. We recommend to use CMake version 3.1 or later 
on Linux/MacOSX and 3.10.2 or later on Windows, but we try to accomodate older versions of CMake.
</p>
    
<p>We now support the parsing of SIEMENS Interfile files natively.</p>
 
<p>Of course, there is also the usual code-cleanup and 
improvements to the documentation.
</p>

<p>This release contains mainly code written by Kris Thielemans and Nikos Efthimiou (UCL),
but with contributions by Jannis Fischer (ETH Zurich), Elise Emond (UCL), Edoardo Pasca (STFC) and some code clean-up by David Volgyes. Various bits
were tested by (in alphabetical order, all UCL except where indicated):
Ottavia Bertolli, Matthias Ehrhardt, Pawel Markiewicz, Richard Manber, Alaleh Rashidnasab,
Benjamin Thomas (CIRC ASTAR and UCL), Yu-jung Tsai, Vesna Cuplov).
</p>

<h2> Summary for end users (also to be read by developers)</h2>

<h3>Important bug fixes</h3>
<ul>
<li>bug fixed in writing of SPECT interfile headers: "direction of rotation" was set incorrect. This 
affected output of forward_project (and stir_math -s). Reconstruction was not affected though.
</li>
<li>fix conversion from raw GATE (it was using the wrong segment-order and data-type).</li>
<li>the function value of the quadratic prior value was inconsistent with its gradient. It is now
divided by 2. This bug did not affect OSMAPOSL nor OSSPS, but did affect the value of the 
objective function being printed out. This bug would cause major problems if you developed your
own reconstruction algorithms that used the objective function value. (bug found by Yu-Jung Tsai).</li>
</ul>

<h3>New functionality</h3>
<ul>
<li>\texttt{create\_projdata\_template} now allows even span. In particular,
span 2 corresponds to how GE stores data. See the STIR glossary for more information.</li>
<li>As mentioned above, many operations are now multi-threaded when you built with OPENMP support.
By default, we use about 90% of your cores, but you can change that by setting the OMP_NUM_THREADS
environment variable before you start your STIR work (see the wiki).
Please note that you cannot enable both OPENMP and MPI.</li>
<li>Image-based PSF-modelling in PET can be achieved by using projectors
  that first smooth data image before forward projection or after back projection.
  However, this is currently somewhat difficult to set-up and has a too high performance impact.
  Note that the SPECT projector does allow sinogram-based PSF modelling.
  </li>
<li>Functions and executables for ML estimation of singles/randoms/normalisation factors.
These are only minimally documented at the present stage unfortunately.
</li>
<li>We now include a shell script for easier scatter estimation.</li>
<li><tt>list_lm_countrates</tt> is a new list mode utility to output total counts per specified time interval.</li>
<li>List-mode classes for Siemens ECAT8 (32-bit).</li>
<li>add Verbosity level (currently only to be set from interactive languages)</li
<li>Added the anatomical parallel level sets (PLS) prior. If an uniform anatomical image is provided it will work as a (smoothed) total variation (TV) prior </li>
======
<li>New input: GATE compatibility layer. ROOT files from cylindricalPET and ECAT simulated scanners can be imported as listmode files. Some simple options are provided, like exclude scattered or randoms. </li>
<li>New header file, with .hroot extension is provided for ROOT files </li>
<li><code>CListModeData</code> got a new function <code>get_total_number_of_events()</code>, BUT currently only <code>CListModeDataFromROOT</code> supports it. </li> 
<li>Sensitivity calculation parallelized using distributed worker mechanism.</li>
<li>Python (and MATLAB) interface
  <ul>
    <li>added GeneralisedPoissonNoiseGenerator</li>
  </ul>
</li>
</ul>


<h3>Changed functionality</h3>
<<<<<<< HEAD
View Offset Support enabled for the scanners with intrinsic tilt angle. 
<p><strong>WARNING</strong>:For the scanners that have non-zero view-offset, images will now get rotated. Backward compatibility achieved by disabling the CMake View Offset option.</p>
=======
<ul>
<li>
  The <code>num_events_to_store</code> variable in <code>LmToProjData</code> has been upgraded to long int
  allow processing of more events in list mode files.
</li>
<li>
The orientation of images read/written via ITK has changed. It should now be correct if the patient
was in HFS position. This is currently not checked (and for many file formats, never can be checked).
</li>
</ul>
>>>>>>> 52dfc56f
<h4>Python (and MATLAB) interface</h4>
<ul>
<li>
  renamed <code>get_scanner_ptr()</code> and <code>get_proj_data_info_ptr()</code> in the 
  <code>get_scanner()</code> and <code>get_proj_data_info()</code>
</li>
<li>expose <code>Bin</code> member functions as variables (or attributes).    
  As opposed to <code>bin.view_num()</code>, write <code>bin.view_num</code>. You can now also do
  <code>bin.view_num=1</code>.
</li>
</ul>


<h3>Build system</h3>
<ul>
<li>added (advanced) options <code>STIR_USE_BOOST_SHARED_PTR</code> and <code>STIR_NO_UNIQUE_PTR</code>.
These default to <code>Off</code> unless Boost believes that your compiler does not have a working
<code>std::shared_ptr</code> or <code>std::unique_ptr</code> (and in particular
if you didn't enable C++11 or higher).
You should normally not have to change these options.</li>
<li>provide CMake option to disable ITK usage even if it's found. </li>
<li>fixes related to OpenMP</li>
<li>Changes to CMake build files, allowing others to import STIR via
  <code>find_package</code>. To allow this, CMake now creates a config.h file which sets
  preprocessor variables etc (as opposed to passing these on the compiler command line).
</li>
<li> added <code>BUILD_TESTING</code> and <code>BUILD_EXECUTABLES</code> options to reduce build time if you do not need those files</li>
<li>install include files</li> 
<li> CMake now has a flag to create the target "doc" for building the Doxygen documentation
  thanks to Jannis Fischer.
</li>
</ul>

<p><strong>WARNING</strong>: <code>fwdtest</code> and <code>bcktest</code> are now only installed when BUILD_TESTING is ON. Use <code>forward_project</code> and <code>backward_project</code> instead.</p>

<p>Using <a href="http://www.cmake.org">CMake</a> is the only option to build STIR (see the wiki).
</p>

<h3>Known problems</h3>
<ul>
<li>SPECT related
 <ul>
 <li> Do NOT use current PET projectors on SPECT Data. You will have to choose the "SPECT UB" projector 
    in all cases (see the sample .par files).</li>
 <li>The quantitative scale of reconstructed SPECT images is generally different than for PET reconstructions.
    It probably also behaves differently than the PET projectors when using different voxel sizes.</li>
 <li>Images are still written as PET Interfile (but this is ignored when reading).</li>
 <li>At present, the collimator model varies the width of the PSF linearly with distance. This was
   experimentally verified with some collimators (for normal distances to the collimator).
   However, we need to add the possibility to use different models.
  </li>
  <li><tt>list_projdata_info</tt> still reports SPECT data as if it's a PET scanner, but you can see
    all necessary geometric info from it anyway.</li>
  <li><tt>create_projdata_template</tt> only works for PET scanners. For SPECT, you could take the 
   sample Interfile header, modify it to your needs (and create an empty file for the binary data pointed to
   by the Interfile header).
  </li>
  </ul>
</li>
<li>Building with shared libraries is currently broken on many (all?) systems due to inter-dependencies between libraries.</li>
<li>This release is known to fail when both MPI and shared libraries are enabled. You will see linking errors in all non_MPI executables.</li>
<li>ECAT6 is no longer supported</li>
<li>The incremental interpolating back-projector still gives problems in the centre of the images
on some architectures/compiler/optimisation settings. We recommend to use the ray-tracing
matrix (with additional rays) instead.</li>
<li>When using <code>GRAPHICS=X</code> (i.e. on Unix/Linux/MacOSX) the window displaying
the bitmaps is sometimes empty. This might depend on your X server settings.
This affects <tt>manip_image</tt>, <tt>manip_projdata</tt> and <tt>display_projdata</tt>. 
We have currently no work-around (aside from using <code>GRAPHICS=PGM</code> or
<tt>stir_write_pgm</tt>).
</li>
</ul>

<h3>Minor bug fixes</h3>
<ul>
<li>fix HighResWallClockTimer on Linux and Win32 which caused reporting wrong timings in certain situations</li>
<li><code>LmToProjData</code> crashed when a template was used which was incompatible with the unlisting (e.g. a arc-corrected template for
most cylindrical scanners).
<li>listmode files could not be re-read when the end of the file was reached. This could have affected cases where the number of segments was limited and all events were read while unlisting the file. (e.g. in <code>lm_to_projdata</code>)</li>
</li>
</ul>

<h3>Documentation changes</h3>
<ul>
<li>Added documentation on new features</li> 
<li>The Wiki expands more and more, so use it in addition to the provided PDFs.
</li>
 </ul>

<h3>recon_test_pack changes</h3>
<ul>
<li>updated version number and added some clarification to the README.txt</li>
<li>Simple test script for GATE produced ROOT files has been added.</li>
 </ul>

<h3>Other changes to tests</h3>
<ul>
<li>added tests for the ITK IO routines</li>
</ul>

<H2>What's new for developers (aside from what should be obvious
from the above):</H2>

<h3>Major bugs fixed</h3>
<ul>
<li>see above</li>
</ul>

<h3>Backward incompatibities</h3>
<ul>
  <li>STIR now uses <code>std::unique_ptr</code> as opposed to <code>std::auto_ptr</code>, as recommended for C++-11 and 
    later (unless the CMake option <code>STIR_NO_UNIQUE_PTR</code> is set).
    This affects calls to
    <code>read_from_file</code> and <code>DataSymmetriesForBins::find_symmetry_operation_from_basic_bin</code> etc.
    You should normally just be able to do a simple find-and-replace.<br />
    Note that if <code>std::unique_ptr</code> is not defined for your compiler (and compilation flags), STIR
    will try to work-around this (see src/include/stir/unique_ptr.h). 
  </li>
<li>Make <code>stir::shared_ptr</code> to be <code>std::shared_ptr</code>
  (stick to <code>boost::shared_ptr</code> if the CMake option <code>STIR_USE_BOOST_SHARED_PTR</code>
  is set, i.e. normally when <code>BOOST_NO_CXX11_SMART_PTR</code>
  is defined). We now also import <code>dynamic_pointer_cast</code> and
  <code>static_pointer_cast</code> into the <code>stir</code> namespace
  such that you can write code that doesn't need to know which <code>shared_ptr</code>
  is used. Finally, use the preprocessor define <code>MAKE_SHARED</code> as opposed to
  <code>std::make_shared</code>.
</li>
</ul>

<h3>New functionality</h3>
<ul>
<li><code>write_to_file</code> is a new addition that makes it easier to write
using the default output file format.</li>
<li><code>FilePath</code> is a new addition that provides a thin cross-platform layer for file and folder operations. In addition to the features already found in utilities it can create new paths and perform checks on paths about accessibility and writting permissions.</li>
<li>Added apply/undo methods to <code>BinNormalisation</code> to process whole <code>ProjData</code></li>
<li>extra functionality for <code>ProjData</code>:
  <ul>
   <li>added <code>fill()</code> functions (with float or with another <code>ProjData</code>)</li>
   <li>added <code>get_proj_data_info_sptr()</code> (also to <code>Sinogram</code> et al)</li>
  </ul>
</li>
<li> Support for Energy Resolution and energy windows in Scanners, has been added. 
In order to ensure backwards compatibility, at the moment, it is completely optional.</li>
<li> Information on energy windows has been added in the <code>ExamInfo</code>. </li>
<li><code>ExamData</code> is a new base class for <code>ProjData</code> and <code>CListModeData</code> </li>
<li>Moved functions from the <code>poisson_noise</code> utility to a new class
  <code>GeneralisedPoissonNoiseGenerator</code>.
  </li>
 <li>Added the ability to <code>KeyParser</code> to parse <code>long int</code> numbers. 
  </li>
</ul>

<h3>Other code changes</h3>
<ul>
<li>We removed all <code>using std::vector</code> etc statements from .h,.inl,.txx files.
  This means you might have to modify your own code accordingly.</li>
<li>Changed <code>ProjMatrixByBin</code> to have separate caches per view-segment number
  to allow much larger axial/tangential_pos range and for finer-grained OPENMP locking.
  <br />    
  <strong>WARNING</strong>: breaks backwards compatibility as <code>ProjMatrixByBin::set_up</code>
  now has to be called by <code>set_up</code> in each derived class.
  </li>
<li><code>info()</code> and <code>warning()</code> really should no longer be used in the
  <code>printf</code> style, i.e. <code>warning("Some message %d", x)</code> .
  In the next version, they will only accept 1 argument. Use <code>boost::format</code>.</li>
<li><code>get_proj_data_info_ptr()</code> and <code>get_scanner_ptr()</code> should no longer be used as they
can create problems with the lifetime of objects. Use <code>get..._sptr</code> instead.</li>
<li><code>ClistEvent::is_valid_template</code> is a new (pure) virtual function
which is called by <code>LmToProjData</code> to check if the list mode format
can handle the template.
All derived classes of <code>CListEvent</code> will need to implement it.
</li>
</ul>

</body>

</html>
<|MERGE_RESOLUTION|>--- conflicted
+++ resolved
@@ -111,10 +111,10 @@
 
 
 <h3>Changed functionality</h3>
-<<<<<<< HEAD
+
 View Offset Support enabled for the scanners with intrinsic tilt angle. 
 <p><strong>WARNING</strong>:For the scanners that have non-zero view-offset, images will now get rotated. Backward compatibility achieved by disabling the CMake View Offset option.</p>
-=======
+
 <ul>
 <li>
   The <code>num_events_to_store</code> variable in <code>LmToProjData</code> has been upgraded to long int
@@ -125,7 +125,7 @@
 was in HFS position. This is currently not checked (and for many file formats, never can be checked).
 </li>
 </ul>
->>>>>>> 52dfc56f
+
 <h4>Python (and MATLAB) interface</h4>
 <ul>
 <li>
