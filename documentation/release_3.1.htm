<!DOCTYPE HTML PUBLIC "-//IETF//DTD HTML//EN">
<html>
  <head>
    <title>Summary of changes in STIR release 3.1 (dated 15/01/2018)</title>
  </head>

  <body>
    <h1>Summary of changes in STIR release 3.1 (dated 15/01/2018)</h1>

<p>This version is 95% backwards compatible with STIR 3.0 for the user aside from minor changes 
when using Python/MATLAB and when changed image orientation when reading/writing images via ITK (see below).
Developers might need to make minor code changes as 
detailed below.
</p>
<h2>Overall summary</h2>
<p>This release considerably expands OpenMP support for multi-threaded 
   execution. Previously, only FBP2D was multi-threaded and it underperformed.
   Now, any reconstruction code using distributable_computation() (including
   OSMAPOSL and OSSPS) and the scatter estimation code is multi-threaded. See
  <ul>
  <li>Kris Thielemans, Vesna Cuplov, Benjamin A. Thomas, <br />
  <i><cite>Multi-threaded image reconstruction of 3D PET sinogram data with STIR,</cite></i> <br /> 
  proc. Fully 3D Conference, Newport, RI, USA, Jun 2015.</li>
  </ul>
</p>
<p>In addition, this version contains preliminary code for Maximum Likelihood estimation
  of normalisation factors and randoms for PET, written mostly by Kris Thielemans, 
  then at Hammersmith Imanet Ltd. This code is kindly contributed by GE Healthcare. See
  <ul>
   <li>Hogg, K. Thielemans, T. Spinks, N. Spyrou,  <br />
     <i><cite>Maximum-Likelihood Estimation of Normalisation Factors for PET, </cite></i> <br /> 
     proc. of IEEE Medical Imaging Conf. 2001, vol. 4 pp. 2065 - 2069.</li>
  <li>D. Hogg, K. Thielemans, S. Mustafovic and T.J. Spinks,  <br />
    <i><cite>A Study of Bias for various Iterative Reconstruction Methods in PET,</cite></i> <br /> 
    Proc. of IEEE Medical Imaging Conf. 2002, vol. 3, pp. 1519 - 1523.</li>
  </ul>

</p>

<p>Initial support for image-based PSF-modelling in PET.</p>
<p>There is also initial support for the 32-bit list mode file format
for Siemens scanners (warning: tested in Biograph mMR only at present).
</p>

<p>We now support additional list mode file formats (Siemens mMR, SAFIR and CERN ROOT files).
</p>

<p>Listmode reconstruction can be performed in this version.
</p>

<p>The build system now only uses CMake. We recommend to use CMake version 3.1 or later 
on Linux/MacOSX and 3.10.2 or later on Windows, but we try to accomodate older versions of CMake.
</p>
    
<p>We now support the parsing of SIEMENS Interfile files natively.</p>
 
<p>Of course, there is also the usual code-cleanup and 
improvements to the documentation.
</p>

<p>This release contains mainly code written by Kris Thielemans and Nikos Efthimiou (UCL),
  but with contributions by Jannis Fischer (ETH Zurich) for SAFIR support,
  Elise Emond for IO fixes (UCL), Edoardo Pasca (STFC) for Siemens interfile support,
  Daniel Deida (Leeds) for the PLS prior, and some code clean-up by David Volgyes. Various bits
were tested by (in alphabetical order, all UCL except where indicated):
Ottavia Bertolli, Matthias Ehrhardt, Pawel Markiewicz, Richard Manber, Alaleh Rashidnasab,
Benjamin Thomas (CIRC ASTAR and UCL), Yu-jung Tsai, Vesna Cuplov).
</p>

<h2> Summary for end users (also to be read by developers)</h2>

<h3>Bbug fixes</h3>
<ul>
<li>bug fixed in writing of SPECT interfile headers: "direction of rotation" was set incorrect. This 
affected output of forward_project (and stir_math -s). Reconstruction was not affected though.
</li>
<li>fix conversion from raw GATE using
  <tt>conv_GATE_raw_ECAT_projdata_to_interfile</tt>(it was using the wrong segment-order and data-type).</li>
<li>the function value of the quadratic prior value was inconsistent with its gradient. It is now
divided by 2. This bug did not affect OSMAPOSL nor OSSPS, but did affect the value of the 
objective function being printed out. This bug would cause major problems if you developed your
  own reconstruction algorithms that used the objective function value. (bug found by Yu-Jung Tsai).</li>
<li>minor bug fix in FBP3DRP. The determination of the rmin/rmax of the missing data was incorrect for 
negative delta (the range was too narrow). In principle, this could
have caused problems, but only when a projector was used where the
segment symmetry is switched off.
</li>
</ul>

<h3>New functionality</h3>
<ul>
<li>\texttt{create\_projdata\_template} now allows even span. In particular,
span 2 corresponds to how GE stores data. See the STIR glossary for more information.</li>
<li>As mentioned above, many operations are now multi-threaded when you built with OPENMP support.
By default, we use about 90% of your cores, but you can change that by setting the OMP_NUM_THREADS
environment variable before you start your STIR work (see the wiki).
Please note that you cannot enable both OPENMP and MPI.</li>
<li>Image-based PSF-modelling in PET can be achieved by using projectors
  that first smooth data image before forward projection or after back projection.
  However, this is currently somewhat difficult to set-up and has a too high performance impact.
  Note that the SPECT projector does allow sinogram-based PSF modelling.
  </li>
<li>Functions and executables for ML estimation of singles/randoms/normalisation factors.
These are only minimally documented at the present stage unfortunately.
</li>
<li>We now include a shell script for easier scatter estimation.</li>
<li><tt>list_lm_countrates</tt> is a new list mode utility to output total counts per specified time interval.</li>
<li>List-mode classes for Siemens ECAT8 (32-bit).</li>
<li>add Verbosity level (currently only to be set from interactive languages)</li
<li>Added the anatomical parallel level sets (PLS) prior. If an uniform anatomical image is provided it will work as a (smoothed) total variation (TV) prior </li>
<li>New input: GATE compatibility layer. ROOT files from cylindricalPET and ECAT simulated scanners can be imported as listmode files. Some simple options are provided, like exclude scattered or randoms. </li>
<li>New header file, with .hroot extension is provided for ROOT files </li>
<li><code>CListModeData</code> got a new function <code>get_total_number_of_events()</code>, BUT currently only <code>CListModeDataFromROOT</code> supports it. </li> 
<li> Reconstruction of listmode data has been corrected. LM-OSEM can be performed but only gometrical subsets are currected supported. 
  </li>
<li>Sensitivity calculation parallelized using distributed worker mechanism.</li>
<li>Python (and MATLAB) interface
  <ul>
    <li>added GeneralisedPoissonNoiseGenerator</li>
  </ul>
</li>
<li>Projection- and normalisation-related classes have had changes to make them much safer to use in an interactive
  environment such as Python. The methods will now check if <code>set_up()</code> has been called
  and if the images/projection data have the same characteristics as those used when the object was set-up.
  (Actually, projection data can be &quote;smaller&quote;, e.g. less segments).
  </li>
</ul>


<h3>Changed functionality</h3>
<ul>
<li>
  The <code>num_events_to_store</code> variable in <code>LmToProjData</code> has been upgraded to long int
  allow processing of more events in list mode files.
</li>
<li>
The orientation of images read/written via ITK has changed. It should now be correct if the patient
was in HFS position. This is currently not checked (and for many file formats, never can be checked).
</li>
<li><tt>calculate_attenuation_coefficients</tt> now defaults to using the ray-tracing matrix as
  projector. Results should be identical though. This means it will not automatically handle
  cases where there are less symmetries in the data, e.g. for scanners with odd number of
  views.<br />
  It has a new switch <tt>--NOPMRT</tt> which reverts to the previous behaviour (i.e. using
  the old ray tracer on-the-fly projector).
  </li>
</ul>
<h4>Python (and MATLAB) interface</h4>
<ul>
<li>
  renamed <code>get_scanner_ptr()</code> and <code>get_proj_data_info_ptr()</code> in the 
  <code>get_scanner()</code> and <code>get_proj_data_info()</code>
</li>
<li>expose <code>Bin</code> member functions as variables (or attributes).    
  As opposed to <code>bin.view_num()</code>, write <code>bin.view_num</code>. You can now also do
  <code>bin.view_num=1</code>.
</li>
<li> <code>CListModeData</code> now need to implement a <code> ProjDataInfo</code> instead of <code>Scanner</code>. Therefore, acquisition information can be used directly in the LM reconstruction. 
  </li>
</ul>


<h3>Build system</h3>
<ul>
<li>Also find the Python executable. This allows specifying your python version by
defining <code>PYTHON_EXECUTABLE</code> when running CMake.</li>
<li>added (advanced) options <code>STIR_USE_BOOST_SHARED_PTR</code> and <code>STIR_NO_UNIQUE_PTR</code>.
These default to <code>Off</code> unless Boost believes that your compiler does not have a working
<code>std::shared_ptr</code> or <code>std::unique_ptr</code> (and in particular
if you didn't enable C++11 or higher).
You should normally not have to change these options.</li>
<li>provide CMake option to disable ITK usage even if it's found. </li>
<li>fixes related to OpenMP</li>
<li>Changes to CMake build files, allowing others to import STIR via
  <code>find_package</code>. To allow this, CMake now creates a config.h file which sets
  preprocessor variables etc (as opposed to passing these on the compiler command line).
</li>
<li> added <code>BUILD_TESTING</code> and <code>BUILD_EXECUTABLES</code> options to reduce build time if you do not need those files</li>
<li>install include files</li> 
<li> CMake now has a flag to create the target "doc" for building the Doxygen documentation
  thanks to Jannis Fischer.
</li>
</ul>

<p><strong>WARNING</strong>: <code>fwdtest</code> and <code>bcktest</code> are now only installed when BUILD_TESTING is ON. Use <code>forward_project</code> and <code>backward_project</code> instead.</p>

<p>Using <a href="http://www.cmake.org">CMake</a> is the only option to build STIR (see the wiki).
</p>

<h3>Known problems</h3>
<ul>
<li>SPECT related
 <ul>
 <li> Do NOT use current PET projectors on SPECT Data. You will have to choose the "SPECT UB" projector 
    in all cases (see the sample .par files).</li>
 <li>The quantitative scale of reconstructed SPECT images is generally different than for PET reconstructions.
    It probably also behaves differently than the PET projectors when using different voxel sizes.</li>
 <li>Images are still written as PET Interfile (but this is ignored when reading).</li>
 <li>At present, the collimator model varies the width of the PSF linearly with distance. This was
   experimentally verified with some collimators (for normal distances to the collimator).
   However, we need to add the possibility to use different models.
  </li>
  <li><tt>list_projdata_info</tt> still reports SPECT data as if it's a PET scanner, but you can see
    all necessary geometric info from it anyway.</li>
  <li><tt>create_projdata_template</tt> only works for PET scanners. For SPECT, you could take the 
   sample Interfile header, modify it to your needs (and create an empty file for the binary data pointed to
   by the Interfile header).
  </li>
  </ul>
</li>
<li>Building with shared libraries is currently broken on many (all?) systems due to inter-dependencies between libraries.</li>
<li>This release is known to fail when both MPI and shared libraries are enabled. You will see linking errors in all non_MPI executables.</li>
<li>ECAT6 is no longer supported</li>
<li>The incremental interpolating back-projector still gives problems in the centre of the images
on some architectures/compiler/optimisation settings. We recommend to use the ray-tracing
matrix (with additional rays) instead.</li>
<li>When using <code>GRAPHICS=X</code> (i.e. on Unix/Linux/MacOSX) the window displaying
the bitmaps is sometimes empty. This might depend on your X server settings.
This affects <tt>manip_image</tt>, <tt>manip_projdata</tt> and <tt>display_projdata</tt>. 
We have currently no work-around (aside from using <code>GRAPHICS=PGM</code> or
<tt>stir_write_pgm</tt>).
</li>
</ul>

<h3>Minor bug fixes</h3>
<ul>
<li>fix HighResWallClockTimer on Linux and Win32 which caused reporting wrong timings in certain situations</li>
<li><code>LmToProjData</code> crashed when a template was used which was incompatible with the unlisting (e.g. a arc-corrected template for
most cylindrical scanners).
<li>listmode files could not be re-read when the end of the file was reached. This could have affected cases where the number of segments was limited and all events were read while unlisting the file. (e.g. in <code>lm_to_projdata</code>)</li>
</li>
</ul>

<h3>Documentation changes</h3>
<ul>
<li>Added documentation on new features</li> 
<li>The Wiki expands more and more, so use it in addition to the provided PDFs.
</li>
 </ul>

<h3>recon_test_pack changes</h3>
<ul>
<li>updated version number and added some clarification to the README.txt</li>
<li>Simple test script for GATE produced ROOT files has been added.</li>
 </ul>

<h3>Other changes to tests</h3>
<ul>
<li>added tests for the ITK IO routines</li>
</ul>

<H2>What's new for developers (aside from what should be obvious
from the above):</H2>

<h3>Major bugs fixed</h3>
<ul>
<li>see above</li>
</ul>

<h3>Backward incompatibities</h3>
<ul>
  <li>STIR now uses <code>std::unique_ptr</code> as opposed to <code>std::auto_ptr</code>, as recommended for C++-11 and 
    later (unless the CMake option <code>STIR_NO_UNIQUE_PTR</code> is set).
    This affects calls to
    <code>read_from_file</code> and <code>DataSymmetriesForBins::find_symmetry_operation_from_basic_bin</code> etc.
    You should normally just be able to do a simple find-and-replace.<br />
    Note that if <code>std::unique_ptr</code> is not defined for your compiler (and compilation flags), STIR
    will try to work-around this (see src/include/stir/unique_ptr.h). 
  </li>
<li>Make <code>stir::shared_ptr</code> to be <code>std::shared_ptr</code>
  (stick to <code>boost::shared_ptr</code> if the CMake option <code>STIR_USE_BOOST_SHARED_PTR</code>
  is set, i.e. normally when <code>BOOST_NO_CXX11_SMART_PTR</code>
  is defined). We now also import <code>dynamic_pointer_cast</code> and
  <code>static_pointer_cast</code> into the <code>stir</code> namespace
  such that you can write code that doesn't need to know which <code>shared_ptr</code>
  is used. Finally, use the preprocessor define <code>MAKE_SHARED</code> as opposed to
  <code>std::make_shared</code>.
</li>
<<<<<<< HEAD
<code>CListModeData</code> now need to implement a <code> ProjDataInfo</code> instead of <code>Scanner</code>. This will probably break all related classes. 
=======
<li>Projection- and BinNormalisation-related derived classes now have to call <code>set_up()</code> of their base
  class. Otherwise, you will get run-time errors saying that <code>set_up()</code> was not called.
  </li>
>>>>>>> cc7c1645
</ul>

<h3>New functionality</h3>
<ul>
<li><code>write_to_file</code> is a new addition that makes it easier to write
using the default output file format.</li>
<li><code>FilePath</code> is a new addition that provides a thin cross-platform layer for file and folder operations. In addition to the features already found in utilities it can create new paths and perform checks on paths about accessibility and writting permissions.</li>
<li>Added apply/undo methods to <code>BinNormalisation</code> to process whole <code>ProjData</code></li>
<li>extra functionality for <code>ProjData</code>:
  <ul>
   <li>added <code>fill()</code> functions (with float or with another <code>ProjData</code>)</li>
   <li>added <code>get_proj_data_info_sptr()</code> (also to <code>Sinogram</code> et al)</li>
  </ul>
</li>
<li> Support for Energy Resolution and energy windows in Scanners, has been added. 
In order to ensure backwards compatibility, at the moment, it is completely optional.</li>
<li> Information on energy windows has been added in the <code>ExamInfo</code>. </li>
<li><code>ExamData</code> is a new base class for <code>ProjData</code> and <code>CListModeData</code> </li>
<li>Moved functions from the <code>poisson_noise</code> utility to a new class
  <code>GeneralisedPoissonNoiseGenerator</code>.
  </li>
 <li>Added the ability to <code>KeyParser</code> to parse <code>long int</code> numbers. Also add <code>remove_key</code>.
 </li>
 <li>Introduce <code>operator&gt;=</code> for <code>ProjDataInfo</code>.</li>
</ul>

<h3>Other code changes</h3>
<ul>
<li>We removed all <code>using std::vector</code> etc statements from .h,.inl,.txx files.
  This means you might have to modify your own code accordingly.</li>
<li>Changed <code>ProjMatrixByBin</code> to have separate caches per view-segment number
  to allow much larger axial/tangential_pos range and for finer-grained OPENMP locking.
  <br />    
  <strong>WARNING</strong>: breaks backwards compatibility as <code>ProjMatrixByBin::set_up</code>
  now has to be called by <code>set_up</code> in each derived class.
  </li>
<li><code>info()</code> and <code>warning()</code> really should no longer be used in the
  <code>printf</code> style, i.e. <code>warning("Some message %d", x)</code> .
  In the next version, they will only accept 1 argument. Use <code>boost::format</code>.</li>
<li><code>get_proj_data_info_ptr()</code> and <code>get_scanner_ptr()</code> should no longer be used as they
can create problems with the lifetime of objects. Use <code>get..._sptr</code> instead.</li>
<li><code>ClistEvent::is_valid_template</code> is a new (pure) virtual function
which is called by <code>LmToProjData</code> to check if the list mode format
can handle the template.
All derived classes of <code>CListEvent</code> will need to implement it.
</li>
</ul>

</body>

</html>
<|MERGE_RESOLUTION|>--- conflicted
+++ resolved
@@ -276,13 +276,10 @@
   is used. Finally, use the preprocessor define <code>MAKE_SHARED</code> as opposed to
   <code>std::make_shared</code>.
 </li>
-<<<<<<< HEAD
-<code>CListModeData</code> now need to implement a <code> ProjDataInfo</code> instead of <code>Scanner</code>. This will probably break all related classes. 
-=======
 <li>Projection- and BinNormalisation-related derived classes now have to call <code>set_up()</code> of their base
   class. Otherwise, you will get run-time errors saying that <code>set_up()</code> was not called.
   </li>
->>>>>>> cc7c1645
+<code>CListModeData</code> now need to implement a <code> ProjDataInfo</code> instead of <code>Scanner</code>. This will probably break all related classes. 
 </ul>
 
 <h3>New functionality</h3>
