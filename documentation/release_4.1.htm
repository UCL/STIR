--- conflicted
+++ resolved
@@ -23,14 +23,12 @@
 
 <h3>New functionality</h3>
 <ul>
-<<<<<<< HEAD
+  <li>
+    Addition of the Relative Difference Prior [J. Nuyts, et al., 2002].
+  </li>
   <li>NiftyPET's GPU projectors have been wrapped. If NiftyPET is installed, these projectors can be used 
     on data from the Siemens mMR. See the example parameter file in <tt>examples/samples/OSMAPOSL_niftypet.par</tt>.
     NiftyPET's GPU-accelerated unlisting has also been wrapped, also allowing for randoms estimation and norm extraction.
-=======
-  <li>
-    Addition of the Relative Difference Prior [J. Nuyts, et al., 2002].
->>>>>>> 6423e828
   </li>
 </ul>
 
