<!DOCTYPE HTML>
<html lang="en">
  <head>
    <title>Summary of changes in STIR release 6.0</title>
  </head>

  <body>
    <h1>Summary of changes in STIR release 6.0</h1>

    <p>This version is 99% backwards compatible with STIR 5.x for the user (see below).
      Developers might need to make code changes as 
      detailed below. Note though that the location of installed files have changed.
      Developers of other software that uses STIR via CMake will need to adapt (see below).
    </p>
    <h2>Overall summary</h2>
    <p>
      This release is a major upgrade adding Time of Flight (TOF) capabilities to STIR.
    </p>


    <p>Of course, there is also the usual code-cleanup and 
      improvements to the documentation.
    </p>

    <p>Overall code management and assistance was Kris Thielemans (UCL and ASC). Other main contributors
      include: Nikos Efthimiou (UCL, University of Hull, UPenn, MGH) for the TOF framework and list-mode
      reconstruction, Elise Emond (UCL) for adapting TOF framework for projection-data,
      Palak  Wadhwa (University of Leeds) for adaptations and testing on GE Signa PET/MR data,
      Robert Twyman for extending projector symmetries to TOF and formalising ROOT-based testing,
      Nicole Jurjew (UCL) for adaptations and testing on Siemens Vision 600 data.
      Non-TOF contributors include Daniel Deidda (NPL) and Markus Jehl (Positrigo).
    </p>

    <h2>Patch release info</h2>
    <ul>
      <li> 6.0.0 released ?/?/2024</li>
      <!--
      <li> 4.0.1 released 28/04/2020
        <ul>
          <li><a href=https://github.com/UCL/STIR/pull/513>PR 513</a>  (suppress warnings with clang)</li>
          </ul>
          -->
    </ul>

    <h2> Summary for end users (also to be read by developers)</h2>

    <h3>Changes breaking backwards compatibility from a user-perspective</h3>
   <ul>
     <li>
       When parsing Interfile headers for projection data and the <tt>originating system</tt>
       is not recognised, the previous version of STIR tried to guess the scanner based on the
       number of views or rings. This was using very old scanners though, and could lead to
       confusion. These guesses have now been removed.
     </li>
     <li>
       (deprecated) support for the GE VOLPET format (an old format used by the GE Advance and Discover LS
       sinograms when using "break-pointing") has been removed.
     </li>
     <li>
       (deprecated) support for the AVW format via the (very old) AnalyzeAVW commercial library has been removed.
     </li>
     <li>Most installed files are now in versioned directories. The following shows the new and old locations
       relative to <code>CMAKE_INSTALL_PREFIX</code>, where <tt>V.v</tt> indicates the major.minor version number, e.g. <tt>6.0</tt>:
       <ul>
         <li>documentation (including <tt>examples</tt> as subfolder): <tt>share/doc/STIR-V.v</tt> (was <tt>share/doc/stir-V.v</tt>)</li>
         <li>JSON files with radionuclide database: <tt>share/STIR-V.v/config</tt> (was <tt>share/stir/config</tt>)</li>
       </ul>
       Developers also need to check the new location to use for <code>STIR_DIR</code> documented below.
     </li>
    </ul>

    <h3>Bug fixes</h3>
    <ul>
      <li>
      </li>
    </ul>

    <h3>New functionality</h3>
    <h4>General</h4>
    <ul>
      <li>
        <p>
        TOF of course! This is mostly transparent, i.e. normally no changes are required
        to the reconstruction code etc. When using Interfile or ROOT files, certain new keywords
        are required, see <a href="https://github.com/UCL/STIR/blob/master/examples/samples/PET_TOF_Interfile_header_Signa_PETMR.hs">examples/samples/PET_TOF_Interfile_header_Signa_PETMR.hs</a>
        and <a href="https://github.com/UCL/STIR/blob/master/examples/samples/root_header.hroot">examples/samples/root_header.hroot</a>.
        See also the updated STIR_glossary.
        <br>
        Please cite the following papers:
        </p>
        <ul>
          <li>
            Efthimiou, N., Emond, E., Wadhwa, P., Cawthorne, C., Tsoumpas, C., Thielemans, K., 2019.
        <cite>Implementation and validation of time-of-flight PET image reconstruction module for listmode and sinogram projection data in the STIR library.</cite>
        Phys Med Biol 64, 035004. <a href="https://doi.org/10.1088/1361-6560/aaf9b9">DOI: 10.1088/1361-6560/aaf9b9</a>.
          </li>
          <li>
            Wadhwa, P., Thielemans, K., Efthimiou, N., Wangerin, K., Keat, N., Emond, E., Deller, T., Bertolli, O., Deidda, D., Delso, G., Tohme, M., Jansen, F., Gunn, R.N., Hallett, W., Tsoumpas, C., 2021.
            <cite>PET image reconstruction using physical and mathematical modelling for time of flight PET-MR scanners in the STIR library.</cite>
            Methods, Methods on simulation in biomedicine 185, 110–119. <a href="https://doi.org/10.1016/j.ymeth.2020.01.005">DOI: 10.1016/j.ymeth.2020.01.005</a>
          </li>
        </ul>
        <p>
          See also the (enormous) <a href="https://github.com/UCL/STIR/pull/304">PR #304</a>.
        </p>
        <p>
          <b>Limitations</b><br>
        </p>
        <ul>
          <li>
            Currently on the <code>matrix</code> based projectors support TOF.
            Note that the implementation is generic but slow: a non-TOF row
            is computed and then multiplied with the TOF kernel.
            This is somewhat alleviated by the use of caching. However, as not all
            symmetries are supported yet, caching of the projection matrix
            needs <b>substantially more memory</b> than in the non-TOF situation.
          </li>
          <li>
            We do not have TOF scatter simulation/estimation yet.
          </li>
        </ul>
      </li>
      <li>
        <ul>Interfile headers now use use the following keywords:
          <pre>
            number of radionuclides := 1
            radionuclide name[1] := ...
            radionuclide halflife (sec)[1] := ...
            radionuclide branching factor[1] := ...
          </pre>
          Previous versions of STIR used <tt>isotope name</tt>. This is still recognised
          if <tt>radionuclide name[1]</tt> is not present. Note that
          neither versions are confirming to the (very old) Interfile 4.0 proposal.
      </li>
      <li>
        Radionuclide information is read from Interfile and GE HDF5 headers.
        If the radionuclide name is recognised to the STIR database, its values for half-life etc
        are used, as opposed to what was recorded in the file (if anything).
      </li>
      <li>
        <tt>list_lm_events</tt> now has an additional option <tt>--event-bin</tt> which lists the bin
        assigned for the event (according to the "native" projection data, i.e. without any mashing).<br>
<<<<<<< HEAD
        In addition, the <tt>--event-LOR</tt> option now also works for SPECT (it was disabled by accident).
        </li>
=======
        In addition, the <tt>--event-LOR<tt> option now also works for SPECT (it was disabled by accident).
      </li>
      <li>
        <tt>stir_list_registries</tt> is a new utility that list possible values of various
        registries, which can be useful to know what to use in a <tt>.par</tt> file.
      </li>
>>>>>>> 37762e28
    </ul>

    <h4>Python (and MATLAB)</h4>
    <ul>
      <li> exposed <code>ProjMatrixByBinPinholeSPECTUB</code><br>
        <a href="https://github.com/UCL/STIR/pull/1366">PR #1366</a>
      </li>
      <li><a href="https://github.com/UCL/STIR/pull/1288">PR #1288</a>
        <ul>
          <li>
            exposed <code>ListRecord</code> etc, such that loops over list-mode data can
            now be performed in Python (although this will be somewhat slow).
            See <a href="https://github.com/UCL/STIR/blob/master/examples/python/listmode_loop_demo.py">examples/python/listmode_loop_demo.py</a>.
          </li>
          <li>
            added <code>LORAs2Points</code>,<code>LORInCylinderCoordinates</code>,
            <code>LORInAxialAndSinogramCoordinates</code> and <code>PointOnCylinder</code>.
            <br>
            <b>Warning</b>: renamed <code>FloatLOR</code> to <code>LOR</code>, and same for
            derived classes.
          </li>
        </ul>
      </li>
      <li>
        add <code>DetectionPositionPair.__repr__</code>  for printing and
        change order of text in <code>DetectionPosition.__repr__</code> to
        fit with constructor to avoid confusion.<br>
        <a href="https://github.com/UCL/STIR/pull/1316">PR #1316</a>
      </li>
    </ul>


    <h3>Changed functionality breaking backwards incompatibility</h3>
    <h4>General</h4>
    <ul>
      <li>
        <code>ProjDataInfo::ask_parameters()</code> and therefore <code>create_projdata_template</code>
        has changed:
        <ol>
          <li>If the scanner definition in STIR has TOF capabilities, it will ask for the TOF mashing factor.</li>
          <li>The default for arc-correction has changed to <i>N</i>, i.e. <code>false</code>.</li>
          <li>Default value for span is now 11 for Siemens and 2 for GE scanners.</li>
          <li>The span=0 case (i.e. span-3 for segment 0, span=1 for oblique ones, erroneously
            by STIR used for the GE Advance) is no deprecated. GE uses span=2.<br>
            (Reading a "span=0" case is still supported)</li>
        </ol>
      </li>
      <li>
        Projection-data related classes have accessors with an optional <code>make_num_tangential_poss_odd</code> argument
        (defaulting to <code>false</code>), which made the returned argument a different size.
        This has been deprecated since version 5.0. Setting this argument to <code>true</code> will now raise an error.
      </li>
    </ul>

    <h4>Python (and MATLAB)</h4>
    <ul>
      <li>renamed <code>FloatLOR</code> to <code>LOR</code>, and same for derived classes.</li>
    </ul>


    <h3>Changed functionality</h3>
    <ul>
      <li>
        We now always check (in <code>ProjDataInfo*NoArcCorr</code>) if number of tangential positions in the projection data exceeds the maximum number
        of non arc-corrected bins set for the scanner. If it is, an error is raised. You might therefore have to adapt your interfile header.
      </li>
      <li>
        Write <code>STIR6.0</code> as Interfile key version to denote TOF changes.
        This is currently ignored for parsing though.
      </li>
    </ul>

    <h3>Build system</h3>
    <ul>
      <li>CMake version 3.14 is now required.</li>
      <li>
        C++-14 is now required.<br>
        In fact, it is possible that C++-11 still works. If you really need it,
        you can try to modify the main <tt>CMakeLists.txt</tt> accordingly.
      </li>
      <li><code>STIR_CONFIG_DIR</code> is no longer a CMake cached variable, such that
        it automatically moves along with <code>CMAKE_INSTALL_PREFIX</code>.
        However, if you are upgrading an existing STIR build, you might have
        to delete the cached variable, or it will point to the old location.
      </li>
    </ul>

    <h3>Known problems</h3>
    <p>See <a href=https://github.com/UCL/STIR/labels/bug>our issue tracker</a>.</p>

    <h3>Minor bug fixes</h3>
    <ul>
      <li>
      </li>
    </ul>

    <h3>Documentation changes</h3>
    <ul>
      <li>
        Added (some) documentation on TOF features
      </li>
    </ul>

    <h3>Test changes</h3>
    <h4>recon_test_pack changes</h4>
    <ul>
      <li>
        additional tests for TOF, expansion of some existing tests for TOF
      </li>
      <li>
        updated version number and added some clarification to the README.txt
      </li>
    </ul>

    <h4>C++ tests</h4>
    <ul>
      <li>
        additional tests for TOF, expansion of some existing tests for TOF
      </li>
    </ul>

    <h2>New deprecations for future versions</h2>
    <ul>
      <li>
        CMake option <code>STIR_USE_BOOST_SHARED_PTR</code> will be removed. It probably no longer
        works anyway. Therefore <code>stir::shared_ptr</code> will always be <code>std::shared_ptr</code>.
      </li>
    </ul>

    <H2>What's new for developers (aside from what should be obvious
      from the above):</H2>

    <h3>Backward incompatibities</h3>
    <ul>
      <li>
        <code>ListModeData</code> now has a <code>shared_ptr&lt;const ProjDataInfo&gt; proj_data_info_sptr</code>
        <code>protected</code> member, and the <code>scanner_sptr</code> member has been removed.<br>
        <b>Warning:</b> If your derived class had its own <code>proj_data_info_sptr</code>, it should be removed.
      </li>
      <li>
        <code>virtual ListModeData::get_scanner_ptr()</code> is replaced by <code>ListModeData::get_scanner()</code>.
      </li>
      <li>
        <code>ProjDataInfo*NoArcCorr::get_bin_for_det_pair</code> is now private.
        Use <code>get_bin_for_det_pos_pair</code> instead.
      </li>
      <li>
        The <code>GeneralisedObjectiveFunction</code> hierarchy now has a <code>already_set_up</code>
        member variable that needs to be set to <code>false</code> by <code>set_*</code>
        functions and checked by callers.
      </li>
     <li>
       (deprecated) members/functions have been removed
       <ul>
         <li>
           <code>BinNormalisation::undo</code> and <code>apply</code> members that
           take explicit time arguments
         </li>
         <li>
           <code>extend_sinogram_in_views</code>, <code>extend_segment_in_views</code>
           and <code>interpolate_axial_position</code>
         </li>
       </ul>
     </li>
      <li>As mentioned above, installation locations are now versioned. New locations that
        could affect developers that use STIR as an external project:
        <ul>
          <li>include files: <tt>include/STIR-V.v</tt> (was <tt>include</tt>). This should be transparant
          if you use <code>find_package(STIR)</code>.</li>
          <li>CMake exported <tt>STIRConfig.cmake</tt> etc: <tt>lib/cmake/STIR-V.v</tt> (was <tt>share/lib</tt>).<br>
            <strong>The CMake variable <tt>STIR_DIR</tt> should now be set to  <tt>&lt;STIR_CMAKE_INSTALL_PREFIX&gt;/lib/cmake/STIR-V.v</tt></strong>.
            However, this new location increases chances that <code>find_package</code> finds STIR as it follows conventions better.
            For instance, STIR can now by found by <code>find_package</code>
            when setting <code>CMAKE_PREFIX_PATH</code> to what was used for <code>CMAKE_INSTALL_PREFIX</code> when
            installing STIR (indicated as <tt>STIR_CMAKE_INSTALL_PREFIX</tt> above). Moreover, if you use the same
            <code>CMAKE_INSTALL_PREFIX</code> for your project as for STIR, you shouldn't need to set <code>STIR_DIR</code> nor <code>CMAKE_PREFIX_PATH</code>.
         </li>
    </ul>

    <h3>New functionality</h3>

    <h4>TOF related</h4>
    <ul>
      <li><code>Scanner</code> now allows storing TOF information. This is currently not yet done for all
        TOF-capable scanners though. Contributions welcome!
      </li>
      <li>
        All projection-data related classes and their members now have a TOF bin index and related information.
        At present, old-style accessors are in an awkward format such as
        <pre>
          auto sino = proj_data.get_sinogram(ax_pos_num, segment_num, false, timing_pos_num);
        </pre>
        These are deprecated since version 5.2 and should be replaced by
        <pre>
          const SinogramIndices sinogram_idxs{ax_pos_num, segment_num, timing_pos_num};
          auto sino = proj_data.get_sinogram(sinogram_idxs);
        </pre>
      </li>
      <li>
        List-mode data for TOF-capable scanners need to pass the relevant information through appropriately of course.
      </li>
    </ul>
    
    <h4>Non-TOF related</h4>
    <ul>
      <li>
        Projectors now have a <code>clone()</code> member, currently returning a bare pointer (like other STIR classes).
      </li>
      <li>
        <code>Bin</code> can now be output to stream as text.
      </li>
      <li>
        Added <code>RunTests::check_if_equal</code> for <code>Bin</code>.
      </li>
      <li>
        <code>KeyParser</code> has a new facility to add an alias to a keyword. This can be used to rename a keyword
        for instance while remaining backwards compatible. By default, a warning will be written, but this can be disabled.
      </li>
    </ul>

    <h3>Changed functionality</h3>

    <h4>TOF related</h4>
    <ul>
      <li>
        <code>ProjDataInfoCylindricalNoArcCorr::get_all_det_pos_pairs_for_bin</code> is in most places intended to return
        the physical locations. However, a `DetectionPositionPair` also contains (unmashed) TOF bin information.
        This will be further complicated once energy windows are supported. The
        method therefore has an extra boolean argument <code>ignore_non_spatial_dimensions</code>, which defaults to
        <code>true</code>.
      </li>
      <li>
        <code>multiply_crystal_factors</code> is essentially a non-TOF calculation. When given TOF projection data,
        it will  "spread" the non-TOF result equally over all TOF bins. This is also appropriate for
        <code>randoms_from_singles</code>.
      </li>
    </ul>

    <h3>Code clean-up</h3>

    <ul>
      <li>
        Clean-up of various work-arounds such as
        <code>STIR_NO_NAMESPACES</code>, <code>STIR_NO_MUTABLE</code>, <code>BOOST_NO_TEMPLATE_SPECIALIZATION</code>,
        <code>BOOST_NO_STRINGSTREAM</code> and various items specifically for VC 6.0.
      </li>
    </ul>
</body>

</html><|MERGE_RESOLUTION|>--- conflicted
+++ resolved
@@ -140,17 +140,12 @@
       <li>
         <tt>list_lm_events</tt> now has an additional option <tt>--event-bin</tt> which lists the bin
         assigned for the event (according to the "native" projection data, i.e. without any mashing).<br>
-<<<<<<< HEAD
         In addition, the <tt>--event-LOR</tt> option now also works for SPECT (it was disabled by accident).
-        </li>
-=======
-        In addition, the <tt>--event-LOR<tt> option now also works for SPECT (it was disabled by accident).
       </li>
       <li>
         <tt>stir_list_registries</tt> is a new utility that list possible values of various
         registries, which can be useful to know what to use in a <tt>.par</tt> file.
       </li>
->>>>>>> 37762e28
     </ul>
 
     <h4>Python (and MATLAB)</h4>
