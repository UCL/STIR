--- conflicted
+++ resolved
@@ -205,10 +205,9 @@
   <li><code>ctac_to_mu_values</code> is a new utility that converts a CT image to linear attenuation coefficients.
       This application depends on the <a href="https://github.com/nlohmann/json">nlohmann JSON library</a>.
   </li>
-<<<<<<< HEAD
     <li>NiftyPET's GPU projectors have been wrapped. If NiftyPET is installed, these projectors can be used 
       on data from the Siemens mMR. See the example parameter file in <tt>examples/samples/OSMAPOSL_niftypet.par</tt>.
-=======
+  </li>
   <li>New utility <code>invert_axis</code> to invert x, y or z axis of an image.
   </li>
   <li>List-Mode functionalities are now extended for SPECT.
@@ -216,7 +215,6 @@
   <li>Triple energy Window (TEW) for scatter correction is now available. Needs availability of different sinograms acquired at different energy windows.
   </li>
   <li>Normalisation for SPECT has been added. Can be used with <tt>lm_to_projdata</tt> and during reconstruction. Currently provides the option to apply uniformity and decay correction.
->>>>>>> 0d119049
   </li>
   </ul>
 
