--- conflicted
+++ resolved
@@ -198,13 +198,11 @@
   <li>Verbosity can be set in reconstructions with the "verbosity := " keyword
     in the parameter file.
   </li>
-<<<<<<< HEAD
+  <li><code>ctac_to_mu_values</code> is a new utility that converts a CT image to linear attenuation coefficients.
+      This application depends on the <a href="https://github.com/nlohmann/json">nlohmann JSON library</a>.
+  </li>
     <li>NiftyPET's GPU projectors have been wrapped. If NiftyPET is installed, these projectors can be used 
       on data from the Siemens mMR. See the example parameter file in <tt>examples/samples/OSMAPOSL_niftypet.par</tt>.
-=======
-  <li><code>ctac_to_mu_values</code> is a new utility that converts a CT image to linear attenuation coefficients.
-      This application depends on the <a href="https://github.com/nlohmann/json">nlohmann JSON library</a>.
->>>>>>> 1381ccd2
   </li>
   </ul>
 
