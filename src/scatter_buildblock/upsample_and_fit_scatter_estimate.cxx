--- conflicted
+++ resolved
@@ -60,10 +60,6 @@
   ProjDataInMemory interpolated_direct_scatter(emission_proj_data.get_exam_info_sptr(),
 					       interpolated_direct_scatter_proj_data_info_sptr);        
   
-<<<<<<< HEAD
-=======
-      interpolated_direct_scatter_proj_data_info_sptr->reduce_segment_range(0,0);
->>>>>>> cdec9e5a
       bool actual_remove_interleaving = remove_interleaving;
 
       if (remove_interleaving && emission_proj_data.get_proj_data_info_sptr()->get_scanner_sptr()->get_scanner_geometry()!="Cylindrical")
@@ -71,12 +67,10 @@
           warning("upsample_and_fit_scatter_estimate: forcing remove_interleaving to false as non-cylindrical projdata");
                actual_remove_interleaving = false;
       }
-<<<<<<< HEAD
+      
       if (emission_proj_data.get_proj_data_info_sptr()->get_scanner_sptr()->get_scanner_geometry()=="Cylindrical")
           interpolated_direct_scatter_proj_data_info_sptr->reduce_segment_range(0,0);
 
-=======
->>>>>>> cdec9e5a
         interpolate_projdata(interpolated_direct_scatter, scatter_proj_data, spline_type, actual_remove_interleaving);
 
   const TimeFrameDefinitions& time_frame_defs =
