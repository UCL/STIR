/*
  Copyright (C) 2005 - 2011-12-31, Hammersmith Imanet Ltd
  Copyright (C) 2014, 2020 University College London
  This file is part of STIR.

  This file is free software; you can redistribute it and/or modify
  it under the terms of the GNU Lesser General Public License as published by
  the Free Software Foundation; either version 2.1 of the License, or
  (at your option) any later version.

  This file is distributed in the hope that it will be useful,
  but WITHOUT ANY WARRANTY; without even the implied warranty of
  MERCHANTABILITY or FITNESS FOR A PARTICULAR PURPOSE.  See the
  GNU Lesser General Public License for more details. 
  
  See STIR/LICENSE.txt for details
*/
/*!
\file
\ingroup scatter
\brief implementation of stir::ScatterEstimationByBin::upsample_and_fit_scatter_estimate

\author Charalampos Tsoumpas
\author Kris Thielemans
*/

#include "stir/ProjDataInfo.h"
#include "stir/ExamInfo.h"
#include "stir/ProjDataInMemory.h"
#include "stir/ViewSegmentNumbers.h"
#include "stir/Viewgram.h"
#include "stir/inverse_SSRB.h"
#include "stir/scale_sinograms.h"
#include "stir/scatter/ScatterEstimation.h"
#include "stir/recon_buildblock/BinNormalisation.h"
#include "stir/interpolate_projdata.h"
#include "stir/utilities.h"
#include "stir/IndexRange2D.h" 
#include "stir/stream.h"
#include "stir/Succeeded.h"
#include "stir/thresholding.h"
#include "stir/is_null_ptr.h"
#include "stir/ArrayFilter1DUsingConvolution.h"
#include <iostream>
#include <fstream>
#include <string>
/***********************************************************/

START_NAMESPACE_STIR

void 
ScatterEstimation::
upsample_and_fit_scatter_estimate(ProjData& scaled_scatter_proj_data,
                                  const  ProjData& emission_proj_data,
                                  const ProjData& scatter_proj_data,
                                  BinNormalisation& scatter_normalisation,
                                  const ProjData& weights_proj_data,
                                  const float min_scale_factor,
                                  const float max_scale_factor,
                                  const unsigned half_filter_width,
                                  BSpline::BSplineType spline_type,
                                  const bool remove_interleaving)
{

<<<<<<< HEAD
    shared_ptr<ProjDataInfo> interpolated_direct_scatter_proj_data_info_sptr(emission_proj_data.get_proj_data_info_ptr()->clone());
    interpolated_direct_scatter_proj_data_info_sptr->reduce_segment_range(0,0);


    info("upsample_and_fit_scatter_estimate: Interpolating scatter estimate to size of emission data");
    ProjDataInMemory interpolated_direct_scatter(emission_proj_data.get_exam_info_sptr(),
=======
  info("upsample_and_fit_scatter_estimate: Interpolating scatter estimate to size of emission data");
  ProjDataInMemory interpolated_direct_scatter(emission_proj_data.get_exam_info_sptr(),
>>>>>>> 57d25ba5
					       interpolated_direct_scatter_proj_data_info_sptr);        

    interpolate_projdata(interpolated_direct_scatter, scatter_proj_data, spline_type, remove_interleaving);


    const TimeFrameDefinitions& time_frame_defs = emission_proj_data.get_exam_info_sptr()->time_frame_definitions;

    if (min_scale_factor != 1 || max_scale_factor != 1 || !scatter_normalisation.is_trivial())
    {
      ProjDataInMemory interpolated_scatter(emission_proj_data.get_exam_info_sptr(),
					    emission_proj_data.get_proj_data_info_ptr()->create_shared_clone());
      inverse_SSRB(interpolated_scatter, interpolated_direct_scatter);

      scatter_normalisation.set_up(emission_proj_data.get_proj_data_info_ptr()->create_shared_clone());
      scatter_normalisation.undo(interpolated_scatter, 
                                 time_frame_defs.get_start_time(), time_frame_defs.get_end_time());
      Array<2,float> scale_factors;
<<<<<<< HEAD
      
      info("upsample_and_fit_scatter_estimate: Finding scale factors by sinogram");
      scale_factors = get_scale_factors_per_sinogram(
                                                 emission_proj_data, 
                                                 interpolated_scatter,
                                                 weights_proj_data);
    
      std::cout << scale_factors;
      threshold_lower(scale_factors.begin_all(), 
                      scale_factors.end_all(),
                      min_scale_factor);
      threshold_upper(scale_factors.begin_all(), 
                      scale_factors.end_all(),
                      max_scale_factor);
      info("upsample_and_fit_scatter_estimate: After thresholding:");
      std::cout << scale_factors;
      VectorWithOffset<float> kernel(-static_cast<int>(half_filter_width),half_filter_width);
      kernel.fill(1.F/(2*half_filter_width+1));
      ArrayFilter1DUsingConvolution<float> lowpass_filter(kernel, BoundaryConditions::constant);
      std::for_each(scale_factors.begin(), 
                    scale_factors.end(),
                    lowpass_filter);
      info("upsample_and_fit_scatter_estimate: After filtering:");
      std::cout << scale_factors;
      info("upsample_and_fit_scatter_estimate: applying scale factors");
=======

      if (min_scale_factor == max_scale_factor)
	{
	  if (min_scale_factor == 1.F)
	    return; // all done

	  const ProjDataInfo& proj_data_info = *emission_proj_data.get_proj_data_info_sptr();
	  IndexRange2D sinogram_range(proj_data_info.get_min_segment_num(),proj_data_info.get_max_segment_num(),0,0);
	  for (int segment_num=proj_data_info.get_min_segment_num();
	       segment_num<=proj_data_info.get_max_segment_num();
	       ++segment_num)
	    {
	      sinogram_range[segment_num].resize(
						 proj_data_info.get_min_axial_pos_num(segment_num),
						 proj_data_info.get_max_axial_pos_num(segment_num) );
	    }
	  scale_factors.grow(sinogram_range);
	  scale_factors.fill(min_scale_factor);
	}
      else
	{
	  info("upsample_and_fit_scatter_estimate: Finding scale factors by sinogram", 3);
	  scale_factors = get_scale_factors_per_sinogram(
							 emission_proj_data, 
							 interpolated_scatter,
							 weights_proj_data);
    
	  info(boost::format("upsample_and_fit_scatter_estimate: scale factors before thresholding:\n%1%") %
	       scale_factors,
	       2);
	
	  threshold_lower(scale_factors.begin_all(), 
			  scale_factors.end_all(),
			  min_scale_factor);
	  threshold_upper(scale_factors.begin_all(), 
			  scale_factors.end_all(),
			  max_scale_factor);
	  info(boost::format("upsample_and_fit_scatter_estimate: scale factors after thresholding:\n%1%") %
	       scale_factors,
	       2);
	  VectorWithOffset<float> kernel(-static_cast<int>(half_filter_width),half_filter_width);
	  kernel.fill(1.F/(2*half_filter_width+1));
	  ArrayFilter1DUsingConvolution<float> lowpass_filter(kernel, BoundaryConditions::constant);
	  std::for_each(scale_factors.begin(), 
			scale_factors.end(),
			lowpass_filter);
	  info(boost::format("upsample_and_fit_scatter_estimate: scale factors after filtering:\n%1%rrr") %
	       scale_factors,
	       2);
	}
      info("upsample_and_fit_scatter_estimate: applying scale factors", 3);
>>>>>>> 57d25ba5
      if (scale_sinograms(scaled_scatter_proj_data, 
                          interpolated_scatter,
                          scale_factors) != Succeeded::yes)
        {
          error("upsample_and_fit_scatter_estimate: writing of scaled sinograms failed");
        }
    }
  else // min/max_scale_factor equal to 1 and no norm
    {
      inverse_SSRB(scaled_scatter_proj_data, interpolated_direct_scatter);
    }
}


void
ScatterEstimation::
upsample_scatter_estimate(ProjData& scaled_scatter_proj_data,
                                  const  ProjData& emission_proj_data,
                                  const ProjData& scatter_proj_data,
                                  const bool remove_interleaving)
{
    stir::BSpline::BSplineType  spline_type = stir::BSpline::linear;
    shared_ptr<ProjDataInfo> interpolated_direct_scatter_proj_data_info_sptr(emission_proj_data.get_proj_data_info_ptr()->clone());
    interpolated_direct_scatter_proj_data_info_sptr->reduce_segment_range(0,0);


    info("upsample_and_fit_scatter_estimate: Interpolating scatter estimate to size of emission data");
    ProjDataInMemory interpolated_direct_scatter(emission_proj_data.get_exam_info_sptr(),
                           interpolated_direct_scatter_proj_data_info_sptr);

    // interpolate projdata
    interpolate_projdata(interpolated_direct_scatter, scatter_proj_data, spline_type, remove_interleaving);

    // Perform Inverse Single Slice Rebinning
    inverse_SSRB(scaled_scatter_proj_data, interpolated_direct_scatter);

}



void
ScatterEstimation::
pull_scatter_estimate(ProjData& scaled_scatter_proj_data,
                                  const  ProjData& emission_proj_data,
                                  const ProjData& scatter_proj_data,
                                  const bool remove_interleaving)
{

    shared_ptr<ProjDataInfo> interpolated_direct_scatter_proj_data_info_sptr(emission_proj_data.get_proj_data_info_ptr()->clone());
    interpolated_direct_scatter_proj_data_info_sptr->reduce_segment_range(0,0); //create the output template


    info("upsample_and_fit_scatter_estimate: Interpolating scatter estimate to size of emission data");
    ProjDataInMemory interpolated_direct_scatter(emission_proj_data.get_exam_info_sptr(),
                           interpolated_direct_scatter_proj_data_info_sptr);

    // interpolate projdata
    interpolate_projdata_pull(interpolated_direct_scatter, scatter_proj_data, remove_interleaving);

    // Perform Inverse Single Slice Rebinning
    inverse_SSRB(scaled_scatter_proj_data, interpolated_direct_scatter);

}

void
ScatterEstimation::
push_scatter_estimate(ProjData& scaled_scatter_proj_data,
                                  const  ProjData& emission_proj_data,
                                  const ProjData& scatter_proj_data,
                                  const bool remove_interleaving)
{

    shared_ptr<ProjDataInfo> new_input_proj_data_info_sptr(scatter_proj_data.get_proj_data_info_ptr()->clone());
    new_input_proj_data_info_sptr->reduce_segment_range(0,0); //create input template

    ProjDataInMemory new_input(scatter_proj_data.get_exam_info_sptr(),new_input_proj_data_info_sptr);
    transpose_inverse_SSRB(new_input, scatter_proj_data);


    interpolate_projdata_push(scaled_scatter_proj_data, new_input, remove_interleaving);


}


void
ScatterEstimation::
pull_scatter_estimate(ProjData& scaled_scatter_proj_data,
                                  const  ProjData& emission_proj_data,
                                  const ProjData& scatter_proj_data,
                                  const ProjData& norm,
                                  const bool remove_interleaving)
{

    shared_ptr<ProjDataInfo> interpolated_direct_scatter_proj_data_info_sptr(emission_proj_data.get_proj_data_info_ptr()->clone());
    interpolated_direct_scatter_proj_data_info_sptr->reduce_segment_range(0,0); //create the output template


    info("upsample_and_fit_scatter_estimate: Interpolating scatter estimate to size of emission data");
    ProjDataInMemory interpolated_direct_scatter(emission_proj_data.get_exam_info_sptr(),
                           interpolated_direct_scatter_proj_data_info_sptr);

    // interpolate projdata
    interpolate_projdata_pull(interpolated_direct_scatter, scatter_proj_data, remove_interleaving);

    // Perform Inverse Single Slice Rebinning
    inverse_SSRB(scaled_scatter_proj_data, interpolated_direct_scatter);

    apply_norm(scaled_scatter_proj_data,norm);

}

void
ScatterEstimation::
push_scatter_estimate(ProjData& scaled_scatter_proj_data,
                                  const  ProjData& emission_proj_data,
                                  const ProjData& scatter_proj_data,
                                   const ProjData& norm,
                                  const bool remove_interleaving)
{

    ProjDataInMemory scatter_proj_data_in_memory(scatter_proj_data);
    apply_norm(scatter_proj_data_in_memory,norm);

    shared_ptr<ProjDataInfo> new_input_proj_data_info_sptr(scatter_proj_data_in_memory.get_proj_data_info_ptr()->clone());
    new_input_proj_data_info_sptr->reduce_segment_range(0,0); //create input template

    ProjDataInMemory new_input(scatter_proj_data_in_memory.get_exam_info_sptr(),new_input_proj_data_info_sptr);

    transpose_inverse_SSRB(new_input, scatter_proj_data_in_memory);


    interpolate_projdata_push(scaled_scatter_proj_data, new_input, remove_interleaving);


}

void
ScatterEstimation::
apply_norm(ProjData& projdata,const ProjData& norm)
{

if((projdata.get_num_views()!=norm.get_num_views())||(projdata.get_num_tangential_poss()!=norm.get_num_tangential_poss()))
    error("sinograms have to have the same dimensions");
ProjDataInMemory projdata_out(projdata);
projdata_out.fill(0);

ViewSegmentNumbers vs_num;

for (vs_num.segment_num() = norm.get_min_segment_num(); vs_num.segment_num() <= norm.get_max_segment_num(); ++vs_num.segment_num())
{
    for (vs_num.view_num() = norm.get_min_view_num();vs_num.view_num() <= norm.get_max_view_num(); ++vs_num.view_num())
    {

        Viewgram<float> viewgram_n = norm.get_viewgram(vs_num.view_num(), vs_num.segment_num());
        Viewgram<float> viewgram_in = projdata.get_viewgram(vs_num.view_num(), vs_num.segment_num());
        viewgram_in *= viewgram_n;
        projdata_out.set_viewgram(viewgram_in);
    }
}

projdata.fill(projdata_out);

}
END_NAMESPACE_STIR<|MERGE_RESOLUTION|>--- conflicted
+++ resolved
@@ -62,17 +62,12 @@
                                   const bool remove_interleaving)
 {
 
-<<<<<<< HEAD
     shared_ptr<ProjDataInfo> interpolated_direct_scatter_proj_data_info_sptr(emission_proj_data.get_proj_data_info_ptr()->clone());
     interpolated_direct_scatter_proj_data_info_sptr->reduce_segment_range(0,0);
 
 
     info("upsample_and_fit_scatter_estimate: Interpolating scatter estimate to size of emission data");
     ProjDataInMemory interpolated_direct_scatter(emission_proj_data.get_exam_info_sptr(),
-=======
-  info("upsample_and_fit_scatter_estimate: Interpolating scatter estimate to size of emission data");
-  ProjDataInMemory interpolated_direct_scatter(emission_proj_data.get_exam_info_sptr(),
->>>>>>> 57d25ba5
 					       interpolated_direct_scatter_proj_data_info_sptr);        
 
     interpolate_projdata(interpolated_direct_scatter, scatter_proj_data, spline_type, remove_interleaving);
@@ -90,33 +85,6 @@
       scatter_normalisation.undo(interpolated_scatter, 
                                  time_frame_defs.get_start_time(), time_frame_defs.get_end_time());
       Array<2,float> scale_factors;
-<<<<<<< HEAD
-      
-      info("upsample_and_fit_scatter_estimate: Finding scale factors by sinogram");
-      scale_factors = get_scale_factors_per_sinogram(
-                                                 emission_proj_data, 
-                                                 interpolated_scatter,
-                                                 weights_proj_data);
-    
-      std::cout << scale_factors;
-      threshold_lower(scale_factors.begin_all(), 
-                      scale_factors.end_all(),
-                      min_scale_factor);
-      threshold_upper(scale_factors.begin_all(), 
-                      scale_factors.end_all(),
-                      max_scale_factor);
-      info("upsample_and_fit_scatter_estimate: After thresholding:");
-      std::cout << scale_factors;
-      VectorWithOffset<float> kernel(-static_cast<int>(half_filter_width),half_filter_width);
-      kernel.fill(1.F/(2*half_filter_width+1));
-      ArrayFilter1DUsingConvolution<float> lowpass_filter(kernel, BoundaryConditions::constant);
-      std::for_each(scale_factors.begin(), 
-                    scale_factors.end(),
-                    lowpass_filter);
-      info("upsample_and_fit_scatter_estimate: After filtering:");
-      std::cout << scale_factors;
-      info("upsample_and_fit_scatter_estimate: applying scale factors");
-=======
 
       if (min_scale_factor == max_scale_factor)
 	{
@@ -168,7 +136,6 @@
 	       2);
 	}
       info("upsample_and_fit_scatter_estimate: applying scale factors", 3);
->>>>>>> 57d25ba5
       if (scale_sinograms(scaled_scatter_proj_data, 
                           interpolated_scatter,
                           scale_factors) != Succeeded::yes)
