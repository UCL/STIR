/*
  Copyright (C) 2005 - 2011-12-31, Hammersmith Imanet Ltd
  Copyright (C) 2014, 2020 University College London
  This file is part of STIR.

  This file is free software; you can redistribute it and/or modify
  it under the terms of the GNU Lesser General Public License as published by
  the Free Software Foundation; either version 2.1 of the License, or
  (at your option) any later version.

  This file is distributed in the hope that it will be useful,
  but WITHOUT ANY WARRANTY; without even the implied warranty of
  MERCHANTABILITY or FITNESS FOR A PARTICULAR PURPOSE.  See the
  GNU Lesser General Public License for more details. 
  
  See STIR/LICENSE.txt for details
*/
/*!
\file
\ingroup scatter
\brief implementation of stir::ScatterEstimationByBin::upsample_and_fit_scatter_estimate

\author Charalampos Tsoumpas
\author Kris Thielemans
*/

#include "stir/ProjDataInfo.h"
#include "stir/ExamInfo.h"
#include "stir/ProjDataInMemory.h"
#include "stir/ViewSegmentNumbers.h"
#include "stir/Viewgram.h"
#include "stir/inverse_SSRB.h"
#include "stir/scale_sinograms.h"
#include "stir/scatter/ScatterEstimation.h"
#include "stir/recon_buildblock/BinNormalisation.h"
#include "stir/interpolate_projdata.h"
#include "stir/utilities.h"
#include "stir/IndexRange2D.h" 
#include "stir/stream.h"
#include "stir/Succeeded.h"
#include "stir/thresholding.h"
#include "stir/is_null_ptr.h"
#include "stir/ArrayFilter1DUsingConvolution.h"
#include <iostream>
#include <fstream>
#include <string>
/***********************************************************/

START_NAMESPACE_STIR

void 
ScatterEstimation::
upsample_and_fit_scatter_estimate(ProjData& scaled_scatter_proj_data,
                                  const  ProjData& emission_proj_data,
                                  const ProjData& scatter_proj_data,
                                  BinNormalisation& scatter_normalisation,
                                  const ProjData& weights_proj_data,
                                  const float min_scale_factor,
                                  const float max_scale_factor,
                                  const unsigned half_filter_width,
                                  BSpline::BSplineType spline_type,
                                  const bool remove_interleaving)
{
<<<<<<< HEAD
=======
  shared_ptr<ProjDataInfo> 
    interpolated_direct_scatter_proj_data_info_sptr(emission_proj_data.get_proj_data_info_sptr()->clone());
  interpolated_direct_scatter_proj_data_info_sptr->reduce_segment_range(0,0);
>>>>>>> 997f672f

    shared_ptr<ProjDataInfo> interpolated_direct_scatter_proj_data_info_sptr(emission_proj_data.get_proj_data_info_ptr()->clone());
    interpolated_direct_scatter_proj_data_info_sptr->reduce_segment_range(0,0);


    info("upsample_and_fit_scatter_estimate: Interpolating scatter estimate to size of emission data");
    ProjDataInMemory interpolated_direct_scatter(emission_proj_data.get_exam_info_sptr(),
					       interpolated_direct_scatter_proj_data_info_sptr);        

    interpolate_projdata(interpolated_direct_scatter, scatter_proj_data, spline_type, remove_interleaving);


    const TimeFrameDefinitions& time_frame_defs = emission_proj_data.get_exam_info_sptr()->time_frame_definitions;

    if (min_scale_factor != 1 || max_scale_factor != 1 || !scatter_normalisation.is_trivial())
    {
      ProjDataInMemory interpolated_scatter(emission_proj_data.get_exam_info_sptr(),
					    emission_proj_data.get_proj_data_info_sptr()->create_shared_clone());
      inverse_SSRB(interpolated_scatter, interpolated_direct_scatter);

      scatter_normalisation.set_up(emission_proj_data.get_proj_data_info_sptr()->create_shared_clone());
      scatter_normalisation.undo(interpolated_scatter, 
                                 time_frame_defs.get_start_time(), time_frame_defs.get_end_time());
      Array<2,float> scale_factors;

      if (min_scale_factor == max_scale_factor)
	{
	  if (min_scale_factor == 1.F)
            {
              scaled_scatter_proj_data.fill(interpolated_scatter);
              return; // all done
            }

	  const ProjDataInfo& proj_data_info = *emission_proj_data.get_proj_data_info_sptr();
	  IndexRange2D sinogram_range(proj_data_info.get_min_segment_num(),proj_data_info.get_max_segment_num(),0,0);
	  for (int segment_num=proj_data_info.get_min_segment_num();
	       segment_num<=proj_data_info.get_max_segment_num();
	       ++segment_num)
	    {
	      sinogram_range[segment_num].resize(
						 proj_data_info.get_min_axial_pos_num(segment_num),
						 proj_data_info.get_max_axial_pos_num(segment_num) );
	    }
	  scale_factors.grow(sinogram_range);
	  scale_factors.fill(min_scale_factor);
	}
      else
	{
	  info("upsample_and_fit_scatter_estimate: Finding scale factors by sinogram", 3);
	  scale_factors = get_scale_factors_per_sinogram(
							 emission_proj_data, 
							 interpolated_scatter,
							 weights_proj_data);
    
	  info(boost::format("upsample_and_fit_scatter_estimate: scale factors before thresholding:\n%1%") %
	       scale_factors,
	       2);
	
	  threshold_lower(scale_factors.begin_all(), 
			  scale_factors.end_all(),
			  min_scale_factor);
	  threshold_upper(scale_factors.begin_all(), 
			  scale_factors.end_all(),
			  max_scale_factor);
	  info(boost::format("upsample_and_fit_scatter_estimate: scale factors after thresholding:\n%1%") %
	       scale_factors,
	       2);
	  VectorWithOffset<float> kernel(-static_cast<int>(half_filter_width),half_filter_width);
	  kernel.fill(1.F/(2*half_filter_width+1));
	  ArrayFilter1DUsingConvolution<float> lowpass_filter(kernel, BoundaryConditions::constant);
	  std::for_each(scale_factors.begin(), 
			scale_factors.end(),
			lowpass_filter);
	  info(boost::format("upsample_and_fit_scatter_estimate: scale factors after filtering:\n%1%") %
	       scale_factors,
	       2);
	}
      info("upsample_and_fit_scatter_estimate: applying scale factors", 3);
      if (scale_sinograms(scaled_scatter_proj_data, 
                          interpolated_scatter,
                          scale_factors) != Succeeded::yes)
        {
          error("upsample_and_fit_scatter_estimate: writing of scaled sinograms failed");
        }
    }
  else // min/max_scale_factor equal to 1 and no norm
    {
      inverse_SSRB(scaled_scatter_proj_data, interpolated_direct_scatter);
    }
}


void
ScatterEstimation::
upsample_scatter_estimate(ProjData& scaled_scatter_proj_data,
                                  const  ProjData& emission_proj_data,
                                  const ProjData& scatter_proj_data,
                                  const bool remove_interleaving)
{
    stir::BSpline::BSplineType  spline_type = stir::BSpline::linear;
    shared_ptr<ProjDataInfo> interpolated_direct_scatter_proj_data_info_sptr(emission_proj_data.get_proj_data_info_ptr()->clone());
    interpolated_direct_scatter_proj_data_info_sptr->reduce_segment_range(0,0);


    info("upsample_and_fit_scatter_estimate: Interpolating scatter estimate to size of emission data");
    ProjDataInMemory interpolated_direct_scatter(emission_proj_data.get_exam_info_sptr(),
                           interpolated_direct_scatter_proj_data_info_sptr);

    // interpolate projdata
    interpolate_projdata(interpolated_direct_scatter, scatter_proj_data, spline_type, remove_interleaving);

    // Perform Inverse Single Slice Rebinning
    inverse_SSRB(scaled_scatter_proj_data, interpolated_direct_scatter);

}



void
ScatterEstimation::
pull_scatter_estimate(ProjData& scaled_scatter_proj_data,
                                  const  ProjData& emission_proj_data,
                                  const ProjData& scatter_proj_data,
                                  const bool remove_interleaving)
{

    shared_ptr<ProjDataInfo> interpolated_direct_scatter_proj_data_info_sptr(emission_proj_data.get_proj_data_info_ptr()->clone());
    interpolated_direct_scatter_proj_data_info_sptr->reduce_segment_range(0,0); //create the output template


    info("upsample_and_fit_scatter_estimate: Interpolating scatter estimate to size of emission data");
    ProjDataInMemory interpolated_direct_scatter(emission_proj_data.get_exam_info_sptr(),
                           interpolated_direct_scatter_proj_data_info_sptr);

    // interpolate projdata
    interpolate_projdata_pull(interpolated_direct_scatter, scatter_proj_data, remove_interleaving);

    // Perform Inverse Single Slice Rebinning
    inverse_SSRB(scaled_scatter_proj_data, interpolated_direct_scatter);

}

void
ScatterEstimation::
push_scatter_estimate(ProjData& scaled_scatter_proj_data,
                                  const  ProjData& emission_proj_data,
                                  const ProjData& scatter_proj_data,
                                  const bool remove_interleaving)
{

    shared_ptr<ProjDataInfo> new_input_proj_data_info_sptr(scatter_proj_data.get_proj_data_info_ptr()->clone());
    new_input_proj_data_info_sptr->reduce_segment_range(0,0); //create input template

    ProjDataInMemory new_input(scatter_proj_data.get_exam_info_sptr(),new_input_proj_data_info_sptr);
    transpose_inverse_SSRB(new_input, scatter_proj_data);


    interpolate_projdata_push(scaled_scatter_proj_data, new_input, remove_interleaving);


}


void
ScatterEstimation::
pull_scatter_estimate(ProjData& scaled_scatter_proj_data,
                                  const  ProjData& emission_proj_data,
                                  const ProjData& scatter_proj_data,
                                  const ProjData& norm,
                                  const bool remove_interleaving)
{

    shared_ptr<ProjDataInfo> interpolated_direct_scatter_proj_data_info_sptr(emission_proj_data.get_proj_data_info_ptr()->clone());
    interpolated_direct_scatter_proj_data_info_sptr->reduce_segment_range(0,0); //create the output template


    info("upsample_and_fit_scatter_estimate: Interpolating scatter estimate to size of emission data");
    ProjDataInMemory interpolated_direct_scatter(emission_proj_data.get_exam_info_sptr(),
                           interpolated_direct_scatter_proj_data_info_sptr);

    // interpolate projdata
    interpolate_projdata_pull(interpolated_direct_scatter, scatter_proj_data, remove_interleaving);

    // Perform Inverse Single Slice Rebinning
    inverse_SSRB(scaled_scatter_proj_data, interpolated_direct_scatter);

    apply_norm(scaled_scatter_proj_data,norm);

}

void
ScatterEstimation::
push_scatter_estimate(ProjData& scaled_scatter_proj_data,
                                  const  ProjData& emission_proj_data,
                                  const ProjData& scatter_proj_data,
                                   const ProjData& norm,
                                  const bool remove_interleaving)
{

    ProjDataInMemory scatter_proj_data_in_memory(scatter_proj_data);
    apply_norm(scatter_proj_data_in_memory,norm);

    shared_ptr<ProjDataInfo> new_input_proj_data_info_sptr(scatter_proj_data_in_memory.get_proj_data_info_ptr()->clone());
    new_input_proj_data_info_sptr->reduce_segment_range(0,0); //create input template

    ProjDataInMemory new_input(scatter_proj_data_in_memory.get_exam_info_sptr(),new_input_proj_data_info_sptr);

    transpose_inverse_SSRB(new_input, scatter_proj_data_in_memory);


    interpolate_projdata_push(scaled_scatter_proj_data, new_input, remove_interleaving);


}

void
ScatterEstimation::
apply_norm(ProjData& projdata,const ProjData& norm)
{

if((projdata.get_num_views()!=norm.get_num_views())||(projdata.get_num_tangential_poss()!=norm.get_num_tangential_poss()))
    error("sinograms have to have the same dimensions");
ProjDataInMemory projdata_out(projdata);
projdata_out.fill(0);

ViewSegmentNumbers vs_num;

for (vs_num.segment_num() = norm.get_min_segment_num(); vs_num.segment_num() <= norm.get_max_segment_num(); ++vs_num.segment_num())
{
    for (vs_num.view_num() = norm.get_min_view_num();vs_num.view_num() <= norm.get_max_view_num(); ++vs_num.view_num())
    {

        Viewgram<float> viewgram_n = norm.get_viewgram(vs_num.view_num(), vs_num.segment_num());
        Viewgram<float> viewgram_in = projdata.get_viewgram(vs_num.view_num(), vs_num.segment_num());
        viewgram_in *= viewgram_n;
        projdata_out.set_viewgram(viewgram_in);
    }
}

projdata.fill(projdata_out);

}
END_NAMESPACE_STIR<|MERGE_RESOLUTION|>--- conflicted
+++ resolved
@@ -61,15 +61,9 @@
                                   BSpline::BSplineType spline_type,
                                   const bool remove_interleaving)
 {
-<<<<<<< HEAD
-=======
   shared_ptr<ProjDataInfo> 
     interpolated_direct_scatter_proj_data_info_sptr(emission_proj_data.get_proj_data_info_sptr()->clone());
   interpolated_direct_scatter_proj_data_info_sptr->reduce_segment_range(0,0);
->>>>>>> 997f672f
-
-    shared_ptr<ProjDataInfo> interpolated_direct_scatter_proj_data_info_sptr(emission_proj_data.get_proj_data_info_ptr()->clone());
-    interpolated_direct_scatter_proj_data_info_sptr->reduce_segment_range(0,0);
 
 
     info("upsample_and_fit_scatter_estimate: Interpolating scatter estimate to size of emission data");
@@ -167,7 +161,7 @@
                                   const bool remove_interleaving)
 {
     stir::BSpline::BSplineType  spline_type = stir::BSpline::linear;
-    shared_ptr<ProjDataInfo> interpolated_direct_scatter_proj_data_info_sptr(emission_proj_data.get_proj_data_info_ptr()->clone());
+    shared_ptr<ProjDataInfo> interpolated_direct_scatter_proj_data_info_sptr(emission_proj_data.get_proj_data_info_sptr()->clone());
     interpolated_direct_scatter_proj_data_info_sptr->reduce_segment_range(0,0);
 
 
@@ -193,7 +187,7 @@
                                   const bool remove_interleaving)
 {
 
-    shared_ptr<ProjDataInfo> interpolated_direct_scatter_proj_data_info_sptr(emission_proj_data.get_proj_data_info_ptr()->clone());
+    shared_ptr<ProjDataInfo> interpolated_direct_scatter_proj_data_info_sptr(emission_proj_data.get_proj_data_info_sptr()->clone());
     interpolated_direct_scatter_proj_data_info_sptr->reduce_segment_range(0,0); //create the output template
 
 
@@ -217,7 +211,7 @@
                                   const bool remove_interleaving)
 {
 
-    shared_ptr<ProjDataInfo> new_input_proj_data_info_sptr(scatter_proj_data.get_proj_data_info_ptr()->clone());
+    shared_ptr<ProjDataInfo> new_input_proj_data_info_sptr(scatter_proj_data.get_proj_data_info_sptr()->clone());
     new_input_proj_data_info_sptr->reduce_segment_range(0,0); //create input template
 
     ProjDataInMemory new_input(scatter_proj_data.get_exam_info_sptr(),new_input_proj_data_info_sptr);
@@ -239,7 +233,7 @@
                                   const bool remove_interleaving)
 {
 
-    shared_ptr<ProjDataInfo> interpolated_direct_scatter_proj_data_info_sptr(emission_proj_data.get_proj_data_info_ptr()->clone());
+    shared_ptr<ProjDataInfo> interpolated_direct_scatter_proj_data_info_sptr(emission_proj_data.get_proj_data_info_sptr()->clone());
     interpolated_direct_scatter_proj_data_info_sptr->reduce_segment_range(0,0); //create the output template
 
 
@@ -269,7 +263,7 @@
     ProjDataInMemory scatter_proj_data_in_memory(scatter_proj_data);
     apply_norm(scatter_proj_data_in_memory,norm);
 
-    shared_ptr<ProjDataInfo> new_input_proj_data_info_sptr(scatter_proj_data_in_memory.get_proj_data_info_ptr()->clone());
+    shared_ptr<ProjDataInfo> new_input_proj_data_info_sptr(scatter_proj_data_in_memory.get_proj_data_info_sptr()->clone());
     new_input_proj_data_info_sptr->reduce_segment_range(0,0); //create input template
 
     ProjDataInMemory new_input(scatter_proj_data_in_memory.get_exam_info_sptr(),new_input_proj_data_info_sptr);
