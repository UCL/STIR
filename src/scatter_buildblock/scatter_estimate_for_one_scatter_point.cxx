//
//
/*
  Copyright (C) 2004- 2009-11-03, Hammersmith Imanet
  Copyright (C) 2011-07-01 - 2011, Kris Thielemans
  This file is part of STIR.

  This file is free software; you can redistribute it and/or modify
  it under the terms of the GNU Lesser General Public License as published by
  the Free Software Foundation; either version 2.1 of the License, or
  (at your option) any later version.

  This file is distributed in the hope that it will be useful,
  but WITHOUT ANY WARRANTY; without even the implied warranty of
  MERCHANTABILITY or FITNESS FOR A PARTICULAR PURPOSE.  See the
  GNU Lesser General Public License for more details. 
  
  See STIR/LICENSE.txt for details
*/
/*!
  \file
  \ingroup scatter
  \brief Implementation of stir::ScatterEstimationByBin::single_scatter_estimate_for_one_scatter_point

  \author Charalampos Tsoumpas
  \author Pablo Aguiar
  \author Kris Thielemans


*/
#include "stir/scatter/SingleScatterSimulation.h"
#include "stir/scatter/ScatterSimulation.h"
#ifndef NDEBUG
// currently necessary for assert below
#include "stir/VoxelsOnCartesianGrid.h"
#endif

#include "stir/round.h"
#include <math.h>
using namespace std;
START_NAMESPACE_STIR

static const float total_Compton_cross_section_511keV = 
ScatterSimulation::
  total_Compton_cross_section(511.F); 

float
SingleScatterSimulation::
 simulate_for_one_scatter_point(
          const std::size_t scatter_point_num, 
          const unsigned det_num_A, 
          const unsigned det_num_B)
{       
<<<<<<< HEAD




 // The code now supports more than one energy window: the low energy threshold has to correspond to lowest window.   
    
    int low = 0;

 // TODO: check that the selected windows don't overcome the max num windows

    if (this->template_exam_info_sptr->get_num_energy_windows()>1)

    {

        int first_window=this->template_exam_info_sptr->get_energy_window_pair().first-1;
        int second_window=this->template_exam_info_sptr->get_energy_window_pair().second-1;

        if(this->template_exam_info_sptr->get_low_energy_thres(first_window) <= this->template_exam_info_sptr->get_low_energy_thres(second_window) )

        {
             low = first_window;
        }
        else if(this->template_exam_info_sptr->get_low_energy_thres(first_window) >= this->template_exam_info_sptr->get_low_energy_thres(second_window) )

        {
             low = second_window;
        }
        //std::cerr << "low:= "<< low<< '\n';

    }



  static const float max_single_scatter_cos_angle=max_cos_angle(this->template_exam_info_sptr->get_low_energy_thres(low),
=======
  static const float max_single_scatter_cos_angle=max_cos_angle(this->template_exam_info_sptr->get_low_energy_thres(),
>>>>>>> 57d25ba5
                                                                2.f,
                                                                this->proj_data_info_cyl_noarc_cor_sptr->get_scanner_ptr()->get_energy_resolution());

  //static const float min_energy=energy_lower_limit(lower_energy_threshold,2.,energy_resolution);

  const CartesianCoordinate3D<float>& scatter_point =
    this->scatt_points_vector[scatter_point_num].coord;
  const CartesianCoordinate3D<float>& detector_coord_A =
    this->detection_points_vector[det_num_A];
  const CartesianCoordinate3D<float>& detector_coord_B =
    this->detection_points_vector[det_num_B];
  // note: costheta is -cos_angle such that it is 1 for zero scatter angle
  const float costheta = static_cast<float>(
    -cos_angle(detector_coord_A - scatter_point,
               detector_coord_B - scatter_point));
  // note: costheta is identical for scatter to A or scatter to B
  // Hence, the Compton_cross_section and energy are identical for both cases as well.
  if(max_single_scatter_cos_angle>costheta)
  return 0;
  const float new_energy =
    photon_energy_after_Compton_scatter_511keV(costheta);




// The detection efficiency varies with respect to the energy window.
//The code can now compute the scatter for a combination of two windows X and Y
//Default: one window -> The code will combine the window with itself

std::vector<float>detection_efficiency_scattered;
std::vector<float>detection_efficiency_unscattered;


detection_efficiency_scattered.push_back(0);
detection_efficiency_unscattered.push_back(0);



//detection efficiency of each window for that energy
  for (int i = 0; i < this->template_exam_info_sptr->get_num_energy_windows(); ++i)
  {
      detection_efficiency_scattered[i] = detection_efficiency(new_energy,i);
      detection_efficiency_unscattered[i] = detection_efficiency(511.F,i);
  }


    int index0 = 0;
    int index1 = 0;

    if (this->template_exam_info_sptr->get_num_energy_windows()>1)
    {
        index0 = this->template_exam_info_sptr->get_energy_window_pair().first-1;
        index1 = this->template_exam_info_sptr->get_energy_window_pair().second-1;

    }

    float detection_probability_XY=detection_efficiency_scattered[index0]*detection_efficiency_unscattered[index1];
    float detection_probability_YX=detection_efficiency_scattered[index1]*detection_efficiency_unscattered[index0];

  if ((detection_probability_XY==0)&&(detection_probability_YX==0))
      return 0;


  const float emiss_to_detA =
    cached_integral_over_activity_image_between_scattpoint_det
    (static_cast<unsigned int> (scatter_point_num),
     det_num_A);                
  const float emiss_to_detB = 
    cached_integral_over_activity_image_between_scattpoint_det
    (static_cast<unsigned int> (scatter_point_num),
     det_num_B);
  if (emiss_to_detA==0 && emiss_to_detB==0)
    return 0;   
  const float atten_to_detA = 
    cached_exp_integral_over_attenuation_image_between_scattpoint_det
    (scatter_point_num, 
     det_num_A);
  const float atten_to_detB = 
    cached_exp_integral_over_attenuation_image_between_scattpoint_det
    (scatter_point_num, 
     det_num_B);

  const float dif_Compton_cross_section_value =
    dif_Compton_cross_section(costheta, 511.F); 
        
  const float rA_squared=static_cast<float>(norm_squared(scatter_point-detector_coord_A));
  const float rB_squared=static_cast<float>(norm_squared(scatter_point-detector_coord_B));

  const float scatter_point_mu=
    scatt_points_vector[scatter_point_num].mu_value;

  const CartesianCoordinate3D<float>
    detA_to_ring_center(0,-detector_coord_A[2],-detector_coord_A[3]);
  const CartesianCoordinate3D<float>
    detB_to_ring_center(0,-detector_coord_B[2],-detector_coord_B[3]);
  const float cos_incident_angle_AS = static_cast<float>(
    cos_angle(scatter_point - detector_coord_A,
              detA_to_ring_center)) ;

  const float cos_incident_angle_BS = static_cast<float>(
    cos_angle(scatter_point - detector_coord_B,
              detB_to_ring_center)) ;
  if (cos_incident_angle_AS*cos_incident_angle_BS<0)
      return 0;
#ifndef NDEBUG
  {  
    // check if mu-value ok
    // currently terribly shift needed as in sample_scatter_points (TODO)
    const VoxelsOnCartesianGrid<float>& image =
      dynamic_cast<const VoxelsOnCartesianGrid<float>&>(*this->get_density_image_for_scatter_points_sptr());
    const CartesianCoordinate3D<float> voxel_size = image.get_voxel_size();       
    const float z_to_middle =
    (image.get_max_index() + image.get_min_index())*voxel_size.z()/2.F;
    CartesianCoordinate3D<float> shifted=scatter_point;
    shifted.z() += z_to_middle;
    assert(scatter_point_mu==
	   (*this->get_density_image_for_scatter_points_sptr())[this->get_density_image_for_scatter_points_sptr()->get_indices_closest_to_physical_coordinates(shifted)]);
  }
#endif


  //normalisation
  // we will divide by the solid angle factors for unscattered photons
  // (computed with the same detection model as used in the scatter code)
  // the energy dependency is left out

  const double common_factor =
      1/detection_efficiency_no_scatter(det_num_A, det_num_B) *
      scatter_volume/total_Compton_cross_section_511keV;


  float scatter_ratio=0 ;


<<<<<<< HEAD
  scatter_ratio=
          (detection_probability_XY*emiss_to_detA*(1.F/rB_squared)*pow(atten_to_detB,total_Compton_cross_section_relative_to_511keV(new_energy)-1)
           +detection_probability_YX*emiss_to_detB*(1.F/rA_squared)*pow(atten_to_detA,total_Compton_cross_section_relative_to_511keV(new_energy)-1))
           *atten_to_detB
           *atten_to_detA
           *scatter_point_mu
           *cos_incident_angle_AS
           *cos_incident_angle_BS
           *dif_Compton_cross_section_value
           *common_factor;


  return scatter_ratio;


=======
  const CartesianCoordinate3D<float> 
    detA_to_ring_center(0,-detector_coord_A[2],-detector_coord_A[3]);
  const CartesianCoordinate3D<float> 
    detB_to_ring_center(0,-detector_coord_B[2],-detector_coord_B[3]);
  const float cos_incident_angle_AS = static_cast<float>(
    cos_angle(scatter_point - detector_coord_A,
              detA_to_ring_center)) ;
  const float cos_incident_angle_BS = static_cast<float>(
    cos_angle(scatter_point - detector_coord_B,
              detB_to_ring_center)) ;
            
  return scatter_ratio*cos_incident_angle_AS*cos_incident_angle_BS*dif_Compton_cross_section_value;
>>>>>>> 57d25ba5
          
}

END_NAMESPACE_STIR<|MERGE_RESOLUTION|>--- conflicted
+++ resolved
@@ -51,7 +51,6 @@
           const unsigned det_num_A, 
           const unsigned det_num_B)
 {       
-<<<<<<< HEAD
 
 
 
@@ -86,9 +85,6 @@
 
 
   static const float max_single_scatter_cos_angle=max_cos_angle(this->template_exam_info_sptr->get_low_energy_thres(low),
-=======
-  static const float max_single_scatter_cos_angle=max_cos_angle(this->template_exam_info_sptr->get_low_energy_thres(),
->>>>>>> 57d25ba5
                                                                 2.f,
                                                                 this->proj_data_info_cyl_noarc_cor_sptr->get_scanner_ptr()->get_energy_resolution());
 
@@ -223,7 +219,6 @@
   float scatter_ratio=0 ;
 
 
-<<<<<<< HEAD
   scatter_ratio=
           (detection_probability_XY*emiss_to_detA*(1.F/rB_squared)*pow(atten_to_detB,total_Compton_cross_section_relative_to_511keV(new_energy)-1)
            +detection_probability_YX*emiss_to_detB*(1.F/rA_squared)*pow(atten_to_detA,total_Compton_cross_section_relative_to_511keV(new_energy)-1))
@@ -239,20 +234,6 @@
   return scatter_ratio;
 
 
-=======
-  const CartesianCoordinate3D<float> 
-    detA_to_ring_center(0,-detector_coord_A[2],-detector_coord_A[3]);
-  const CartesianCoordinate3D<float> 
-    detB_to_ring_center(0,-detector_coord_B[2],-detector_coord_B[3]);
-  const float cos_incident_angle_AS = static_cast<float>(
-    cos_angle(scatter_point - detector_coord_A,
-              detA_to_ring_center)) ;
-  const float cos_incident_angle_BS = static_cast<float>(
-    cos_angle(scatter_point - detector_coord_B,
-              detB_to_ring_center)) ;
-            
-  return scatter_ratio*cos_incident_angle_AS*cos_incident_angle_BS*dif_Compton_cross_section_value;
->>>>>>> 57d25ba5
           
 }
 
