--- conflicted
+++ resolved
@@ -197,8 +197,6 @@
   }
 #endif
 
-<<<<<<< HEAD
-
   //normalisation
   // we will divide by the solid angle factors for unscattered photons
   // (computed with the same detection model as used in the scatter code)
@@ -209,20 +207,7 @@
       scatter_volume/total_Compton_cross_section_511keV;
 
 
-  float scatter_ratio=0 ;
-
-=======
   double scatter_ratio=0 ;
-
-  scatter_ratio= 
-    (emiss_to_detA*(1./rB_squared)*pow(atten_to_detB,total_Compton_cross_section_relative_to_511keV(new_energy)-1)
-     +emiss_to_detB*(1./rA_squared)*pow(atten_to_detA,total_Compton_cross_section_relative_to_511keV(new_energy)-1))
-    *atten_to_detB
-    *atten_to_detA
-    *scatter_point_mu
-    *detection_efficiency_scatter;
-                
->>>>>>> 06a68d19
 
   scatter_ratio=
           (detection_probability_XY*emiss_to_detA*(1.F/rB_squared)*pow(atten_to_detB,total_Compton_cross_section_relative_to_511keV(new_energy)-1)
