--- conflicted
+++ resolved
@@ -78,13 +78,8 @@
   {
     // const ProjDataInfoCylindrical * const in_projdata_info_cyl_ptr =
       // dynamic_cast<ProjDataInfoCylindrical const * >(in_projdata_ptr->get_proj_data_info_sptr());
-<<<<<<< HEAD
-    auto proj_data_info_ptr->get_proj_data_info_sptr();
-    auto in_projdata_info_cyl_ptr = dynamic_cast<ProjDataInfoCylindrical const * >(proj_data_info_ptr.get())
-=======
     auto proj_data_info_ptr = in_projdata_ptr->get_proj_data_info_sptr();
     auto in_projdata_info_cyl_ptr = dynamic_cast<ProjDataInfoCylindrical const * >(proj_data_info_ptr.get());
->>>>>>> ec7a66c6
     
     if (in_projdata_info_cyl_ptr== NULL)
       {
@@ -140,13 +135,8 @@
   {
     // const ProjDataInfoBlocksOnCylindrical * const in_projdata_info_blk_ptr =
     //   dynamic_cast<ProjDataInfoBlocksOnCylindrical const * >(in_projdata_ptr->get_proj_data_info_sptr());
-<<<<<<< HEAD
-    auto proj_data_info_ptr->get_proj_data_info_sptr();
-    auto in_projdata_info_blk_ptr = dynamic_cast<ProjDataInfoBlocksOnCylindrical const * >(proj_data_info_ptr.get())
-=======
     auto proj_data_info_ptr = in_projdata_ptr->get_proj_data_info_sptr();
     auto in_projdata_info_blk_ptr = dynamic_cast<ProjDataInfoBlocksOnCylindrical const * >(proj_data_info_ptr.get());
->>>>>>> ec7a66c6
     if (in_projdata_info_blk_ptr== NULL)
       {
         error("error converting to BlocksOnCylindrical projection data\n");
@@ -203,13 +193,8 @@
   {
     // const ProjDataInfoGeneric * const in_projdata_info_gen_ptr =
     //   dynamic_cast<ProjDataInfoGeneric const * >(in_projdata_ptr->get_proj_data_info_sptr());
-<<<<<<< HEAD
-    auto proj_data_info_ptr->get_proj_data_info_sptr();
-    auto in_projdata_info_gen_ptr = dynamic_cast<ProjDataInfoGeneric const * >(proj_data_info_ptr.get())
-=======
     auto proj_data_info_ptr = in_projdata_ptr->get_proj_data_info_sptr();
     auto in_projdata_info_gen_ptr = dynamic_cast<ProjDataInfoGeneric const * >(proj_data_info_ptr.get());
->>>>>>> ec7a66c6
     if (in_projdata_info_gen_ptr== NULL)
       {
         error("error converting to Generic projection data\n");
