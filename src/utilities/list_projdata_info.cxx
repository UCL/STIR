/*
    Copyright (C) 2002 - 2005-06-09, Hammersmith Imanet Ltd
    Copyright (C) 2011-07-01 - 2012, Kris Thielemans
    Copyright (C) 2013, University College London
    This file is part of STIR.

    This file is free software; you can redistribute it and/or modify
    it under the terms of the GNU Lesser General Public License as published by
    the Free Software Foundation; either version 2.1 of the License, or
    (at your option) any later version.

    This file is distributed in the hope that it will be useful,
    but WITHOUT ANY WARRANTY; without even the implied warranty of
    MERCHANTABILITY or FITNESS FOR A PARTICULAR PURPOSE.  See the
    GNU Lesser General Public License for more details.

    See STIR/LICENSE.txt for details
*/
/*!
  \file
  \ingroup utilities

  \brief A utility that lists size info on the projection data on stdout.

  \par Usage

  <pre>
  list_projdata_info [--all  | --min | --max | --sum | --geom | --exam] projdata_filename
  </pre>
  Add one or more options to print the exam/geometric/min/max/sum information.
  If no option is specified, geometric info is printed.

  \author Kris Thielemans
*/

#include "stir/ProjData.h"
#include "stir/ExamInfo.h"
#include "stir/ProjDataInfo.h"
#include "stir/SegmentByView.h"
#include "stir/is_null_ptr.h"
#include <iostream> 
#include <limits>
#include <string>

USING_NAMESPACE_STIR

void print_usage_and_exit(const std::string& program_name)
{
  std::cerr<<"Usage: " << program_name << " [--all | --min | --max | --sum | --geom | --exam] projdata_file\n"
	   <<"\nAdd one or more options to print the exam/geometric/min/max/sum information.\n"
	   <<"\nIf no option is specified, geometric info is printed.\n";
  exit(EXIT_FAILURE);
}

int main(int argc, char *argv[])
{ 
  const char * const program_name = argv[0];
  // skip program name
  --argc;
  ++argv;

  // default values
  bool print_exam = false;
  bool print_geom = false;
  bool print_min = false;
  bool print_max = false;
  bool print_sum = false;
  bool no_options = true; // need this for default behaviour

  // first process command line options
  while (argc>0 && argv[0][0]=='-' && argc>=2)
    {
      no_options=false;
      if (strcmp(argv[0], "--all")==0)
	{
	  print_min = print_max = print_sum = print_geom = print_exam = true; 
	  --argc; ++argv;
	}
      else if (strcmp(argv[0], "--max")==0)
	{
	  print_max = true; 
	  --argc; ++argv;
	}
      else if (strcmp(argv[0], "--min")==0)
	{
	  print_min = true; 
	  --argc; ++argv;
	}
      else if (strcmp(argv[0], "--sum")==0)
	{
	  print_sum = true; 
	  --argc; ++argv;
	}
      else if (strcmp(argv[0], "--geom")==0)
	{
	  print_geom = true; 
	  --argc; ++argv;
	}
      else if (strcmp(argv[0], "--exam")==0)
	{
	  print_exam = true; 
	  --argc; ++argv;
	}
      else
	print_usage_and_exit(program_name);
    }
  if (no_options)
    print_geom = true;

  if(argc!=1) 
  {
    print_usage_and_exit(program_name);
  }

  // set filename to last remaining argument
  const std::string filename(argv[0]);

  shared_ptr<ProjData> proj_data_sptr(ProjData::read_from_file(filename));

  if (is_null_ptr(proj_data_sptr))
    {
      warning("Could not read %s", filename.c_str());
      return EXIT_FAILURE;
    }

  if (print_exam)
    {
      const ExamInfo& exam_info = *proj_data_sptr->get_exam_info_ptr();
      std::cout << "Modality: " << proj_data_sptr->get_exam_info_ptr()->imaging_modality.get_name() << '\n';
      std::cout << "Patient position: " << exam_info.patient_position.get_position_as_string() << '\n';
      std::cout << "Scan start time in secs since 1970 UTC: " << exam_info.start_time_in_secs_since_1970 << '\n';
      if (exam_info.time_frame_definitions.get_num_time_frames() == 1)
	{
	  std::cout << "Time frame start - end (duration), all in secs: "
		    << exam_info.time_frame_definitions.get_start_time(1)
		    << " - "
		    << exam_info.time_frame_definitions.get_end_time(1)
		    << " ("
		    << exam_info.time_frame_definitions.get_duration(1)
		    << ")\n";
	}
<<<<<<< HEAD

=======
      std::cout << "energy window lower level := "
                << exam_info.get_low_energy_thres() << '\n'
                << "energy window upper level := "
                << exam_info.get_high_energy_thres() << '\n';
        
>>>>>>> 38876a97
    }
  if (print_geom)
    std::cout << proj_data_sptr->get_proj_data_info_ptr()->parameter_info() << std::endl;

  if (print_min || print_max || print_sum)
    {
      const int min_segment_num = proj_data_sptr->get_min_segment_num();
      const int max_segment_num = proj_data_sptr->get_max_segment_num();     
      bool accumulators_initialized = false;
      float accum_min=std::numeric_limits<float>::max(); // initialize to very large in case projdata is empty (although that's unlikely)
      float accum_max=std::numeric_limits<float>::min();
      double sum=0.;
      for (int segment_num = min_segment_num; segment_num<= max_segment_num; ++segment_num) 
	{
	    const SegmentByView<float> seg(proj_data_sptr->get_segment_by_view(segment_num));
	    const float this_max=seg.find_max();
	    const float this_min=seg.find_min();
	    sum+=static_cast<double>(seg.sum());
	    if(!accumulators_initialized) 
	      {
		accum_max=this_max;
		accum_min=this_min;
		accumulators_initialized=true;
	      }
	    else 
	      {
		if (accum_max<this_max) accum_max=this_max;
		if (accum_min>this_min) accum_min=this_min;
	      }
	  }
      if (print_min)
	std::cout << "\nData min: " << accum_min;
      if (print_max)
	std::cout << "\nData max: " << accum_max;
      if (print_sum)
	std::cout << "\nData sum: " << sum;
      std::cout << "\n";
    }
  return EXIT_SUCCESS;
}<|MERGE_RESOLUTION|>--- conflicted
+++ resolved
@@ -139,15 +139,12 @@
 		    << exam_info.time_frame_definitions.get_duration(1)
 		    << ")\n";
 	}
-<<<<<<< HEAD
 
-=======
       std::cout << "energy window lower level := "
                 << exam_info.get_low_energy_thres() << '\n'
                 << "energy window upper level := "
                 << exam_info.get_high_energy_thres() << '\n';
         
->>>>>>> 38876a97
     }
   if (print_geom)
     std::cout << proj_data_sptr->get_proj_data_info_ptr()->parameter_info() << std::endl;
