--- conflicted
+++ resolved
@@ -262,7 +262,6 @@
 			viewgrams.fill(1.F);
 		  }
       
-<<<<<<< HEAD
 		  if (do_arc_correction && !apply_or_undo_correction)
 		{
 		  error("Cannot undo arc-correction yet. Sorry.");
@@ -315,11 +314,11 @@
 		const double end_frame = frame_defs.get_end_time(frame_num);
 		if (apply_or_undo_correction)
 		{
-		  normalisation_ptr->apply(viewgrams,start_frame,end_frame);
+		  normalisation_ptr->apply(viewgrams);
 		}
 		else
 		{
-		  normalisation_ptr->undo(viewgrams,start_frame,end_frame);
+		  normalisation_ptr->undo(viewgrams);
 		}    
 		  }
 		  if (do_scatter && apply_or_undo_correction)
@@ -362,105 +361,6 @@
 			}
 		  }     
 		}
-=======
-      if (do_arc_correction && !apply_or_undo_correction)
-       {
-         error("Cannot undo arc-correction yet. Sorry.");
-         // TODO
-         //arc_correction_sptr->undo_arc_correction(output_viewgrams, viewgrams);
-       }
-
-      if (do_scatter && !apply_or_undo_correction)
-      {
-        viewgrams += 
-          scatter_projdata_ptr->get_related_viewgrams(view_seg_nums,
-	                                              symmetries_ptr);
-      }
-
-      if (do_randoms && apply_or_undo_correction)
-      {
-        viewgrams -= 
-          randoms_projdata_ptr->get_related_viewgrams(view_seg_nums,
-	                                              symmetries_ptr);
-      }
-#if 0
-      if (frame_num==-1)
-      {
-        int num_frames = frame_def.get_num_frames();
-        for ( int i = 1; i<=num_frames; i++)
-        { 
-          //cerr << "Doing frame  " << i << endl; 
-          const double start_frame = frame_def.get_start_time(i);
-          const double end_frame = frame_def.get_end_time(i);
-          //cerr << "Start time " << start_frame << endl;
-          //cerr << " End time " << end_frame << endl;
-          // ** normalisation **
-          if (apply_or_undo_correction)
-          {
-            normalisation_ptr->apply(viewgrams,start_frame,end_frame);
-          }
-          else
-          {
-            normalisation_ptr->undo(viewgrams,start_frame,end_frame);
-          }
-        }
-      }
-      else
-#endif
-      {      
-        const double start_frame = frame_defs.get_start_time(frame_num);
-        const double end_frame = frame_defs.get_end_time(frame_num);
-        if (apply_or_undo_correction)
-        {
-          normalisation_ptr->apply(viewgrams);
-        }
-        else
-        {
-          normalisation_ptr->undo(viewgrams);
-        }    
-      }
-      if (do_scatter && apply_or_undo_correction)
-      {
-        viewgrams -= 
-          scatter_projdata_ptr->get_related_viewgrams(view_seg_nums,
-	                                              symmetries_ptr);
-      }
-
-      if (do_randoms && !apply_or_undo_correction)
-      {
-        viewgrams += 
-          randoms_projdata_ptr->get_related_viewgrams(view_seg_nums,
-	                                              symmetries_ptr);
-      }
-
-      if (do_arc_correction && apply_or_undo_correction)
-	{
-	  viewgrams = arc_correction_sptr->do_arc_correction(viewgrams);
-	}
-
-      // output
-      {
-	// Unfortunately, segment range in output_projdata and input_projdata can be
-	// different. 
-	// Hence, output_projdata.set_related_viewgrams(viewgrams) would not work.
-	// So, we need an extra viewgrams object to take this into account.
-	// The trick relies on calling Array::operator+= instead of 
-	// RelatedViewgrams::operator=
-	RelatedViewgrams<float> 
-	  output_viewgrams = 
-	  output_projdata.get_empty_related_viewgrams(view_seg_nums,
-						    symmetries_ptr);
-	  output_viewgrams += viewgrams;
-
-	  if (!(output_projdata.set_related_viewgrams(viewgrams) == Succeeded::yes))
-	    {
-	      warning("CorrectProjData: Error set_related_viewgrams\n");
-	      return Succeeded::no;
-	    }
-      }
-      
-    }
->>>>>>> 60ebb891
         
 	  }
   return Succeeded::yes;
