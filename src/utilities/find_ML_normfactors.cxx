--- conflicted
+++ resolved
@@ -107,13 +107,8 @@
 static void print_usage_and_exit(const std::string& program_name)
 {
   std::cerr<<"Usage: " << program_name << " [--display | --print-KL | --include-block-timing-model] \\\n"
-<<<<<<< HEAD
-       << " out_filename_prefix measured_data model num_iterations num_eff_iterations\n"
-       << " set num_iterations to 0 to do only efficiencies\n";
-=======
 	   << " out_filename_prefix measured_data model num_iterations num_eff_iterations\n"
 	   << " set num_iterations to 0 to do only efficiencies\n";
->>>>>>> 57d25ba5
   exit(EXIT_FAILURE);
 }
 
@@ -132,35 +127,6 @@
   bool do_KL = false;
   bool do_block = false;
 
-<<<<<<< HEAD
-   // first process command line options
-  while (argc>0 && argv[0][0]=='-' && argc>=1)
-    {
-      if (strcmp(argv[0], "--display")==0)
-    {
-      do_display = true;
-      --argc; ++argv;
-    }
-      else if (strcmp(argv[0], "--print-KL")==0)
-    {
-      do_KL  = true;
-      --argc; ++argv;
-    }
-      else if (strcmp(argv[0], "--include-block-timing-model")==0)
-    {
-      do_block = true;
-      --argc; ++argv;
-    }
-      else
-    print_usage_and_exit(program_name);
-    }
-  // go back to previous counts such that we don't have to change code below
-  ++argc; --argv;
-
-  if (argc!=6)
-    {
-          print_usage_and_exit(program_name);
-=======
   // first process command line options
   while (argc>0 && argv[0][0]=='-' && argc>=1)
     {
@@ -188,7 +154,6 @@
   if (argc!=6)
     {
       print_usage_and_exit(program_name);
->>>>>>> 57d25ba5
     }
   const int num_eff_iterations = atoi(argv[5]);
   const int num_iterations = atoi(argv[4]);
@@ -343,27 +308,12 @@
 	  }
           // block norm
 	  {
-<<<<<<< HEAD
-        if (do_block)
-             {
-=======
             if (do_block)
               {
->>>>>>> 57d25ba5
                 det_pair_data = model_det_pair_data;
                 apply_efficiencies(det_pair_data, efficiencies);
                 apply_geo_norm(det_pair_data, norm_geo_data);
                 iterate_block_norm(norm_block_data, measured_block_data, det_pair_data);
-<<<<<<< HEAD
-                { // check
-                    for (int a=0; a<measured_block_data.get_length(); ++a)
-                        for (int b=0; b<measured_block_data[0].get_length(); ++b)
-                            if (norm_block_data[a][b]==0 && measured_block_data[a][b]!=0)
-                                warning("block norm 0 at a=%d b=%d measured value=%g\n",
-                                        a,b,measured_block_data[a][b]);
-                 }
-               }
-=======
                 { // check 
                   for (int a=0; a<measured_block_data.get_length(); ++a)
                     for (int b=0; b<measured_block_data[0].get_length(); ++b)
@@ -372,7 +322,6 @@
                                 a,b,measured_block_data[a][b]);
                 }
               }
->>>>>>> 57d25ba5
 	    {
 	      char *out_filename = new char[out_filename_prefix.size() + 30];
 	      sprintf(out_filename, "%s_%s_%d_%d.out", 
@@ -381,20 +330,12 @@
 	      out << norm_block_data;
 	      delete[] out_filename;
 	    }
-<<<<<<< HEAD
-        if (do_block && do_KL)
-=======
 	    if (do_block && do_KL)
->>>>>>> 57d25ba5
 	      {
 		apply_block_norm(det_pair_data, norm_block_data);
 		std::cerr << "KL " << KL(measured_det_pair_data, det_pair_data, threshold_for_KL) << std::endl;
 	      }
-<<<<<<< HEAD
-        if (do_block && do_display)
-=======
 	    if (do_block && do_display)		 
->>>>>>> 57d25ba5
 	      {
 		DetPairData norm = det_pair_data;
 		norm.fill(1);
