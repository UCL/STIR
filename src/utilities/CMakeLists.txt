#
#
# Copyright 2011-01-01 - 2011-06-30 Hammersmith Imanet Ltd
# Copyright 2011-07-01 - 2013 Kris Thielemans

# This file is part of STIR.
#
# SPDX-License-Identifier: Apache-2.0
#
# See STIR/LICENSE.txt for details

# cmake file for building STIR. See the STIR User's Guide and http://www.cmake.org.
set(dir utilities)

set(dir_EXE_SOURCES ${dir}_EXE_SOURCES)

set(${dir_EXE_SOURCES}
<<<<<<< HEAD
  manip_image 
  stir_write_pgm
	manip_projdata 
	display_projdata 
	do_linear_regression 
	postfilter 
	compare_projdata 
	compare_image 
	extract_segments
	extract_single_images_from_dynamic_image
        estimate_triple_energy_window_scatter_sinogram
	correct_projdata 
	stir_math 
        stir_config_dir
	list_projdata_info 
	list_image_info 
	list_image_values 
        list_detector_and_bin_info
	find_maxima_in_image 
        create_multi_header
	create_projdata_template 
	SSRB 
        invert_axis
	poisson_noise 
	get_time_frame_info 
	generate_image 
	list_ROI_values 
	zoom_image 
	find_fwhm_in_image 
	abs_image 
        convert_to_binary_image 
	rebin_projdata 
	write_proj_matrix_by_bin 
        forward_project
        back_project
	calculate_attenuation_coefficients
		compute_sqrt_Hessian_row_sum
	attenuation_coefficients_to_projections 
        conv_GATE_raw_ECAT_projdata_to_interfile
        conv_gipl_to_interfile
        conv_interfile_to_gipl
        shift_image
        shift_image_origin
        warp_and_accumulate_gated_images
        warp_image
        zeropad_planes
	apply_normfactors3D
	apply_normfactors
	construct_randoms_from_singles
	find_ML_normfactors3D
	find_ML_normfactors
	find_ML_singles_from_delayed
=======
  manip_image.cxx
  stir_write_pgm.cxx
	manip_projdata.cxx
	display_projdata.cxx
	do_linear_regression.cxx
	postfilter.cxx
	compare_projdata.cxx
	compare_image.cxx
	extract_segments.cxx
	extract_single_images_from_dynamic_image.cxx
        estimate_triple_energy_window_scatter_sinogram.cxx
	correct_projdata.cxx
	stir_math.cxx
	list_projdata_info.cxx
	list_image_info.cxx
	list_image_values.cxx
        list_detector_and_bin_info.cxx
	find_maxima_in_image.cxx
        create_multi_header.cxx
	create_projdata_template.cxx
	SSRB.cxx
        invert_axis.cxx
	poisson_noise.cxx
	get_time_frame_info.cxx
	generate_image.cxx
	list_ROI_values.cxx
	zoom_image.cxx
	find_fwhm_in_image.cxx
	abs_image.cxx
        convert_to_binary_image.cxx
	rebin_projdata.cxx
	write_proj_matrix_by_bin.cxx
        forward_project.cxx
        back_project.cxx
	calculate_attenuation_coefficients.cxx
	compute_sqrt_Hessian_row_sum.cxx
	attenuation_coefficients_to_projections.cxx
        conv_GATE_raw_ECAT_projdata_to_interfile.cxx
        conv_gipl_to_interfile.cxx
        conv_interfile_to_gipl.cxx
        shift_image.cxx
        shift_image_origin.cxx
        warp_and_accumulate_gated_images.cxx
        warp_image.cxx
        zeropad_planes.cxx
	apply_normfactors3D.cxx
	apply_normfactors.cxx
	construct_randoms_from_singles.cxx
	find_ML_normfactors3D.cxx
	find_ML_normfactors.cxx
	find_ML_singles_from_delayed.cxx
>>>>>>> 877511b6
)

if (AVW_FOUND)
  list(APPEND ${dir_EXE_SOURCES}  conv_AVW.cxx)
endif()

if (HDF5_FOUND)
 list(APPEND ${dir_EXE_SOURCES}
   construct_randoms_from_GEsingles.cxx
   GE/print_GE_singles_values.cxx
 )
endif()

if (nlohmann_json_FOUND)
<<<<<<< HEAD
  list(APPEND ${dir_EXE_SOURCES}  ctac_to_mu_values)
=======
  list(APPEND ${dir_EXE_SOURCES}  ctac_to_mu_values.cxx)

  install(DIRECTORY share/ DESTINATION ${STIR_DATA_DIR}
		  FILES_MATCHING PATTERN "*.json")
>>>>>>> 877511b6
endif()

include(stir_exe_targets)<|MERGE_RESOLUTION|>--- conflicted
+++ resolved
@@ -15,60 +15,7 @@
 set(dir_EXE_SOURCES ${dir}_EXE_SOURCES)
 
 set(${dir_EXE_SOURCES}
-<<<<<<< HEAD
-  manip_image 
-  stir_write_pgm
-	manip_projdata 
-	display_projdata 
-	do_linear_regression 
-	postfilter 
-	compare_projdata 
-	compare_image 
-	extract_segments
-	extract_single_images_from_dynamic_image
-        estimate_triple_energy_window_scatter_sinogram
-	correct_projdata 
-	stir_math 
-        stir_config_dir
-	list_projdata_info 
-	list_image_info 
-	list_image_values 
-        list_detector_and_bin_info
-	find_maxima_in_image 
-        create_multi_header
-	create_projdata_template 
-	SSRB 
-        invert_axis
-	poisson_noise 
-	get_time_frame_info 
-	generate_image 
-	list_ROI_values 
-	zoom_image 
-	find_fwhm_in_image 
-	abs_image 
-        convert_to_binary_image 
-	rebin_projdata 
-	write_proj_matrix_by_bin 
-        forward_project
-        back_project
-	calculate_attenuation_coefficients
-		compute_sqrt_Hessian_row_sum
-	attenuation_coefficients_to_projections 
-        conv_GATE_raw_ECAT_projdata_to_interfile
-        conv_gipl_to_interfile
-        conv_interfile_to_gipl
-        shift_image
-        shift_image_origin
-        warp_and_accumulate_gated_images
-        warp_image
-        zeropad_planes
-	apply_normfactors3D
-	apply_normfactors
-	construct_randoms_from_singles
-	find_ML_normfactors3D
-	find_ML_normfactors
-	find_ML_singles_from_delayed
-=======
+
   manip_image.cxx
   stir_write_pgm.cxx
 	manip_projdata.cxx
@@ -110,6 +57,7 @@
         conv_gipl_to_interfile.cxx
         conv_interfile_to_gipl.cxx
         shift_image.cxx
+        stir_config_dir
         shift_image_origin.cxx
         warp_and_accumulate_gated_images.cxx
         warp_image.cxx
@@ -120,7 +68,6 @@
 	find_ML_normfactors3D.cxx
 	find_ML_normfactors.cxx
 	find_ML_singles_from_delayed.cxx
->>>>>>> 877511b6
 )
 
 if (AVW_FOUND)
@@ -135,14 +82,10 @@
 endif()
 
 if (nlohmann_json_FOUND)
-<<<<<<< HEAD
-  list(APPEND ${dir_EXE_SOURCES}  ctac_to_mu_values)
-=======
   list(APPEND ${dir_EXE_SOURCES}  ctac_to_mu_values.cxx)
 
   install(DIRECTORY share/ DESTINATION ${STIR_DATA_DIR}
 		  FILES_MATCHING PATTERN "*.json")
->>>>>>> 877511b6
 endif()
 
 include(stir_exe_targets)