#
#
# Copyright 2011-01-01 - 2011-06-30 Hammersmith Imanet Ltd
# Copyright 2011-07-01 - 2013 Kris Thielemans

# This file is part of STIR.
#
# SPDX-License-Identifier: Apache-2.0
#
# See STIR/LICENSE.txt for details

# cmake file for building STIR. See the STIR User's Guide and http://www.cmake.org.
set(dir utilities)

set(dir_EXE_SOURCES ${dir}_EXE_SOURCES)

set(${dir_EXE_SOURCES}
<<<<<<< HEAD
  manip_image 
  stir_write_pgm
	manip_projdata 
	display_projdata 
	do_linear_regression 
	postfilter 
	compare_projdata 
	compare_image 
	extract_segments
	extract_single_images_from_dynamic_image
        estimate_triple_energy_window_scatter_sinogram
	correct_projdata 
	stir_math 
	list_projdata_info 
	list_image_info 
	list_image_values 
        list_detector_and_bin_info
	find_maxima_in_image 
        create_multi_header
	create_projdata_template 
	SSRB 
        invert_axis
	poisson_noise 
	get_time_frame_info 
	generate_image 
	list_ROI_values 
	zoom_image 
	find_fwhm_in_image 
	abs_image 
        convert_to_binary_image 
	rebin_projdata 
	write_proj_matrix_by_bin 
        forward_project
        back_project
	calculate_attenuation_coefficients
		compute_sqrt_Hessian_row_sum
	attenuation_coefficients_to_projections 
        conv_GATE_raw_ECAT_projdata_to_interfile
        conv_gipl_to_interfile
        conv_interfile_to_gipl
        shift_image
        shift_image_origin
        warp_and_accumulate_gated_images
        warp_image
        zeropad_planes
	apply_normfactors3D
	apply_normfactors
	construct_randoms_from_singles
	find_ML_normfactors3D
	find_ML_normfactors
	find_ML_singles_from_delayed
  find_normfactors_from_cylinder_data
  find_recovery_coefficients_in_image_quality_phantom_nema_nu4
  write_sinogram_to_txt
  find_sum_projection_of_viewgram_and_sinogram
  separate_true_from_random_scatter_for_necr
=======

  manip_image.cxx
  stir_write_pgm.cxx
	manip_projdata.cxx
	display_projdata.cxx
	do_linear_regression.cxx
	postfilter.cxx
	compare_projdata.cxx
	compare_image.cxx
	extract_segments.cxx
	extract_single_images_from_dynamic_image.cxx
        estimate_triple_energy_window_scatter_sinogram.cxx
	correct_projdata.cxx
	stir_math.cxx
	list_projdata_info.cxx
	list_image_info.cxx
	list_image_values.cxx
        list_detector_and_bin_info.cxx
	find_maxima_in_image.cxx
        create_multi_header.cxx
	create_projdata_template.cxx
	SSRB.cxx
        invert_axis.cxx
	poisson_noise.cxx
	get_time_frame_info.cxx
	generate_image.cxx
	list_ROI_values.cxx
	zoom_image.cxx
	find_fwhm_in_image.cxx
	abs_image.cxx
        convert_to_binary_image.cxx
	rebin_projdata.cxx
	write_proj_matrix_by_bin.cxx
        forward_project.cxx
        back_project.cxx
	calculate_attenuation_coefficients.cxx
	compute_sqrt_Hessian_row_sum.cxx
	attenuation_coefficients_to_projections.cxx
        conv_GATE_raw_ECAT_projdata_to_interfile.cxx
        conv_gipl_to_interfile.cxx
        conv_interfile_to_gipl.cxx
        shift_image.cxx
        stir_config.cxx
        shift_image_origin.cxx
        warp_and_accumulate_gated_images.cxx
        warp_image.cxx
        zeropad_planes.cxx
	apply_normfactors3D.cxx
	apply_normfactors.cxx
	construct_randoms_from_singles.cxx
	find_ML_normfactors3D.cxx
	find_ML_normfactors.cxx
	find_ML_singles_from_delayed.cxx
>>>>>>> 002a0501
)

if (AVW_FOUND)
  list(APPEND ${dir_EXE_SOURCES}  conv_AVW.cxx)
endif()

if (HDF5_FOUND)
 list(APPEND ${dir_EXE_SOURCES}
   construct_randoms_from_GEsingles.cxx
   GE/print_GE_singles_values.cxx
 )
endif()

if (nlohmann_json_FOUND)
  list(APPEND ${dir_EXE_SOURCES}  ctac_to_mu_values.cxx)

  install(DIRECTORY share/ DESTINATION ${STIR_DATA_DIR}
		  FILES_MATCHING PATTERN "*.json")
endif()

include(stir_exe_targets)<|MERGE_RESOLUTION|>--- conflicted
+++ resolved
@@ -15,64 +15,6 @@
 set(dir_EXE_SOURCES ${dir}_EXE_SOURCES)
 
 set(${dir_EXE_SOURCES}
-<<<<<<< HEAD
-  manip_image 
-  stir_write_pgm
-	manip_projdata 
-	display_projdata 
-	do_linear_regression 
-	postfilter 
-	compare_projdata 
-	compare_image 
-	extract_segments
-	extract_single_images_from_dynamic_image
-        estimate_triple_energy_window_scatter_sinogram
-	correct_projdata 
-	stir_math 
-	list_projdata_info 
-	list_image_info 
-	list_image_values 
-        list_detector_and_bin_info
-	find_maxima_in_image 
-        create_multi_header
-	create_projdata_template 
-	SSRB 
-        invert_axis
-	poisson_noise 
-	get_time_frame_info 
-	generate_image 
-	list_ROI_values 
-	zoom_image 
-	find_fwhm_in_image 
-	abs_image 
-        convert_to_binary_image 
-	rebin_projdata 
-	write_proj_matrix_by_bin 
-        forward_project
-        back_project
-	calculate_attenuation_coefficients
-		compute_sqrt_Hessian_row_sum
-	attenuation_coefficients_to_projections 
-        conv_GATE_raw_ECAT_projdata_to_interfile
-        conv_gipl_to_interfile
-        conv_interfile_to_gipl
-        shift_image
-        shift_image_origin
-        warp_and_accumulate_gated_images
-        warp_image
-        zeropad_planes
-	apply_normfactors3D
-	apply_normfactors
-	construct_randoms_from_singles
-	find_ML_normfactors3D
-	find_ML_normfactors
-	find_ML_singles_from_delayed
-  find_normfactors_from_cylinder_data
-  find_recovery_coefficients_in_image_quality_phantom_nema_nu4
-  write_sinogram_to_txt
-  find_sum_projection_of_viewgram_and_sinogram
-  separate_true_from_random_scatter_for_necr
-=======
 
   manip_image.cxx
   stir_write_pgm.cxx
@@ -126,7 +68,11 @@
 	find_ML_normfactors3D.cxx
 	find_ML_normfactors.cxx
 	find_ML_singles_from_delayed.cxx
->>>>>>> 002a0501
+        find_normfactors_from_cylinder_data.cxx
+        find_recovery_coefficients_in_image_quality_phantom_nema_nu4.cxx
+        write_sinogram_to_txt.cxx
+        find_sum_projection_of_viewgram_and_sinogram.cxx
+        separate_true_from_random_scatter_for_necr.cxx
 )
 
 if (AVW_FOUND)
