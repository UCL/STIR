//
//
/*!

  \file
  \ingroup test

  \brief Test program for stir::ProjDataInfo hierarchy

  \author Sanida Mustafovic
  \author Kris Thielemans
  \author PARAPET project

*/
/*
    Copyright (C) 2000 PARAPET partners
    Copyright (C) 2000- 2011, Hammersmith Imanet Ltd
    This file is part of STIR.

    This file is free software; you can redistribute it and/or modify
    it under the terms of the GNU Lesser General Public License as published by
    the Free Software Foundation; either version 2.1 of the License, or
    (at your option) any later version.

    This file is distributed in the hope that it will be useful,
    but WITHOUT ANY WARRANTY; without even the implied warranty of
    MERCHANTABILITY or FITNESS FOR A PARTICULAR PURPOSE.  See the
    GNU Lesser General Public License for more details.

    See STIR/LICENSE.txt for details
*/

#include "stir/ProjDataInfoCylindricalArcCorr.h"
#include "stir/ProjDataInfoCylindricalNoArcCorr.h"
#include "stir/RunTests.h"
#include "stir/Scanner.h"
#include "stir/Bin.h"
#include "stir/LORCoordinates.h"
#include "stir/round.h"
#include "stir/num_threads.h"
#include <iostream>
#include <iomanip>
#include <algorithm>
#include <math.h>

#ifndef STIR_NO_NAMESPACES
using std::cerr;
using std::setw;
using std::endl;
using std::min;
using std::max;
using std::size_t;
#endif

START_NAMESPACE_STIR

static inline
int intabs(const int x)
{ return x>=0?x:-x; }

// prints a michelogram to the screen
#if 1
// TODO move somewhere else
void michelogram(const ProjDataInfoCylindrical& proj_data_info)
{
  cerr << '{';
  for (int ring1=0; ring1<proj_data_info.get_scanner_ptr()->get_num_rings(); ++ring1)
  {
    cerr << '{';
    for (int ring2=0; ring2<proj_data_info.get_scanner_ptr()->get_num_rings(); ++ring2)
    {
      int segment_num=0;
      int ax_pos_num = 0;
      if (proj_data_info.get_segment_axial_pos_num_for_ring_pair(segment_num, ax_pos_num, ring1, ring2)
        == Succeeded::yes)
        cerr << '{' << setw(3) << segment_num << ',' << setw(2) << ax_pos_num << "}";
      else
        cerr << "{}      ";
      if (ring2 != proj_data_info.get_scanner_ptr()->get_num_rings()-1)
        cerr << ',';

    }
    cerr << '}';
    if (ring1 != proj_data_info.get_scanner_ptr()->get_num_rings()-1)
        cerr << ',';
    cerr << endl;
  }
  cerr << '}' << endl;
}
#endif

/*!
  \ingroup test
  \brief Test class for ProjDataInfo
*/
class ProjDataInfoTests: public RunTests
{
protected:  
  void test_generic_proj_data_info(ProjDataInfo& proj_data_info);
};

void
ProjDataInfoTests::
test_generic_proj_data_info(ProjDataInfo& proj_data_info)
{
  cerr << "\tTests on get_LOR/get_bin\n";
  int max_diff_segment_num=0;
  int max_diff_view_num=0;
  int max_diff_axial_pos_num=0;
  int max_diff_tangential_pos_num=0;
#ifdef STIR_OPENMP
#pragma omp parallel for schedule(dynamic)
#endif
  for (int segment_num=proj_data_info.get_min_segment_num();
       segment_num<=proj_data_info.get_max_segment_num();
	 ++segment_num)
      {
	for (int view_num=proj_data_info.get_min_view_num();
	     view_num<=proj_data_info.get_max_view_num();
	     view_num+=3)
	  {
	    // loop over axial_positions. Avoid using first and last positions, as 
	    // if there is axial compression, the central LOR of a bin might actually not
	    // fall within the scanner. In this case, the get_bin(get_LOR(org_bin)) code 
	    // will return an out-of-range bin (i.e. value<0).
	    int axial_pos_num_margin=0;
	    const ProjDataInfoCylindrical* const proj_data_info_cyl_ptr =
	      dynamic_cast<const ProjDataInfoCylindrical* const>(&proj_data_info);
	    if (proj_data_info_cyl_ptr!=0)
	      {
		axial_pos_num_margin =
		  std::max(
			   round(ceil(proj_data_info_cyl_ptr->get_average_ring_difference(segment_num) -
				      proj_data_info_cyl_ptr->get_min_ring_difference(segment_num))),
			   round(ceil(proj_data_info_cyl_ptr->get_max_ring_difference(segment_num) -
				      proj_data_info_cyl_ptr->get_average_ring_difference(segment_num))));		
	      }
	    for (int axial_pos_num=proj_data_info.get_min_axial_pos_num(segment_num)+axial_pos_num_margin ;
		 axial_pos_num<=proj_data_info.get_max_axial_pos_num(segment_num)-axial_pos_num_margin;
		 axial_pos_num+=3)
	      {
		for (int tangential_pos_num=proj_data_info.get_min_tangential_pos_num()+1;
		     tangential_pos_num<=proj_data_info.get_max_tangential_pos_num()-1;
		     tangential_pos_num+=1)
		  {
            const Bin org_bin(segment_num,view_num,axial_pos_num,tangential_pos_num, /* value*/1.f);
		    LORInAxialAndNoArcCorrSinogramCoordinates<float> lor;
		    proj_data_info.get_LOR(lor, org_bin);
		    {
		      const Bin new_bin = proj_data_info.get_bin(lor);
#if 1
		      const int diff_segment_num =
			intabs(org_bin.segment_num() - new_bin.segment_num());
		      const int diff_view_num = 
			intabs(org_bin.view_num() - new_bin.view_num());
		      const int diff_axial_pos_num = 
			intabs(org_bin.axial_pos_num() - new_bin.axial_pos_num());
		      const int diff_tangential_pos_num = 
			intabs(org_bin.tangential_pos_num() - new_bin.tangential_pos_num());
		      if (new_bin.get_bin_value()>0)
			{
			  if (diff_segment_num>max_diff_segment_num)
			    max_diff_segment_num=diff_segment_num;
			  if (diff_view_num>max_diff_view_num)
			    max_diff_view_num=diff_view_num;
			  if (diff_axial_pos_num>max_diff_axial_pos_num)
			    max_diff_axial_pos_num=diff_axial_pos_num;
			  if (diff_tangential_pos_num>max_diff_tangential_pos_num)
			    max_diff_tangential_pos_num=diff_tangential_pos_num;
			}
		      if (!check(org_bin.get_bin_value() == new_bin.get_bin_value(), "round-trip get_LOR then get_bin: value") ||
			  !check(diff_segment_num<=0, "round-trip get_LOR then get_bin: segment") ||
			  !check(diff_view_num<=1, "round-trip get_LOR then get_bin: view") ||
			  !check(diff_axial_pos_num<=1, "round-trip get_LOR then get_bin: axial_pos") ||
			  !check(diff_tangential_pos_num<=1, "round-trip get_LOR then get_bin: tangential_pos"))

#else
		      if (!check(org_bin == new_bin, "round-trip get_LOR then get_bin"))
#endif
			{
			  cerr << "\tProblem at    segment = " << org_bin.segment_num() 
			       << ", axial pos " << org_bin.axial_pos_num()
			       << ", view = " << org_bin.view_num() 
			       << ", tangential_pos_num = " << org_bin.tangential_pos_num() << "\n";
			  if (new_bin.get_bin_value()>0)
			    cerr << "\tround-trip to segment = " << new_bin.segment_num() 
				 << ", axial pos " << new_bin.axial_pos_num()
				 << ", view = " << new_bin.view_num() 
				 << ", tangential_pos_num = " << new_bin.tangential_pos_num() 
				 <<'\n';
			}
		    }
		    // repeat test but with different type of LOR
		    {
		      LORAs2Points<float> lor_as_points;
		      lor.get_intersections_with_cylinder(lor_as_points, lor.radius());
		      const Bin new_bin = proj_data_info.get_bin(lor_as_points);
#if 1
		      const int diff_segment_num =
			intabs(org_bin.segment_num() - new_bin.segment_num());
		      const int diff_view_num = 
			  intabs(org_bin.view_num() - new_bin.view_num());
		      const int diff_axial_pos_num = 
			intabs(org_bin.axial_pos_num() - new_bin.axial_pos_num());
		      const int diff_tangential_pos_num = 
			intabs(org_bin.tangential_pos_num() - new_bin.tangential_pos_num());
		      if (new_bin.get_bin_value()>0)
			{
			  if (diff_segment_num>max_diff_segment_num)
			    max_diff_segment_num=diff_segment_num;
			  if (diff_view_num>max_diff_view_num)
			    max_diff_view_num=diff_view_num;
			  if (diff_axial_pos_num>max_diff_axial_pos_num)
			    max_diff_axial_pos_num=diff_axial_pos_num;
			  if (diff_tangential_pos_num>max_diff_tangential_pos_num)
			    max_diff_tangential_pos_num=diff_tangential_pos_num;
			}
		      if (!check(org_bin.get_bin_value() == new_bin.get_bin_value(), "round-trip get_LOR then get_bin (LORAs2Points): value") ||
			  !check(diff_segment_num<=0, "round-trip get_LOR then get_bin (LORAs2Points): segment") ||
			  !check(diff_view_num<=1, "round-trip get_LOR then get_bin (LORAs2Points): view") ||
			  !check(diff_axial_pos_num<=1, "round-trip get_LOR then get_bin (LORAs2Points): axial_pos") ||
			  !check(diff_tangential_pos_num<=1, "round-trip get_LOR then get_bin (LORAs2Points): tangential_pos"))
			
#else
		      if (!check(org_bin == new_bin, "round-trip get_LOR then get_bin"))
#endif
			{
			  cerr << "\tProblem at    segment = " << org_bin.segment_num() 
			       << ", axial pos " << org_bin.axial_pos_num()
			       << ", view = " << org_bin.view_num() 
			       << ", tangential_pos_num = " << org_bin.tangential_pos_num() << "\n";
			  if (new_bin.get_bin_value()>0)
			    cerr << "\tround-trip to segment = " << new_bin.segment_num() 
				 << ", axial pos " << new_bin.axial_pos_num()
				 << ", view = " << new_bin.view_num() 
				 << ", tangential_pos_num = " << new_bin.tangential_pos_num() 
				 <<'\n';
			}
		    }
		  }
	      }
	  }
      }
    cerr << "Max Deviation:  segment = " << max_diff_segment_num 
	 << ", axial pos " << max_diff_axial_pos_num
	 << ", view = " << max_diff_view_num 
	 << ", tangential_pos_num = " << max_diff_tangential_pos_num << "\n";
}


/*!
  \ingroup test
  \brief Test class for ProjDataInfoCylindrical
*/
class ProjDataInfoCylindricalTests: public ProjDataInfoTests
{
protected:  
  void test_cylindrical_proj_data_info(ProjDataInfoCylindrical& proj_data_info);
};


void
ProjDataInfoCylindricalTests::
test_cylindrical_proj_data_info(ProjDataInfoCylindrical& proj_data_info) 
{
  cerr << "\tTesting consistency between different implementations of geometric info\n";
  {
    const Bin bin(proj_data_info.get_max_segment_num(),
	    1,
	    proj_data_info.get_max_axial_pos_num(proj_data_info.get_max_segment_num())/2,
	    1);
    check_if_equal(proj_data_info.get_sampling_in_m(bin),
		   proj_data_info.ProjDataInfo::get_sampling_in_m(bin),
		   "test consistency get_sampling_in_m");
    check_if_equal(proj_data_info.get_sampling_in_t(bin),
		   proj_data_info.ProjDataInfo::get_sampling_in_t(bin),
		   "test consistency get_sampling_in_t");
#if 0
    // ProjDataInfo has no default implementation for get_tantheta
    // I just leave the code here to make this explicit
    check_if_equal(proj_data_info.get_tantheta(bin),
		   proj_data_info.ProjDataInfo::get_tantheta(bin),
		   "test consistency get_tantheta");
#endif
    check_if_equal(proj_data_info.get_costheta(bin),
		   proj_data_info.ProjDataInfo::get_costheta(bin),
		   "test consistency get_costheta");

    check_if_equal(proj_data_info.get_costheta(bin),
		   cos(atan(proj_data_info.get_tantheta(bin))),
		   "cross check get_costheta and get_tantheta");

    // try the same with a non-standard ring spacing
    const float old_ring_spacing = proj_data_info.get_ring_spacing();
    proj_data_info.set_ring_spacing(2.1F);

    check_if_equal(proj_data_info.get_sampling_in_m(bin),
		   proj_data_info.ProjDataInfo::get_sampling_in_m(bin),
		   "test consistency get_sampling_in_m");
    check_if_equal(proj_data_info.get_sampling_in_t(bin),
		   proj_data_info.ProjDataInfo::get_sampling_in_t(bin),
		   "test consistency get_sampling_in_t");
#if 0
    check_if_equal(proj_data_info.get_tantheta(bin),
		   proj_data_info.ProjDataInfo::get_tantheta(bin),
		   "test consistency get_tantheta");
#endif
    check_if_equal(proj_data_info.get_costheta(bin),
		   proj_data_info.ProjDataInfo::get_costheta(bin),
		   "test consistency get_costheta");

    check_if_equal(proj_data_info.get_costheta(bin),
		   cos(atan(proj_data_info.get_tantheta(bin))),
		   "cross check get_costheta and get_tantheta");
    // set back to usual value
    proj_data_info.set_ring_spacing(old_ring_spacing);
  }

  if (proj_data_info.get_max_ring_difference(0) == proj_data_info.get_min_ring_difference(0)
      && proj_data_info.get_max_ring_difference(1) == proj_data_info.get_min_ring_difference(1)
      && proj_data_info.get_max_ring_difference(2) == proj_data_info.get_min_ring_difference(2)
      )
    {
      // these tests work only without axial compression
      cerr << "\tTest ring pair to segment,ax_pos (span 1)\n";
#ifdef STIR_OPENMP
#pragma omp parallel for schedule(dynamic)
#endif
    for (int ring1=0; ring1<proj_data_info.get_scanner_ptr()->get_num_rings(); ++ring1)
      for (int ring2=0; ring2<proj_data_info.get_scanner_ptr()->get_num_rings(); ++ring2)
	{
	  int segment_num = 0, axial_pos_num = 0;
	  check(proj_data_info.
		get_segment_axial_pos_num_for_ring_pair(segment_num,
							axial_pos_num,
							ring1,
							ring2) ==
		    Succeeded::yes,
		"test if segment,ax_pos_num found for a ring pair");
	  check_if_equal(segment_num, ring2-ring1,
			 "test if segment_num is equal to ring difference\n");
	  check_if_equal(axial_pos_num, min(ring2,ring1),
			 "test if segment_num is equal to ring difference\n");
	  
	  int check_ring1 = 0, check_ring2 = 0;
	  proj_data_info.
	    get_ring_pair_for_segment_axial_pos_num(check_ring1,
						    check_ring2,
						    segment_num,
						    axial_pos_num);
	  check_if_equal(ring1, check_ring1,
			 "test ring1 equal after going to segment/ax_pos and returning\n");
	  check_if_equal(ring2, check_ring2,
			 "test ring2 equal after going to segment/ax_pos and returning\n");

	  const ProjDataInfoCylindrical::RingNumPairs& ring_pairs =
	    proj_data_info.
	    get_all_ring_pairs_for_segment_axial_pos_num(segment_num,
							 axial_pos_num);

	  check_if_equal(ring_pairs.size(), static_cast<size_t>(1),
			 "test total number of ring-pairs for 1 segment/ax_pos should be 1 for span=1\n");
	  check_if_equal(ring1, ring_pairs[0].first,
			 "test ring1 equal after going to segment/ax_pos and returning (version with all ring_pairs)\n");
	  check_if_equal(ring2, ring_pairs[0].second,
			 "test ring2 equal after going to segment/ax_pos and returning (version with all ring_pairs)\n");
	}
  }

  cerr << "\tTest ring pair to segment,ax_pos and vice versa (for any axial compression)\n";
  {
#ifdef STIR_OPENMP
#pragma omp parallel for schedule(dynamic)
#endif
    for (int segment_num=proj_data_info.get_min_segment_num(); 
	 segment_num<=proj_data_info.get_max_segment_num(); 
	 ++segment_num)
      for (int axial_pos_num=proj_data_info.get_min_axial_pos_num(segment_num); 
	   axial_pos_num<=proj_data_info.get_max_axial_pos_num(segment_num); 
	   ++axial_pos_num)
	{
	  const ProjDataInfoCylindrical::RingNumPairs& ring_pairs =
	    proj_data_info.
	    get_all_ring_pairs_for_segment_axial_pos_num(segment_num,
							 axial_pos_num);
	  for (ProjDataInfoCylindrical::RingNumPairs::const_iterator iter = ring_pairs.begin();
	       iter != ring_pairs.end();
	       ++iter)
	    {
	      int check_segment_num = 0, check_axial_pos_num = 0;
	      check(proj_data_info.
		    get_segment_axial_pos_num_for_ring_pair(check_segment_num,
							    check_axial_pos_num,
							    iter->first,
							    iter->second) ==
		    Succeeded::yes,
		    "test if segment,ax_pos_num found for a ring pair");
	      check_if_equal(check_segment_num, segment_num,
			     "test if segment_num is consistent\n");
	      check_if_equal(check_axial_pos_num, axial_pos_num,
			     "test if axial_pos_num is consistent\n");
	    }
	}	      
  }

  test_generic_proj_data_info(proj_data_info);
}

/*!
  \ingroup test
  \brief Test class for ProjDataInfoCylindricalArcCorr
*/

class ProjDataInfoCylindricalArcCorrTests: public ProjDataInfoCylindricalTests
{
public:  
  void run_tests();
};


void
ProjDataInfoCylindricalArcCorrTests::run_tests()

{ 
  cerr << "-------- Testing ProjDataInfoCylindricalArcCorr --------\n";
  {
    // Test on the empty constructor
    
    ProjDataInfoCylindricalArcCorr ob1;
    
    // Test on set.* & get.* + constructor
    const float test_tangential_sampling = 1.5;
    //const float test_azimuthal_angle_sampling = 10.1;
    
    ob1.set_tangential_sampling(test_tangential_sampling);
    // Set_azimuthal_angle_sampling
    // ob1.set_azimuthal_angle_sampling(test_azimuthal_angle_sampling);
    
    
    check_if_equal( ob1.get_tangential_sampling(), test_tangential_sampling,"test on tangential_sampling");
    //check_if_zero( ob1.get_azimuthal_angle_sampling() - test_azimuthal_angle_sampling, " test on azimuthal_angle_sampling");
    
  }
  {
    shared_ptr<Scanner> scanner_ptr(new Scanner(Scanner::E953));
    
    VectorWithOffset<int> num_axial_pos_per_segment(-1,1);
    VectorWithOffset<int> min_ring_diff(-1,1); 
    VectorWithOffset<int> max_ring_diff(-1,1);
    // simulate span=3 for segment 0, span=1 for segment 2
    num_axial_pos_per_segment[-1]=14;
    num_axial_pos_per_segment[0]=31;
    num_axial_pos_per_segment[1]=14;
    // KT 28/11/2001 corrected typo (bug): min_ring_diff[-1] was initialised twice, and max_ring_diff[-1] wasn't
    min_ring_diff[-1] = max_ring_diff[-1] = -2;
    min_ring_diff[ 0] = -1; max_ring_diff[ 0] = 1;
    min_ring_diff[+1] = max_ring_diff[+1] = +2;
    const int num_views = 96;
    const int num_tangential_poss = 128;
    
    const float bin_size = 1.2F;
    
    
    //Test on the constructor
    ProjDataInfoCylindricalArcCorr
      ob2(scanner_ptr, bin_size, 
      num_axial_pos_per_segment, min_ring_diff, max_ring_diff,
      num_views,num_tangential_poss);
    
    check_if_equal( ob2.get_tangential_sampling(), bin_size,"test on tangential_sampling");
    check_if_equal( ob2.get_azimuthal_angle_sampling() , _PI/num_views, " test on azimuthal_angle_sampling");
    check_if_equal( ob2.get_axial_sampling(1),  scanner_ptr->get_ring_spacing(), "test on axial_sampling");
    check_if_equal( ob2.get_axial_sampling(0), scanner_ptr->get_ring_spacing()/2, "test on axial_sampling for segment0");
    
    {
      // segment 0
      Bin bin(0,10,10,20);
      float theta = ob2.get_tantheta(bin);
      float phi = ob2.get_phi(bin); 
      // Get t
      float t = ob2.get_t(bin);
      //! Get s
      float s = ob2.get_s(bin);
      
      check_if_equal( theta, 0.F,"test on get_tantheta, seg 0");
      check_if_equal( phi, 10*ob2.get_azimuthal_angle_sampling(), " get_phi , seg 0");
      // KT 25/10/2000 adjust to new convention
      const float ax_pos_origin =
	(ob2.get_min_axial_pos_num(0) + ob2.get_max_axial_pos_num(0))/2.F;
      check_if_equal( t, (10-ax_pos_origin)*ob2.get_axial_sampling(0) , "get_t, seg 0");
      check_if_equal( s, 20*ob2.get_tangential_sampling() , "get_s, seg 0");
    }
    {
      // Segment 1
      Bin bin (1,10,10,20);
      float theta = ob2.get_tantheta(bin);
      float phi = ob2.get_phi(bin); 
      // Get t
      float t = ob2.get_t(bin);
      // Get s
      float s = ob2.get_s(bin);
      
      float thetatest = 2*ob2.get_axial_sampling(1)/(2*sqrt(square(scanner_ptr->get_effective_ring_radius())-square(s)));
      
      check_if_equal( theta, thetatest,"test on get_tantheta, seg 1");
      check_if_equal( phi, 10*ob2.get_azimuthal_angle_sampling(), " get_phi , seg 1");
      // KT 25/10/2000 adjust to new convention
      const float ax_pos_origin =
	(ob2.get_min_axial_pos_num(1) + ob2.get_max_axial_pos_num(1))/2.F;
      check_if_equal( t, (10-ax_pos_origin)/sqrt(1+square(thetatest))*ob2.get_axial_sampling(1) , "get_t, seg 1");
      check_if_equal( s, 20*ob2.get_tangential_sampling() , "get_s, seg 1");
    }

#if 0
  // disabled to get noninteractive test
  michelogram(ob2);
  cerr << endl;
#endif
  }

#if 0    

  // disabled to get noninteractive test
  {
    shared_ptr<Scanner> scanner_ptr = new Scanner(Scanner::E953);
    
    shared_ptr<ProjDataInfo> proj_data_info_ptr =
      ProjDataInfo::construct_proj_data_info(scanner_ptr,
		                    /*span*/1, 10,/*views*/ 96, /*tang_pos*/128, /*arc_corrected*/ true);
    michelogram(dynamic_cast<const ProjDataInfoCylindrical&>(*proj_data_info_ptr));
    cerr << endl;
  }
 {
    shared_ptr<Scanner> scanner_ptr = new Scanner(Scanner::E953);
    
    shared_ptr<ProjDataInfo> proj_data_info_ptr =
      ProjDataInfo::construct_proj_data_info(scanner_ptr,
		                    /*span*/7, 10,/*views*/ 96, /*tang_pos*/128, /*arc_corrected*/ true);
    michelogram(dynamic_cast<const ProjDataInfoCylindrical&>(*proj_data_info_ptr));
    cerr << endl;
  }
#endif


 shared_ptr<Scanner> scanner_ptr(new Scanner(Scanner::E953));
  cerr << "Tests with proj_data_info without mashing and axial compression\n\n";
  // Note: test without axial compression requires that all ring differences 
  // are in some segment, so use maximum ring difference
  shared_ptr<ProjDataInfo> proj_data_info_ptr(
	ProjDataInfo::construct_proj_data_info(scanner_ptr,
				  /*span*/1, scanner_ptr->get_num_rings()-1,
				  /*views*/ scanner_ptr->get_num_detectors_per_ring()/2, 
				  /*tang_pos*/64, 
				  /*arc_corrected*/ true));
  test_cylindrical_proj_data_info(dynamic_cast<ProjDataInfoCylindricalArcCorr &>(*proj_data_info_ptr));

  cerr << "\nTests with proj_data_info with mashing and axial compression (span 5)\n\n";
  proj_data_info_ptr =
    ProjDataInfo::construct_proj_data_info(scanner_ptr,
				  /*span*/5, scanner_ptr->get_num_rings()-1,
				  /*views*/ scanner_ptr->get_num_detectors_per_ring()/2/8, 
				  /*tang_pos*/64, 
				  /*arc_corrected*/ true);
  test_cylindrical_proj_data_info(dynamic_cast<ProjDataInfoCylindricalArcCorr &>(*proj_data_info_ptr));

  cerr << "\nTests with proj_data_info with mashing and axial compression (span 4)\n\n";
  proj_data_info_ptr =
		ProjDataInfo::construct_proj_data_info(scanner_ptr,
			/*span*/4, scanner_ptr->get_num_rings() - 1,
			/*views*/ scanner_ptr->get_num_detectors_per_ring() / 2 / 8,
			/*tang_pos*/64,
			/*arc_corrected*/ true);
#if 0
	// disabled to get noninteractive test
	michelogram(dynamic_cast<ProjDataInfoCylindrical&>(*proj_data_info_ptr));
	cerr << endl;
#endif
  test_cylindrical_proj_data_info(dynamic_cast<ProjDataInfoCylindricalArcCorr &>(*proj_data_info_ptr)); 
}


/*!
  \ingroup test
  \brief Test class for ProjDataInfoCylindricalNoArcCorr
*/

class ProjDataInfoCylindricalNoArcCorrTests: public ProjDataInfoCylindricalTests
{
public:  
  void run_tests();
private:
  void test_proj_data_info(ProjDataInfoCylindricalNoArcCorr& proj_data_info);
};


void
ProjDataInfoCylindricalNoArcCorrTests::
run_tests()
{ 
  cerr << "\n-------- Testing ProjDataInfoCylindricalNoArcCorr --------\n";
  shared_ptr<Scanner> scanner_ptr(new Scanner(Scanner::E953));
  cerr << "Tests with proj_data_info without mashing and axial compression\n\n";
  // Note: test without axial compression requires that all ring differences 
  // are in some segment, so use maximum ring difference
  shared_ptr<ProjDataInfo> proj_data_info_ptr(
    ProjDataInfo::construct_proj_data_info(scanner_ptr,
				  /*span*/1, scanner_ptr->get_num_rings()-1,
				  /*views*/ scanner_ptr->get_num_detectors_per_ring()/2, 
				  /*tang_pos*/64, 
				  /*arc_corrected*/ false));
  test_proj_data_info(dynamic_cast<ProjDataInfoCylindricalNoArcCorr &>(*proj_data_info_ptr));

<<<<<<< HEAD
  cerr << "\nTests with proj_data_info with mashing and axial compression\n\n";
  proj_data_info_ptr.reset(
    ProjDataInfo::ProjDataInfoCTI(scanner_ptr,
                  /*span*/5, scanner_ptr->get_num_rings()-1,
                  /*views*/ scanner_ptr->get_num_detectors_per_ring()/2/8,
                  /*tang_pos*/64,
                  /*arc_corrected*/ false));
  test_proj_data_info(dynamic_cast<ProjDataInfoCylindricalNoArcCorr &>(*proj_data_info_ptr));

  cerr << "\nTests with proj_data_info with time-of-flight\n\n";
  shared_ptr<Scanner> scanner_tof_ptr(new Scanner(Scanner::PETMR_Signa));
  proj_data_info_ptr.reset(
    ProjDataInfo::ProjDataInfoCTI(scanner_tof_ptr,
                  /*span*/11, scanner_tof_ptr->get_num_rings()-1,
                  /*views*/ scanner_tof_ptr->get_num_detectors_per_ring()/2,
                  /*tang_pos*/64,
                  /*arc_corrected*/ false,
                  /*tof_mashing*/39));
    test_proj_data_info(dynamic_cast<ProjDataInfoCylindricalNoArcCorr &>(*proj_data_info_ptr));
=======
  cerr << "\nTests with proj_data_info with mashing and axial compression (span 5)\n\n";
  proj_data_info_ptr =
    ProjDataInfo::construct_proj_data_info(scanner_ptr,
				  /*span*/5, scanner_ptr->get_num_rings()-1,
				  /*views*/ scanner_ptr->get_num_detectors_per_ring()/2/8, 
				  /*tang_pos*/64, 
				  /*arc_corrected*/ false);
  test_proj_data_info(dynamic_cast<ProjDataInfoCylindricalNoArcCorr &>(*proj_data_info_ptr));

  cerr << "\nTests with proj_data_info with mashing and axial compression (span 2)\n\n";
  proj_data_info_ptr =
    ProjDataInfo::construct_proj_data_info(scanner_ptr,
			/*span*/2, scanner_ptr->get_num_rings() - 7,
			/*views*/ scanner_ptr->get_num_detectors_per_ring() / 2 / 8,
			/*tang_pos*/64,
			/*arc_corrected*/ false);
  test_proj_data_info(dynamic_cast<ProjDataInfoCylindricalNoArcCorr &>(*proj_data_info_ptr));
>>>>>>> 1465c144
}

void
ProjDataInfoCylindricalNoArcCorrTests::
test_proj_data_info(ProjDataInfoCylindricalNoArcCorr& proj_data_info)
{
  test_cylindrical_proj_data_info(proj_data_info);

  const int num_detectors = proj_data_info.get_scanner_ptr()->get_num_detectors_per_ring();

#ifndef TEST_ONLY_GET_BIN
  if (proj_data_info.get_view_mashing_factor()==1)
    {
      // these tests work only without mashing

      cerr << "\n\tTest code for sinogram <-> detector conversions.";
      
#ifdef STIR_OPENMP
      #pragma omp parallel for schedule(dynamic)
#endif
      for (int det_num_a = 0; det_num_a < num_detectors; det_num_a++)
	for (int det_num_b = 0; det_num_b < num_detectors; det_num_b++)
	  {
	    int det1, det2;
	    bool positive_segment;
            int tang_pos_num;
            int view;
	    
	    // skip case of equal detectors (as this is a singular LOR)
	    if (det_num_a == det_num_b)
	      continue;
	    
	    positive_segment = 
	      proj_data_info.get_view_tangential_pos_num_for_det_num_pair(view, tang_pos_num, det_num_a, det_num_b);
	    proj_data_info.get_det_num_pair_for_view_tangential_pos_num(det1, det2, view, tang_pos_num);
	    
	    if (!check((det_num_a == det1 && det_num_b == det2 && positive_segment) ||
		       (det_num_a == det2 && det_num_b == det1 && !positive_segment)))
	      {
		cerr << "Problem at det1 = " << det_num_a << ", det2 = " << det_num_b
		     << "\n  dets -> sino -> dets gives new detector numbers "
		     << det1 << ", " << det2 << endl;
		continue;
	      }
	    if (!check(view < num_detectors/2))
	      {
		cerr << "Problem at det1 = " << det_num_a << ", det2 = " << det_num_b
		     << ":\n  view is too big : " << view << endl;
	      }
	    if (!check(tang_pos_num < num_detectors/2 && tang_pos_num >= -(num_detectors/2)))
	      {
		cerr << "Problem at det1 = " << det_num_a << ", det2 = " << det_num_b
		     << ":\n  tang_pos_num is out of range : " << tang_pos_num << endl;
	      }
	  } // end of detectors_to_sinogram, sinogram_to_detector test

	
#ifdef STIR_OPENMP
#pragma omp parallel for
#endif
      for (int view = 0; view < num_detectors/2; ++view)
	for (int tang_pos_num = -(num_detectors/2)+1; tang_pos_num < num_detectors/2; ++tang_pos_num)
	  {
	    int new_tang_pos_num, new_view;
	    bool positive_segment;
            int det_num_a;
            int det_num_b;

	    proj_data_info.get_det_num_pair_for_view_tangential_pos_num(det_num_a, det_num_b, view, tang_pos_num);
	    positive_segment = 
	      proj_data_info.get_view_tangential_pos_num_for_det_num_pair(new_view, new_tang_pos_num, det_num_a, det_num_b);

	    if (tang_pos_num != new_tang_pos_num || view != new_view || !positive_segment)
	      {
		cerr << "Problem at view = " << view << ", tang_pos_num = " << tang_pos_num
		     << "\n   sino -> dets -> sino gives new view, tang_pos_num :"
		     << new_view << ", " << new_tang_pos_num 
		     << " with detector swapping " << positive_segment
		     << endl;
	      }
	  } // end of sinogram_to_detector, detectors_to_sinogram test
	
    } // end of tests that work only without mashing

  if (proj_data_info.get_view_mashing_factor()==1
      && proj_data_info.get_max_ring_difference(0) == proj_data_info.get_min_ring_difference(0)
      && proj_data_info.get_max_ring_difference(1) == proj_data_info.get_min_ring_difference(1)
      && proj_data_info.get_max_ring_difference(2) == proj_data_info.get_min_ring_difference(2)
      )
    {
      // these tests work only without mashing and axial compression
	
      cerr << "\n\tTest code for detector,ring -> bin and back conversions.";
      
      DetectionPositionPair<> det_pos_pair;
      for (det_pos_pair.pos1().axial_coord() = 0; 
           det_pos_pair.pos1().axial_coord() <= 2;
	   det_pos_pair.pos1().axial_coord()++)
	for (det_pos_pair.pos2().axial_coord() = 0; 
	     det_pos_pair.pos2().axial_coord() <= 2; 
	     det_pos_pair.pos2().axial_coord()++)
#ifdef STIR_OPENMP
            // insert a parallel for here for testing.
            // we do it at this level to avoid too much overhead for the thread creation, while still having enough jobs to do
            // note: for-loop writing somewhat awkwardly as openmp needs int variables for the loop
#pragma omp parallel for firstprivate(det_pos_pair)
#endif
          for (int tangential_coord1 = 0; 
               tangential_coord1 < num_detectors; 
               tangential_coord1++)
            for (det_pos_pair.pos2().tangential_coord() = 0; 
                 det_pos_pair.pos2().tangential_coord() < (unsigned)num_detectors;
                 det_pos_pair.pos2().tangential_coord()++)
	      {
                // set from for-loop variable
                det_pos_pair.pos1().tangential_coord() = (unsigned)tangential_coord1;
		// skip case of equal detector numbers (as this is either a singular LOR)
		// or an LOR parallel to the scanner axis
		if (det_pos_pair.pos1().tangential_coord() == det_pos_pair.pos2().tangential_coord())
		  continue;
        Bin bin(0,0,0,0,0,0.0f);
		DetectionPositionPair<> new_det_pos_pair;
		const bool there_is_a_bin =
		  proj_data_info.get_bin_for_det_pos_pair(bin, det_pos_pair) ==
		    Succeeded::yes;       
		if (there_is_a_bin)
		  proj_data_info.get_det_pos_pair_for_bin(new_det_pos_pair, bin);
		if (!check(there_is_a_bin, "checking if there is a bin for this det_pos_pair") ||
		    !check(det_pos_pair == new_det_pos_pair, "checking if we round-trip to the same detection positions"))
		    {
		      cerr << "Problem at det1 = " << det_pos_pair.pos1().tangential_coord() 
			   << ", det2 = " << det_pos_pair.pos2().tangential_coord()
			   << ", ring1 = " << det_pos_pair.pos1().axial_coord() 
			   << ", ring2 = " << det_pos_pair.pos2().axial_coord()
			   << endl;
		      if (there_is_a_bin)
			 cerr << "  dets,rings -> bin -> dets,rings, gives new numbers:\n\t"
			      << "det1 = " << new_det_pos_pair.pos1().tangential_coord() 
			   
			      << ", det2 = " << new_det_pos_pair.pos2().tangential_coord()
			      << ", ring1 = " << new_det_pos_pair.pos1().axial_coord() 
			      << ", ring2 = " << new_det_pos_pair.pos2().axial_coord()
			 << endl;
		  }
	
	      } // end of get_bin_for_det_pos_pair and vice versa code

      cerr << "\n\tTest code for bin -> detector,ring and back conversions. (This might take a while...)";

      {
    Bin bin(0,0,0,0,0,0.0f);
	// set value for comparison later on
    bin.set_bin_value(0.f);
    for (bin.timing_pos_num() = proj_data_info.get_min_tof_pos_num();
         bin.timing_pos_num() <= proj_data_info.get_max_tof_pos_num();
         ++bin.timing_pos_num())
      for (bin.segment_num() = max(-5,proj_data_info.get_min_segment_num());
           bin.segment_num() <= min(5,proj_data_info.get_max_segment_num());
           ++bin.segment_num())
        for (bin.axial_pos_num() = proj_data_info.get_min_axial_pos_num(bin.segment_num());
             bin.axial_pos_num() <= proj_data_info.get_max_axial_pos_num(bin.segment_num());
             ++bin.axial_pos_num())
#ifdef STIR_OPENMP
              // insert a parallel for here for testing.
              // we do it at this level to avoid too much overhead for the thread creation, while still having enough jobs to do             // Note that the omp construct needs an int loop variable
#pragma omp parallel for firstprivate(bin)
#endif
              for (int tangential_pos_num = -(num_detectors/2)+1;
                   tangential_pos_num < num_detectors/2;
                   ++tangential_pos_num)
                for (bin.view_num() = 0; bin.view_num() < num_detectors/2; ++bin.view_num())
          {
                    // set from for-loop variable
                    bin.tangential_pos_num() = tangential_pos_num;
            Bin new_bin(0,0,0,0,0,0.0f);
            // set value for comparison with bin
            new_bin.set_bin_value(0);
            DetectionPositionPair<> det_pos_pair;
            proj_data_info.get_det_pos_pair_for_bin(det_pos_pair, bin);

            const bool there_is_a_bin =
              proj_data_info.get_bin_for_det_pos_pair(new_bin,
                                  det_pos_pair) ==
              Succeeded::yes;
            if (!check(there_is_a_bin, "checking if there is a bin for this det_pos_pair") ||
                !check(bin == new_bin, "checking if we round-trip to the same bin"))
              {
                cerr << "Problem at  segment = " << bin.segment_num()
                 << ", axial pos " << bin.axial_pos_num()
                 << ", view = " << bin.view_num()
                 << ", tangential_pos_num = " << bin.tangential_pos_num() 
				 << ", timing pos num = " << bin.timing_pos_num() << "\n";
                if (there_is_a_bin)
              cerr  << "  bin -> dets -> bin, gives new numbers:\n\t"
                    << "segment = " << new_bin.segment_num()
                    << ", axial pos " << new_bin.axial_pos_num()
                    << ", view = " << new_bin.view_num()
                    << ", tangential_pos_num = " << new_bin.tangential_pos_num()
					<< ", timing pos num = " << new_bin.timing_pos_num()
                    << endl;
              }
	
		} // end of get_det_pos_pair_for_bin and back code
      }
    } // end of tests which require no mashing nor axial compression

  {
    cerr << "\n\tTest code for bins <-> detectors routines that work with any mashing and axial compression";

    Bin bin(0,0,0,0,0,0.0f);
    // set value for comparison later on
    bin.set_bin_value(0);
    std::vector<DetectionPositionPair<> > det_pos_pairs;
#ifdef STIR_OPENMP
    //#pragma omp parallel for schedule(dynamic)
#endif
    for (bin.segment_num() = proj_data_info.get_min_segment_num(); 
	 bin.segment_num() <= proj_data_info.get_max_segment_num(); 
	 ++bin.segment_num())
      for (bin.axial_pos_num() = proj_data_info.get_min_axial_pos_num(bin.segment_num());
	   bin.axial_pos_num() <= proj_data_info.get_max_axial_pos_num(bin.segment_num());
	   ++bin.axial_pos_num())
	for (bin.view_num() = proj_data_info.get_min_view_num(); 
	     bin.view_num() <= proj_data_info.get_max_view_num(); 
	     ++bin.view_num())
	  for (bin.tangential_pos_num() = proj_data_info.get_min_tangential_pos_num();
	       bin.tangential_pos_num() <= proj_data_info.get_max_tangential_pos_num();
	       ++bin.tangential_pos_num())
	    {
	      proj_data_info.get_all_det_pos_pairs_for_bin(det_pos_pairs, bin);
          Bin new_bin(0,0,0,0,0,0.0f);
	      // set value for comparison with bin
	      new_bin.set_bin_value(0);
	      for (std::vector<DetectionPositionPair<> >::const_iterator det_pos_pair_iter = det_pos_pairs.begin();
		   det_pos_pair_iter != det_pos_pairs.end();
		   ++det_pos_pair_iter)
		{
		  const bool there_is_a_bin =
		    proj_data_info.get_bin_for_det_pos_pair(new_bin, 
							    *det_pos_pair_iter) ==
		    Succeeded::yes;
		  if (!check(there_is_a_bin, "checking if there is a bin for this det_pos_pair") ||
		      !check(bin == new_bin, "checking if we round-trip to the same bin"))
		    {
		      cerr << "Problem at  segment = " << bin.segment_num() 
			   << ", axial pos " << bin.axial_pos_num()
			   << ", view = " << bin.view_num() 
			   << ", tangential_pos_num = " << bin.tangential_pos_num() << "\n";
		      if (there_is_a_bin)
			cerr << "  bin -> dets -> bin, gives new numbers:\n\t"
			     << "segment = " << new_bin.segment_num() 
			     << ", axial pos " << new_bin.axial_pos_num()
			     << ", view = " << new_bin.view_num() 
			     << ", tangential_pos_num = " << new_bin.tangential_pos_num()
			     << endl;
		    }
		} // end of iteration of det_pos_pairs
	    } // end of loop over all bins
  } // end of get_all_det_pairs_for_bin and back code
#endif //TEST_ONLY_GET_BIN

  {
    cerr << endl;
    cerr << "\tTesting find scanner coordinates given cartesian and vice versa." << endl;
    {   
      const int num_detectors_per_ring =
	proj_data_info.get_scanner_ptr()->get_num_detectors_per_ring();
      const int num_rings =
	proj_data_info.get_scanner_ptr()->get_num_rings();

#ifdef STIR_OPENMP
#pragma omp parallel for schedule(dynamic)
#endif
      for ( int Ring_A = 0; Ring_A < num_rings; Ring_A+=num_rings/3)
	for ( int Ring_B = 0; Ring_B < num_rings; Ring_B+=num_rings/3)
	  for ( int det1 =0; det1 < num_detectors_per_ring; ++det1)
	    for ( int det2 =0; det2 < num_detectors_per_ring; ++det2)	  
	      {
		if (det1==det2)
		  continue;
		CartesianCoordinate3D<float> coord_1;
		CartesianCoordinate3D<float> coord_2;
	  
		proj_data_info.find_cartesian_coordinates_given_scanner_coordinates (coord_1,coord_2,
										     Ring_A,Ring_B, 
										     det1,det2);
	  
		const CartesianCoordinate3D<float> coord_1_new = coord_1 + (coord_2-coord_1)*5;
		const CartesianCoordinate3D<float> coord_2_new = coord_1 + (coord_2-coord_1)*2;
	  
		int det1_f, det2_f,ring1_f, ring2_f;
	  
		check(proj_data_info.find_scanner_coordinates_given_cartesian_coordinates(det1_f, det2_f, ring1_f, ring2_f,
										    coord_1_new, coord_2_new) ==
		      Succeeded::yes);
		if (det1_f == det1 && Ring_A == ring1_f)
		  { 
		    check_if_equal( det1_f, det1, "test on det1");
		    check_if_equal( Ring_A, ring1_f, "test on ring1");
		    check_if_equal( det2_f, det2, "test on det2");
		    check_if_equal( Ring_B, ring2_f, "test on ring1");
		  }
		else
		  {
		    check_if_equal( det2_f, det1, "test on det1");
		    check_if_equal( Ring_B, ring1_f, "test on ring1");
		    check_if_equal( det1_f, det2, "test on det2");
		    check_if_equal( Ring_A, ring2_f, "test on ring1");
		  }
	      }
    }
  }
}

END_NAMESPACE_STIR


USING_NAMESPACE_STIR

int main()
{
  set_default_num_threads();

  ProjDataInfoCylindricalArcCorrTests tests;
  tests.run_tests();
  ProjDataInfoCylindricalNoArcCorrTests tests1;
  tests1.run_tests();
  return tests.main_return_value();
}<|MERGE_RESOLUTION|>--- conflicted
+++ resolved
@@ -610,27 +610,6 @@
 				  /*arc_corrected*/ false));
   test_proj_data_info(dynamic_cast<ProjDataInfoCylindricalNoArcCorr &>(*proj_data_info_ptr));
 
-<<<<<<< HEAD
-  cerr << "\nTests with proj_data_info with mashing and axial compression\n\n";
-  proj_data_info_ptr.reset(
-    ProjDataInfo::ProjDataInfoCTI(scanner_ptr,
-                  /*span*/5, scanner_ptr->get_num_rings()-1,
-                  /*views*/ scanner_ptr->get_num_detectors_per_ring()/2/8,
-                  /*tang_pos*/64,
-                  /*arc_corrected*/ false));
-  test_proj_data_info(dynamic_cast<ProjDataInfoCylindricalNoArcCorr &>(*proj_data_info_ptr));
-
-  cerr << "\nTests with proj_data_info with time-of-flight\n\n";
-  shared_ptr<Scanner> scanner_tof_ptr(new Scanner(Scanner::PETMR_Signa));
-  proj_data_info_ptr.reset(
-    ProjDataInfo::ProjDataInfoCTI(scanner_tof_ptr,
-                  /*span*/11, scanner_tof_ptr->get_num_rings()-1,
-                  /*views*/ scanner_tof_ptr->get_num_detectors_per_ring()/2,
-                  /*tang_pos*/64,
-                  /*arc_corrected*/ false,
-                  /*tof_mashing*/39));
-    test_proj_data_info(dynamic_cast<ProjDataInfoCylindricalNoArcCorr &>(*proj_data_info_ptr));
-=======
   cerr << "\nTests with proj_data_info with mashing and axial compression (span 5)\n\n";
   proj_data_info_ptr =
     ProjDataInfo::construct_proj_data_info(scanner_ptr,
@@ -648,7 +627,17 @@
 			/*tang_pos*/64,
 			/*arc_corrected*/ false);
   test_proj_data_info(dynamic_cast<ProjDataInfoCylindricalNoArcCorr &>(*proj_data_info_ptr));
->>>>>>> 1465c144
+
+  cerr << "\nTests with proj_data_info with time-of-flight\n\n";
+  shared_ptr<Scanner> scanner_tof_ptr(new Scanner(Scanner::PETMR_Signa));
+  proj_data_info_ptr =
+    ProjDataInfo::construct_proj_data_info(scanner_tof_ptr,
+                  /*span*/11, scanner_tof_ptr->get_num_rings()-1,
+                  /*views*/ scanner_tof_ptr->get_num_detectors_per_ring()/2,
+                  /*tang_pos*/64,
+                  /*arc_corrected*/ false,
+                  /*tof_mashing*/39);
+    test_proj_data_info(dynamic_cast<ProjDataInfoCylindricalNoArcCorr &>(*proj_data_info_ptr));
 }
 
 void
