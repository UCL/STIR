//
//
/*!

  \file
  \ingroup test

  \brief Test program for stir::ProjDataInfo hierarchy

  \author Sanida Mustafovic
  \author Kris Thielemans
  \author Palak Wadhwa
  \author Daniel Deidda
  \author PARAPET project

*/
/*
    Copyright (C) 2000 PARAPET partners
    Copyright (C) 2000- 2011, Hammersmith Imanet Ltd
    Copyright (C) 2018, 2021, 2022, University College London
    Copyright (C) 2018, University of Leeds
    Copyright (C) 2021, National Physical Laboratory
    This file is part of STIR.

    SPDX-License-Identifier: Apache-2.0 AND License-ref-PARAPET-license

    See STIR/LICENSE.txt for details
*/

#include "stir/ProjDataInfoCylindricalArcCorr.h"
#include "stir/ProjDataInfoCylindricalNoArcCorr.h"
#include "stir/LORCoordinates.h"
#include "stir/ProjDataInfo.h"
#include "stir/ProjDataInfoBlocksOnCylindricalNoArcCorr.h"
#include "stir/ProjDataInfoCylindricalNoArcCorr.h"
#include "stir/RunTests.h"
#include "stir/Scanner.h"
#include "stir/Bin.h"
#include "stir/LORCoordinates.h"
#include "stir/round.h"
#include "stir/num_threads.h"
#include <iostream>
#include <iomanip>
#include <algorithm>
#include <math.h>
#include "stir/CPUTimer.h"

using std::cerr;
using std::setw;
using std::endl;
using std::min;
using std::max;
using std::size_t;

//#define STIR_TOF_DEBUG 1

START_NAMESPACE_STIR

static inline int
intabs(const int x)
{
  return x >= 0 ? x : -x;
}

// prints a michelogram to the screen
#if 1
// TODO move somewhere else
void
michelogram(const ProjDataInfoCylindrical& proj_data_info)
{
  cerr << '{';
  for (int ring1 = 0; ring1 < proj_data_info.get_scanner_ptr()->get_num_rings(); ++ring1)
    {
      cerr << '{';
      for (int ring2 = 0; ring2 < proj_data_info.get_scanner_ptr()->get_num_rings(); ++ring2)
        {
          int segment_num = 0;
          int ax_pos_num = 0;
          if (proj_data_info.get_segment_axial_pos_num_for_ring_pair(segment_num, ax_pos_num, ring1, ring2) == Succeeded::yes)
            cerr << '{' << setw(3) << segment_num << ',' << setw(2) << ax_pos_num << "}";
          else
            cerr << "{}      ";
          if (ring2 != proj_data_info.get_scanner_ptr()->get_num_rings() - 1)
            cerr << ',';
        }
      cerr << '}';
      if (ring1 != proj_data_info.get_scanner_ptr()->get_num_rings() - 1)
        cerr << ',';
      cerr << endl;
    }
  cerr << '}' << endl;
}
#endif

/*!
  \ingroup test
  \brief Test class for ProjDataInfo
*/
class ProjDataInfoTests : public RunTests
{
protected:
  void test_generic_proj_data_info(ProjDataInfo& proj_data_info);

  template <class TProjDataInfo>
  shared_ptr<TProjDataInfo> set_blocks_projdata_info(shared_ptr<Scanner> scanner_sptr);
  void run_coordinate_test();
  void run_coordinate_test_for_realistic_scanner();
  void run_Blocks_DOI_test();
  void run_lor_get_s_test();
};

/*! The following is a function to allow a projdata_info blocksONCylindrical to be created from the scanner.
 */
template <class TProjDataInfo>
shared_ptr<TProjDataInfo>
ProjDataInfoTests::set_blocks_projdata_info(shared_ptr<Scanner> scanner_sptr)
{
  VectorWithOffset<int> num_axial_pos_per_segment(scanner_sptr->get_num_rings() * 2 - 1);
  VectorWithOffset<int> min_ring_diff_v(scanner_sptr->get_num_rings() * 2 - 1);
  VectorWithOffset<int> max_ring_diff_v(scanner_sptr->get_num_rings() * 2 - 1);
  for (int i = 0; i < 2 * scanner_sptr->get_num_rings() - 1; i++)
    {
      min_ring_diff_v[i] = -scanner_sptr->get_num_rings() + 1 + i;
      max_ring_diff_v[i] = -scanner_sptr->get_num_rings() + 1 + i;
      if (i < scanner_sptr->get_num_rings())
        num_axial_pos_per_segment[i] = i + 1;
      else
        num_axial_pos_per_segment[i] = 2 * scanner_sptr->get_num_rings() - i - 1;
    }

  auto proj_data_info_blocks_sptr = std::make_shared<TProjDataInfo>(scanner_sptr,
                                                                    num_axial_pos_per_segment,
                                                                    min_ring_diff_v,
                                                                    max_ring_diff_v,
                                                                    scanner_sptr->get_max_num_views(),
                                                                    scanner_sptr->get_max_num_non_arccorrected_bins());

  return proj_data_info_blocks_sptr;
}

void
ProjDataInfoTests::test_generic_proj_data_info(ProjDataInfo& proj_data_info)
{
  cerr << "\tTests on get_min/max_num\n";
  check_if_equal(proj_data_info.get_max_tangential_pos_num() - proj_data_info.get_min_tangential_pos_num() + 1,
                 proj_data_info.get_num_tangential_poss(),
                 "basic check on min/max/num_tangential_pos_num");
  check(abs(proj_data_info.get_max_tangential_pos_num() + proj_data_info.get_min_tangential_pos_num()) <= 1,
        "check on min/max_tangential_pos_num being (almost) centred");
  check_if_equal(proj_data_info.get_max_tof_pos_num() - proj_data_info.get_min_tof_pos_num() + 1,
<<<<<<< HEAD
                 proj_data_info.get_num_tof_poss(), "basic check on min/max/num_tof_pos_num");
  check_if_equal(proj_data_info.get_min_tof_pos_num() , 0,
=======
                 proj_data_info.get_num_tof_poss(),
                 "basic check on min/max/num_tof_pos_num");
  check_if_equal(proj_data_info.get_max_tof_pos_num() + proj_data_info.get_min_tof_pos_num(),
                 0,
>>>>>>> 8ced2d73
                 "check on min/max_tof_pos_num being (almost) centred");
  check_if_equal(proj_data_info.get_max_view_num() - proj_data_info.get_min_view_num() + 1,
                 proj_data_info.get_num_views(),
                 "basic check on min/max/num_view_num");
  check_if_equal(proj_data_info.get_max_segment_num() - proj_data_info.get_min_segment_num() + 1,
                 proj_data_info.get_num_segments(),
                 "basic check on min/max/num_segment_num");
  // not strictly necessary in most of the code, but most likely required in some of it
  check_if_equal(proj_data_info.get_max_segment_num() + proj_data_info.get_min_segment_num(),
                 0,
                 "check on min/max_segment_num being centred");
  check_if_equal(proj_data_info.get_max_axial_pos_num(0) - proj_data_info.get_min_axial_pos_num(0) + 1,
                 proj_data_info.get_num_axial_poss(0),
                 "basic check on min/max/num_axial_pos_num");

  cerr << "\tTests on get_LOR/get_bin\n";
  int max_diff_segment_num = 0;
  int max_diff_view_num = 0;
  int max_diff_axial_pos_num = 0;
  int max_diff_tangential_pos_num = 0;
  int max_diff_timing_pos_num = 0;
#ifdef STIR_OPENMP
#  pragma omp parallel for schedule(dynamic)
#endif
  for (int segment_num = proj_data_info.get_min_segment_num(); segment_num <= proj_data_info.get_max_segment_num(); ++segment_num)
    {
      for (int view_num = proj_data_info.get_min_view_num(); view_num <= proj_data_info.get_max_view_num(); view_num += 1)
        {
          // loop over axial_positions. Avoid using first and last positions, as
          // if there is axial compression, the central LOR of a bin might actually not
          // fall within the scanner. In this case, the get_bin(get_LOR(org_bin)) code
          // will return an out-of-range bin (i.e. value<0).
          int axial_pos_num_margin = 0;
          const ProjDataInfoCylindrical* const proj_data_info_cyl_ptr
              = dynamic_cast<const ProjDataInfoCylindrical* const>(&proj_data_info);
          if (proj_data_info_cyl_ptr != 0)
            {
              axial_pos_num_margin = std::max(round(ceil(proj_data_info_cyl_ptr->get_average_ring_difference(segment_num)
                                                         - proj_data_info_cyl_ptr->get_min_ring_difference(segment_num))),
                                              round(ceil(proj_data_info_cyl_ptr->get_max_ring_difference(segment_num)
                                                         - proj_data_info_cyl_ptr->get_average_ring_difference(segment_num))));
            }
          for (int axial_pos_num = proj_data_info.get_min_axial_pos_num(segment_num) + axial_pos_num_margin;
               axial_pos_num <= proj_data_info.get_max_axial_pos_num(segment_num) - axial_pos_num_margin;
               axial_pos_num += 3)
            {
              for (int tangential_pos_num = proj_data_info.get_min_tangential_pos_num() + 1;
                   tangential_pos_num <= proj_data_info.get_max_tangential_pos_num() - 1;
                   tangential_pos_num += 1)
                {
                  for (int timing_pos_num = proj_data_info.get_min_tof_pos_num();
                       timing_pos_num <= proj_data_info.get_max_tof_pos_num();
                       timing_pos_num += std::max(1,
                                                  (proj_data_info.get_max_tof_pos_num() - proj_data_info.get_min_tof_pos_num())
                                                      / 2)) // take 3 or 1 steps, always going through 0
                    {
                      const Bin org_bin(segment_num, view_num, axial_pos_num, tangential_pos_num, timing_pos_num, /* value*/ 1.f);
                      const double delta_time = proj_data_info.get_tof_delta_time(org_bin);
                      LORInAxialAndNoArcCorrSinogramCoordinates<float> lor;
                      proj_data_info.get_LOR(lor, org_bin);

                      {
                        const Bin new_bin = proj_data_info.get_bin(lor, delta_time);
                        const bool views_are_close = intabs(org_bin.view_num() - new_bin.view_num()) < proj_data_info.get_num_views() - intabs(org_bin.view_num() - new_bin.view_num());
#if 1
<<<<<<< HEAD
                        // the differences need to also consider wrap-around in views, which would flip tangential pos and segment and TOF bin
                        const int diff_segment_num = views_are_close ?
                          intabs(org_bin.segment_num() - new_bin.segment_num()) : intabs(org_bin.segment_num() + new_bin.segment_num());
                        const int diff_view_num = min(intabs(org_bin.view_num() - new_bin.view_num()), proj_data_info.get_num_views() - intabs(org_bin.view_num() - new_bin.view_num()));
                        const int diff_axial_pos_num = intabs(org_bin.axial_pos_num() - new_bin.axial_pos_num());
                        const int diff_tangential_pos_num = views_are_close ?
                          intabs(org_bin.tangential_pos_num() - new_bin.tangential_pos_num()) : intabs(org_bin.tangential_pos_num() + new_bin.tangential_pos_num());
                        const int diff_timing_pos_num = views_are_close ?
                          intabs(org_bin.timing_pos_num() - new_bin.timing_pos_num()) : intabs(org_bin.timing_pos_num() - (proj_data_info.get_max_tof_pos_num()  - new_bin.timing_pos_num()));
=======
                        // the differences need to also consider wrap-around in views, which would flip tangential pos and segment
                        // and TOF bin
                        const int diff_segment_num
                            = intabs(org_bin.view_num() - new_bin.view_num())
                                      < proj_data_info.get_num_views() - intabs(org_bin.view_num() - new_bin.view_num())
                                  ? intabs(org_bin.segment_num() - new_bin.segment_num())
                                  : intabs(org_bin.segment_num() + new_bin.segment_num());
                        const int diff_view_num
                            = min(intabs(org_bin.view_num() - new_bin.view_num()),
                                  proj_data_info.get_num_views() - intabs(org_bin.view_num() - new_bin.view_num()));
                        const int diff_axial_pos_num = intabs(org_bin.axial_pos_num() - new_bin.axial_pos_num());
                        const int diff_tangential_pos_num
                            = intabs(org_bin.view_num() - new_bin.view_num())
                                      < proj_data_info.get_num_views() - intabs(org_bin.view_num() - new_bin.view_num())
                                  ? intabs(org_bin.tangential_pos_num() - new_bin.tangential_pos_num())
                                  : intabs(org_bin.tangential_pos_num() + new_bin.tangential_pos_num());
                        const int diff_timing_pos_num
                            = intabs(org_bin.view_num() - new_bin.view_num())
                                      < proj_data_info.get_num_views() - intabs(org_bin.view_num() - new_bin.view_num())
                                  ? intabs(org_bin.timing_pos_num() - new_bin.timing_pos_num())
                                  : intabs(org_bin.timing_pos_num() + new_bin.timing_pos_num());
>>>>>>> 8ced2d73
                        if (new_bin.get_bin_value() > 0)
                          {
                            if (diff_segment_num > max_diff_segment_num)
                              max_diff_segment_num = diff_segment_num;
                            if (diff_view_num > max_diff_view_num)
                              max_diff_view_num = diff_view_num;
                            if (diff_axial_pos_num > max_diff_axial_pos_num)
                              max_diff_axial_pos_num = diff_axial_pos_num;
                            if (diff_tangential_pos_num > max_diff_tangential_pos_num)
                              max_diff_tangential_pos_num = diff_tangential_pos_num;
                            if (diff_timing_pos_num > max_diff_timing_pos_num)
                              max_diff_timing_pos_num = diff_timing_pos_num;
                          }
#  ifdef STIR_OPENMP
                          // add a pragma to avoid cerr output being jumbled up if there are any errors
#    pragma omp critical(TESTPROJDATAINFO)
#  endif
                        if (!check(org_bin.get_bin_value() == new_bin.get_bin_value(), "round-trip get_LOR then get_bin: value")
                            || !check(diff_segment_num <= 0, "round-trip get_LOR then get_bin: segment")
                            || !check(diff_view_num <= 1, "round-trip get_LOR then get_bin: view")
                            || !check(diff_axial_pos_num <= 1, "round-trip get_LOR then get_bin: axial_pos")
                            || !check(diff_tangential_pos_num <= 1, "round-trip get_LOR then get_bin: tangential_pos")
                            || !check(diff_timing_pos_num == 0  , "round-trip get_LOR then get_bin: timing_pos"))

#else
                        if (!check(org_bin == new_bin, "round-trip get_LOR then get_bin"))
#endif
                          {
                            cerr << "\tProblem at    segment = " << org_bin.segment_num() << ", axial pos "
                                 << org_bin.axial_pos_num() << ", view = " << org_bin.view_num()
                                 << ", tangential_pos = " << org_bin.tangential_pos_num()
                                 << ", timing_pos = " << org_bin.timing_pos_num() << "\n";
                            if (new_bin.get_bin_value() > 0)
                              cerr << "\tround-trip to segment = " << new_bin.segment_num() << ", axial pos "
                                   << new_bin.axial_pos_num() << ", view = " << new_bin.view_num()
                                   << ", tangential_pos = " << new_bin.tangential_pos_num()
                                   << ", timing_pos = " << new_bin.timing_pos_num() << '\n';
                          }
                      }
                      // repeat test but with different type of LOR
                      {
                        LORAs2Points<float> lor_as_points;
                        lor.get_intersections_with_cylinder(lor_as_points, lor.radius());
#if STIR_TOF_DEBUG > 1
                        std::cerr << "    z1=" << lor_as_points.p1().z() << ", y1=" << lor_as_points.p1().y()
                                  << ", x1=" << lor_as_points.p1().x() << "\n    z2=" << lor_as_points.p2().z()
                                  << ", y2=" << lor_as_points.p2().y() << ", x2=" << lor_as_points.p2().x() << std::endl;
#endif
                        const Bin new_bin = proj_data_info.get_bin(lor_as_points, proj_data_info.get_tof_delta_time(org_bin));
                        const bool views_are_close = intabs(org_bin.view_num() - new_bin.view_num()) < proj_data_info.get_num_views() - intabs(org_bin.view_num() - new_bin.view_num());
#if 1

<<<<<<< HEAD
                    // the differences need to also consider wrap-around in views, which would flip tangential pos and segment
                    const int diff_segment_num = views_are_close ?
                      intabs(org_bin.segment_num() - new_bin.segment_num()) : intabs(org_bin.segment_num() + new_bin.segment_num());
                    const int diff_view_num = min(intabs(org_bin.view_num() - new_bin.view_num()), proj_data_info.get_num_views() - intabs(org_bin.view_num() - new_bin.view_num()));
                    const int diff_axial_pos_num = intabs(org_bin.axial_pos_num() - new_bin.axial_pos_num());
                    const int diff_tangential_pos_num = views_are_close ?
                      intabs(org_bin.tangential_pos_num() - new_bin.tangential_pos_num()) : intabs(org_bin.tangential_pos_num() + new_bin.tangential_pos_num());
                    const int diff_timing_pos_num = views_are_close ?
                      intabs(org_bin.timing_pos_num() - new_bin.timing_pos_num()) : intabs(org_bin.timing_pos_num() - (proj_data_info.get_max_tof_pos_num()  - new_bin.timing_pos_num()));
                    if (new_bin.get_bin_value() > 0)
                      {
                        if (diff_segment_num > max_diff_segment_num)
                          max_diff_segment_num = diff_segment_num;
                        if (diff_view_num > max_diff_view_num)
                          max_diff_view_num = diff_view_num;
                        if (diff_axial_pos_num > max_diff_axial_pos_num)
                          max_diff_axial_pos_num = diff_axial_pos_num;
                        if (diff_tangential_pos_num > max_diff_tangential_pos_num)
                          max_diff_tangential_pos_num = diff_tangential_pos_num;
                        if (diff_timing_pos_num > max_diff_timing_pos_num)
                          max_diff_timing_pos_num = diff_timing_pos_num;
                      }
                    if (!check(org_bin.get_bin_value() == new_bin.get_bin_value(),
                               "round-trip get_LOR then get_bin (LORAs2Points): value")
                        || !check(diff_segment_num <= 0, "round-trip get_LOR then get_bin (LORAs2Points): segment")
                        || !check(diff_view_num <= 1, "round-trip get_LOR then get_bin (LORAs2Points): view")
                        || !check(diff_axial_pos_num <= 1, "round-trip get_LOR then get_bin (LORAs2Points): axial_pos")
                        || !check(diff_tangential_pos_num <= 1, "round-trip get_LOR then get_bin (LORAs2Points): tangential_pos")
                        || !check(diff_timing_pos_num == 0, "round-trip get_LOR then get_bin: timing_pos"))
=======
                        // the differences need to also consider wrap-around in views, which would flip tangential pos and segment
                        const int diff_segment_num
                            = intabs(org_bin.view_num() - new_bin.view_num())
                                      < proj_data_info.get_num_views() - intabs(org_bin.view_num() - new_bin.view_num())
                                  ? intabs(org_bin.segment_num() - new_bin.segment_num())
                                  : intabs(org_bin.segment_num() + new_bin.segment_num());
                        const int diff_view_num
                            = min(intabs(org_bin.view_num() - new_bin.view_num()),
                                  proj_data_info.get_num_views() - intabs(org_bin.view_num() - new_bin.view_num()));
                        const int diff_axial_pos_num = intabs(org_bin.axial_pos_num() - new_bin.axial_pos_num());
                        const int diff_tangential_pos_num
                            = intabs(org_bin.view_num() - new_bin.view_num())
                                      < proj_data_info.get_num_views() - intabs(org_bin.view_num() - new_bin.view_num())
                                  ? intabs(org_bin.tangential_pos_num() - new_bin.tangential_pos_num())
                                  : intabs(org_bin.tangential_pos_num() + new_bin.tangential_pos_num());
                        const int diff_timing_pos_num
                            = intabs(org_bin.view_num() - new_bin.view_num())
                                      < proj_data_info.get_num_views() - intabs(org_bin.view_num() - new_bin.view_num())
                                  ? intabs(org_bin.timing_pos_num() - new_bin.timing_pos_num())
                                  : intabs(org_bin.timing_pos_num() + new_bin.timing_pos_num());
                        if (new_bin.get_bin_value() > 0)
                          {
                            if (diff_segment_num > max_diff_segment_num)
                              max_diff_segment_num = diff_segment_num;
                            if (diff_view_num > max_diff_view_num)
                              max_diff_view_num = diff_view_num;
                            if (diff_axial_pos_num > max_diff_axial_pos_num)
                              max_diff_axial_pos_num = diff_axial_pos_num;
                            if (diff_tangential_pos_num > max_diff_tangential_pos_num)
                              max_diff_tangential_pos_num = diff_tangential_pos_num;
                            if (diff_timing_pos_num > max_diff_timing_pos_num)
                              max_diff_timing_pos_num = diff_timing_pos_num;
                          }
                        if (!check(org_bin.get_bin_value() == new_bin.get_bin_value(),
                                   "round-trip get_LOR then get_bin (LORAs2Points): value")
                            || !check(diff_segment_num <= 0, "round-trip get_LOR then get_bin (LORAs2Points): segment")
                            || !check(diff_view_num <= 1, "round-trip get_LOR then get_bin (LORAs2Points): view")
                            || !check(diff_axial_pos_num <= 1, "round-trip get_LOR then get_bin (LORAs2Points): axial_pos")
                            || !check(diff_tangential_pos_num <= 1,
                                      "round-trip get_LOR then get_bin (LORAs2Points): tangential_pos")
                            || !check(diff_timing_pos_num == 0, "round-trip get_LOR then get_bin: timing_pos"))
>>>>>>> 8ced2d73

#else
                        if (!check(org_bin == new_bin, "round-trip get_LOR then get_bin"))
#endif
                          {
                            cerr << "\tProblem at    segment = " << org_bin.segment_num() << ", axial pos "
                                 << org_bin.axial_pos_num() << ", view = " << org_bin.view_num()
                                 << ", tangential_pos_num = " << org_bin.tangential_pos_num()
                                 << ", timing_pos = " << org_bin.timing_pos_num() << "\n";
                            if (new_bin.get_bin_value() > 0)
                              cerr << "\tround-trip to segment = " << new_bin.segment_num() << ", axial pos "
                                   << new_bin.axial_pos_num() << ", view = " << new_bin.view_num()
                                   << ", tangential_pos_num = " << new_bin.tangential_pos_num()
                                   << ", timing_pos = " << new_bin.timing_pos_num() << '\n';
                          }
                      }
                    }
                }
            }
        }
    }
  cerr << "Max Deviation:  segment = " << max_diff_segment_num << ", axial pos " << max_diff_axial_pos_num
       << ", view = " << max_diff_view_num << ", tangential_pos_num = " << max_diff_tangential_pos_num
       << ", timing_pos_num = " << max_diff_timing_pos_num << "\n";

  // test on reduce_segment_range and operator>=
  {
    shared_ptr<ProjDataInfo> smaller(proj_data_info.clone());
    check(proj_data_info >= *smaller, "check on operator>= and equal objects");
    smaller->set_min_tangential_pos_num(0);
    check(proj_data_info >= *smaller, "check on tangential_pos and operator>=");
    smaller->set_min_axial_pos_num(4, 0);
    check(proj_data_info >= *smaller, "check on axial_pos and operator>=");
    // if (proj_data_info.is_tof_data())
    //   {
    //      smaller->set_min_timing_pos_num(0);
    //      check(proj_data_info >= *smaller, "check on timing_pos and operator>=");
    //   }
    smaller->reduce_segment_range(0, 0);
    check(proj_data_info >= *smaller, "check on reduce_segment_range and operator>=");
    // make one range larger, so should now fail
    smaller->set_min_tangential_pos_num(proj_data_info.get_min_tangential_pos_num() - 4);
    check(!(proj_data_info >= *smaller), "check on mixed case with tangential_pos_num and operator>=");
    // reset and do the same for axial pos
    smaller->set_min_tangential_pos_num(proj_data_info.get_min_tangential_pos_num() + 4);
    check(proj_data_info >= *smaller, "check on reduced segments and tangential_pos and operator>=");
    smaller->set_max_axial_pos_num(proj_data_info.get_max_axial_pos_num(0) + 4, 0);
    check(!(proj_data_info >= *smaller), "check on mixed case with axial_pos_num and operator>=");
  }
}

/*!
  \ingroup test
  \brief Test class for ProjDataInfoCylindrical
*/
class ProjDataInfoCylindricalTests : public ProjDataInfoTests
{
protected:
  void test_cylindrical_proj_data_info(ProjDataInfoCylindrical& proj_data_info);
};

void
ProjDataInfoCylindricalTests::test_cylindrical_proj_data_info(ProjDataInfoCylindrical& proj_data_info)
{
  cerr << "\tTesting consistency between different implementations of geometric info\n";
  {
    const Bin bin(proj_data_info.get_max_segment_num(),
                  1,
                  proj_data_info.get_max_axial_pos_num(proj_data_info.get_max_segment_num()) / 2,
                  1);
    check_if_equal(proj_data_info.get_sampling_in_m(bin),
                   proj_data_info.ProjDataInfo::get_sampling_in_m(bin),
                   "test consistency get_sampling_in_m");
    check_if_equal(proj_data_info.get_sampling_in_t(bin),
                   proj_data_info.ProjDataInfo::get_sampling_in_t(bin),
                   "test consistency get_sampling_in_t");
#if 0
    // ProjDataInfo has no default implementation for get_tantheta
    // I just leave the code here to make this explicit
    check_if_equal(proj_data_info.get_tantheta(bin),
		   proj_data_info.ProjDataInfo::get_tantheta(bin),
		   "test consistency get_tantheta");
#endif
    check_if_equal(
        proj_data_info.get_costheta(bin), proj_data_info.ProjDataInfo::get_costheta(bin), "test consistency get_costheta");

    check_if_equal(proj_data_info.get_costheta(bin),
                   cos(atan(proj_data_info.get_tantheta(bin))),
                   "cross check get_costheta and get_tantheta");

    // try the same with a non-standard ring spacing
    const float old_ring_spacing = proj_data_info.get_ring_spacing();
    proj_data_info.set_ring_spacing(2.1F);

    check_if_equal(proj_data_info.get_sampling_in_m(bin),
                   proj_data_info.ProjDataInfo::get_sampling_in_m(bin),
                   "test consistency get_sampling_in_m");
    check_if_equal(proj_data_info.get_sampling_in_t(bin),
                   proj_data_info.ProjDataInfo::get_sampling_in_t(bin),
                   "test consistency get_sampling_in_t");
#if 0
    check_if_equal(proj_data_info.get_tantheta(bin),
		   proj_data_info.ProjDataInfo::get_tantheta(bin),
		   "test consistency get_tantheta");
#endif
    check_if_equal(
        proj_data_info.get_costheta(bin), proj_data_info.ProjDataInfo::get_costheta(bin), "test consistency get_costheta");

    check_if_equal(proj_data_info.get_costheta(bin),
                   cos(atan(proj_data_info.get_tantheta(bin))),
                   "cross check get_costheta and get_tantheta");
    // set back to usual value
    proj_data_info.set_ring_spacing(old_ring_spacing);
  }

  if (proj_data_info.get_max_ring_difference(0) == proj_data_info.get_min_ring_difference(0)
      && proj_data_info.get_max_ring_difference(1) == proj_data_info.get_min_ring_difference(1)
      && proj_data_info.get_max_ring_difference(2) == proj_data_info.get_min_ring_difference(2))
    {
      // these tests work only without axial compression
      cerr << "\tTest ring pair to segment,ax_pos (span 1)\n";
#ifdef STIR_OPENMP
#  pragma omp parallel for schedule(dynamic)
#endif
      for (int ring1 = 0; ring1 < proj_data_info.get_scanner_ptr()->get_num_rings(); ++ring1)
        for (int ring2 = 0; ring2 < proj_data_info.get_scanner_ptr()->get_num_rings(); ++ring2)
          {
            int segment_num = 0, axial_pos_num = 0;
            check(proj_data_info.get_segment_axial_pos_num_for_ring_pair(segment_num, axial_pos_num, ring1, ring2)
                      == Succeeded::yes,
                  "test if segment,ax_pos_num found for a ring pair");
            check_if_equal(segment_num, ring2 - ring1, "test if segment_num is equal to ring difference\n");
            check_if_equal(axial_pos_num, min(ring2, ring1), "test if segment_num is equal to ring difference\n");

            int check_ring1 = 0, check_ring2 = 0;
            proj_data_info.get_ring_pair_for_segment_axial_pos_num(check_ring1, check_ring2, segment_num, axial_pos_num);
            check_if_equal(ring1, check_ring1, "test ring1 equal after going to segment/ax_pos and returning\n");
            check_if_equal(ring2, check_ring2, "test ring2 equal after going to segment/ax_pos and returning\n");

            const ProjDataInfoCylindrical::RingNumPairs& ring_pairs
                = proj_data_info.get_all_ring_pairs_for_segment_axial_pos_num(segment_num, axial_pos_num);

            check_if_equal(ring_pairs.size(),
                           static_cast<size_t>(1),
                           "test total number of ring-pairs for 1 segment/ax_pos should be 1 for span=1\n");
            check_if_equal(ring1,
                           ring_pairs[0].first,
                           "test ring1 equal after going to segment/ax_pos and returning (version with all ring_pairs)\n");
            check_if_equal(ring2,
                           ring_pairs[0].second,
                           "test ring2 equal after going to segment/ax_pos and returning (version with all ring_pairs)\n");
          }
    }

  cerr << "\tTest ring pair to segment,ax_pos and vice versa (for any axial compression)\n";
  {
#ifdef STIR_OPENMP
#  pragma omp parallel for schedule(dynamic)
#endif
    for (int segment_num = proj_data_info.get_min_segment_num(); segment_num <= proj_data_info.get_max_segment_num();
         ++segment_num)
      for (int axial_pos_num = proj_data_info.get_min_axial_pos_num(segment_num);
           axial_pos_num <= proj_data_info.get_max_axial_pos_num(segment_num);
           ++axial_pos_num)
        {
          const ProjDataInfoCylindrical::RingNumPairs& ring_pairs
              = proj_data_info.get_all_ring_pairs_for_segment_axial_pos_num(segment_num, axial_pos_num);
          for (ProjDataInfoCylindrical::RingNumPairs::const_iterator iter = ring_pairs.begin(); iter != ring_pairs.end(); ++iter)
            {
              int check_segment_num = 0, check_axial_pos_num = 0;
              check(proj_data_info.get_segment_axial_pos_num_for_ring_pair(
                        check_segment_num, check_axial_pos_num, iter->first, iter->second)
                        == Succeeded::yes,
                    "test if segment,ax_pos_num found for a ring pair");
              check_if_equal(check_segment_num, segment_num, "test if segment_num is consistent\n");
              check_if_equal(check_axial_pos_num, axial_pos_num, "test if axial_pos_num is consistent\n");
            }
        }
  }

  test_generic_proj_data_info(proj_data_info);
}

/*!
  The following tests that detection position is affected by the value of DOI
*/
void
ProjDataInfoTests::run_Blocks_DOI_test()
{
  CPUTimer timer;
  auto scannerBlocks_ptr = std::make_shared<Scanner>(Scanner::SAFIRDualRingPrototype);
  scannerBlocks_ptr->set_average_depth_of_interaction(0);
  scannerBlocks_ptr->set_scanner_geometry("BlocksOnCylindrical");
  scannerBlocks_ptr->set_up();

  auto proj_data_info_blocks_doi0_ptr = std::make_shared<ProjDataInfoBlocksOnCylindricalNoArcCorr>();
  proj_data_info_blocks_doi0_ptr = set_blocks_projdata_info<ProjDataInfoBlocksOnCylindricalNoArcCorr>(scannerBlocks_ptr);

  auto scannerBlocksDOI_ptr = std::make_shared<Scanner>(*scannerBlocks_ptr);
  scannerBlocksDOI_ptr->set_average_depth_of_interaction(0.1);
  scannerBlocksDOI_ptr->set_up();

  auto proj_data_info_blocks_doi01_ptr = std::make_shared<ProjDataInfoBlocksOnCylindricalNoArcCorr>();
  proj_data_info_blocks_doi01_ptr = set_blocks_projdata_info<ProjDataInfoBlocksOnCylindricalNoArcCorr>(scannerBlocksDOI_ptr);

  Bin bin;
  LORInAxialAndNoArcCorrSinogramCoordinates<float> lor;

  int Bring1, Bring2, Bdet1, Bdet2, BDring1, BDring2, BDdet1, BDdet2;
  CartesianCoordinate3D<float> b1, b2, bd1, bd2;
  // float doi=scannerBlocksDOI_ptr->get_average_depth_of_interaction();
  timer.reset();
  timer.start();

  for (int seg = proj_data_info_blocks_doi0_ptr->get_min_segment_num();
       seg <= proj_data_info_blocks_doi0_ptr->get_max_segment_num();
       ++seg)
    for (int ax = proj_data_info_blocks_doi0_ptr->get_min_axial_pos_num(seg);
         ax <= proj_data_info_blocks_doi0_ptr->get_max_axial_pos_num(seg);
         ++ax)
      for (int view = 0; view <= proj_data_info_blocks_doi0_ptr->get_max_view_num(); view++)
        for (int tang = proj_data_info_blocks_doi0_ptr->get_min_tangential_pos_num();
             tang <= proj_data_info_blocks_doi0_ptr->get_max_tangential_pos_num();
             ++tang)
          {
            bin.segment_num() = seg;
            bin.axial_pos_num() = ax;
            bin.view_num() = view;
            bin.tangential_pos_num() = tang;

            //                check det_pos instead
            proj_data_info_blocks_doi0_ptr->get_det_pair_for_bin(Bdet1, Bring1, Bdet2, Bring2, bin);
            proj_data_info_blocks_doi01_ptr->get_det_pair_for_bin(BDdet1, BDring1, BDdet2, BDring2, bin);

            proj_data_info_blocks_doi0_ptr->get_LOR(lor, bin);
            set_tolerance(10E-4);

            check_if_equal(Bdet1, BDdet1, "");
            check_if_equal(Bdet2, BDdet2, "");
            check_if_equal(Bring1, BDring1, "");
            check_if_equal(Bring2, BDring2, "");

            //                checkcartesian coordinates of detectors
            proj_data_info_blocks_doi0_ptr->find_cartesian_coordinates_of_detection(b1, b2, bin);
            proj_data_info_blocks_doi01_ptr->find_cartesian_coordinates_of_detection(bd1, bd2, bin);

            //               set_tolerance(10E-2);
            check(b1 != bd1, "detector position should be different with different DOIs");
            check(b2 != bd2, "detector position should be different with different DOIs");
            // TODO improve check here
          }
  timer.stop();
  std::cerr << "-- CPU Time " << timer.value() << '\n';
}

/*!
  The following tests the consistency of coordinates obtained with a cilindrical scanner
  and those of a blocks on cylindrical scanner. For this test, a scanner with 4 rings, 2
  detector per block and 2 blcs per bucket is used axially. However, transaxially we have
  1 crystal per block a 1 block per bucket

  In this function, an extra test is performed to check that a roundtrip
  transformation: detector_ID->cartesian_coord_detection_pos->detector_ID
  provides the same as the starting point
*/
void
ProjDataInfoTests::run_coordinate_test()
{
  CPUTimer timer;
  auto scannerBlocks_ptr = std::make_shared<Scanner>(Scanner::SAFIRDualRingPrototype);
  scannerBlocks_ptr->set_num_axial_crystals_per_block(2);
  scannerBlocks_ptr->set_axial_block_spacing(scannerBlocks_ptr->get_axial_crystal_spacing()
                                             * scannerBlocks_ptr->get_num_axial_crystals_per_block());
  scannerBlocks_ptr->set_num_transaxial_crystals_per_block(1);
  scannerBlocks_ptr->set_num_axial_blocks_per_bucket(2);
  scannerBlocks_ptr->set_num_transaxial_blocks_per_bucket(1);
  scannerBlocks_ptr->set_transaxial_block_spacing(scannerBlocks_ptr->get_transaxial_crystal_spacing()
                                                  * scannerBlocks_ptr->get_num_transaxial_crystals_per_block());
  scannerBlocks_ptr->set_num_rings(4);

  scannerBlocks_ptr->set_scanner_geometry("BlocksOnCylindrical");
  scannerBlocks_ptr->set_up();

  auto scannerCyl_ptr = std::make_shared<Scanner>(Scanner::SAFIRDualRingPrototype);
  scannerCyl_ptr->set_num_axial_crystals_per_block(2);
  scannerCyl_ptr->set_axial_block_spacing(scannerCyl_ptr->get_axial_crystal_spacing()
                                          * scannerCyl_ptr->get_num_axial_crystals_per_block());
  scannerCyl_ptr->set_transaxial_block_spacing(scannerCyl_ptr->get_transaxial_crystal_spacing()
                                               * scannerCyl_ptr->get_num_transaxial_crystals_per_block());
  scannerCyl_ptr->set_num_transaxial_crystals_per_block(1);
  scannerCyl_ptr->set_num_axial_blocks_per_bucket(2);
  scannerCyl_ptr->set_num_transaxial_blocks_per_bucket(1);

  scannerCyl_ptr->set_num_rings(4);
  scannerCyl_ptr->set_scanner_geometry("Cylindrical");
  scannerCyl_ptr->set_up();

  auto proj_data_info_blocks_ptr = std::make_shared<ProjDataInfoBlocksOnCylindricalNoArcCorr>();
  proj_data_info_blocks_ptr = set_blocks_projdata_info<ProjDataInfoBlocksOnCylindricalNoArcCorr>(scannerBlocks_ptr);

  auto proj_data_info_cyl_ptr = std::make_shared<ProjDataInfoCylindricalNoArcCorr>();
  proj_data_info_cyl_ptr = set_blocks_projdata_info<ProjDataInfoCylindricalNoArcCorr>(scannerCyl_ptr);
  Bin bin, binRT;

  int Bring1, Bring2, Bdet1, Bdet2, Cring1, Cring2, Cdet1, Cdet2;
  int RTring1, RTring2, RTdet1, RTdet2;
  CartesianCoordinate3D<float> b1, b2, c1, c2, roundt1, roundt2;
  timer.reset();
  timer.start();
  LORInAxialAndNoArcCorrSinogramCoordinates<float> lorB;
  LORInAxialAndNoArcCorrSinogramCoordinates<float> lorC;

  LORInAxialAndNoArcCorrSinogramCoordinates<float> lorC1, lorCn;

  for (int seg = proj_data_info_blocks_ptr->get_min_segment_num(); seg <= proj_data_info_blocks_ptr->get_max_segment_num(); ++seg)
    for (int ax = proj_data_info_blocks_ptr->get_min_axial_pos_num(seg);
         ax <= proj_data_info_blocks_ptr->get_max_axial_pos_num(seg);
         ++ax)
      for (int view = 0; view <= proj_data_info_blocks_ptr->get_max_view_num(); view++)
        for (int tang = proj_data_info_blocks_ptr->get_min_tangential_pos_num();
             tang <= proj_data_info_blocks_ptr->get_max_tangential_pos_num();
             ++tang)
          {
            bin.segment_num() = seg;
            bin.axial_pos_num() = ax;
            bin.view_num() = view;
            bin.tangential_pos_num() = tang;

            proj_data_info_cyl_ptr->get_LOR(lorC, bin);
            proj_data_info_blocks_ptr->get_LOR(lorB, bin);

            const int num_detectors = proj_data_info_cyl_ptr->get_scanner_ptr()->get_num_detectors_per_ring();

            int det_num1 = 0, det_num2 = 0;
            proj_data_info_cyl_ptr->get_det_num_pair_for_view_tangential_pos_num(
                det_num1, det_num2, bin.view_num(), bin.tangential_pos_num());

            float phi;
            phi = static_cast<float>((det_num1 + det_num2) * _PI / num_detectors - _PI / 2
                                     + proj_data_info_cyl_ptr->get_azimuthal_angle_offset());

            lorC1 = LORInAxialAndNoArcCorrSinogramCoordinates<float>(lorC.z1(),
                                                                     lorC.z2(),
                                                                     phi, // lorC.phi(),
                                                                     lorC.beta(),
                                                                     proj_data_info_cyl_ptr->get_ring_radius());

            const float old_phi = proj_data_info_cyl_ptr->get_phi(bin);
            if (fabs(phi - old_phi) >= 2 * _PI / num_detectors)
              {
                // float ang=2*_PI/num_detectors/2;
                //                  warning("view %d old_phi %g new_phi %g\n",bin.view_num(), old_phi, phi);

                lorC1 = LORInAxialAndNoArcCorrSinogramCoordinates<float>(lorC.z2(),
                                                                         lorC.z1(),
                                                                         phi, // lorC.phi(),
                                                                         -lorC.beta(),
                                                                         proj_data_info_cyl_ptr->get_ring_radius());
              }
            //                check det_pos instead
            proj_data_info_blocks_ptr->get_det_pair_for_bin(Bdet1, Bring1, Bdet2, Bring2, bin);
            proj_data_info_cyl_ptr->get_det_pair_for_bin(Cdet1, Cring1, Cdet2, Cring2, bin);

            set_tolerance(10E-4);

            check_if_equal(Bdet1, Cdet1, "");
            check_if_equal(Bdet2, Cdet2, "");
            check_if_equal(Bring1, Cring1, "");
            check_if_equal(Bring2, Cring2, "");

            //                test round trip from detector ID to coordinates and from cordinates to detecto IDs
            proj_data_info_blocks_ptr->find_cartesian_coordinates_given_scanner_coordinates(
                roundt1, roundt2, Bring1, Bring2, Bdet1, Bdet2);
            proj_data_info_blocks_ptr->find_bin_given_cartesian_coordinates_of_detection(binRT, roundt1, roundt2);
            proj_data_info_blocks_ptr->get_det_pair_for_bin(RTdet1, RTring1, RTdet2, RTring2, bin);

            check_if_equal(Bdet1, RTdet1, "Roundtrip from detector A ID to coordinates and from cordinates to detector A ID");
            check_if_equal(Bdet2, RTdet2, "Roundtrip from detector B ID to coordinates and from cordinates to detector B ID");
            check_if_equal(Bring1, RTring1, "Roundtrip from ring A ID to coordinates and from cordinates to ring A ID");
            check_if_equal(Bring2, RTring2, "Roundtrip from ring B ID to coordinates and from cordinates to ring B ID");

            //                checkcartesian coordinates of detectors
            proj_data_info_cyl_ptr->find_cartesian_coordinates_of_detection(c1, c2, bin);
            proj_data_info_blocks_ptr->find_cartesian_coordinates_of_detection(b1, b2, bin);

            check_if_equal(b1, c1, "");
            check_if_equal(b2, c2, "");

            set_tolerance(10E-3);

            if (abs(lorB.phi() - lorC1.phi()) < tolerance)
              {

                check_if_equal(proj_data_info_blocks_ptr->get_s(bin),
                               lorB.s(),
                               "A get_s() from projdata is different from Block on Cylindrical LOR.s()");

                check_if_equal(lorB.s(),
                               lorC1.s(),
                               "tang_pos=" + std::to_string(tang) + " PHI-C=" + std::to_string(lorC1.phi())
                                   + " PHI-B=" + std::to_string(lorB.phi()) + " view=" + std::to_string(view)
                                   + " Atest if BlocksOnCylindrical LOR.s is the same as the LOR produced by Cylindrical"); //)

                check_if_equal(lorB.beta(),
                               lorC1.beta(),
                               "tang_pos=" + std::to_string(tang) + " ax_pos=" + std::to_string(ax)
                                   + " segment=" + std::to_string(seg) + " view=" + std::to_string(view)
                                   + " test if BlocksOnCylindrical LOR.beta is the same as the LOR produced by Cylindrical");
                check_if_equal(lorB.z1(),
                               lorC1.z1(),
                               "tang_pos=" + std::to_string(tang) + " ax_pos=" + std::to_string(ax)
                                   + " segment=" + std::to_string(seg) + " view=" + std::to_string(view)
                                   + " test if BlocksOnCylindrical LOR.z1 is the same as the LOR produced by Cylindrical");
                check_if_equal(lorB.z2(),
                               lorC1.z2(),
                               "tang_pos=" + std::to_string(tang) + " ax_pos=" + std::to_string(ax)
                                   + " segment=" + std::to_string(seg) + " view=" + std::to_string(view)
                                   + " test if BlocksOnCylindrical LOR.z2 is the same as the LOR produced by Cylindrical");

                //                TODO: fix problem with interleaving when calculating Phi
              }
            else if (abs(lorB.phi() - lorC1.phi()) + _PI < tolerance || abs(lorB.phi() - lorC1.phi()) - _PI < tolerance)
              {

                check_if_equal(proj_data_info_blocks_ptr->get_s(bin),
                               lorB.s(),
                               "B get_s() from projdata is different from Block on Cylindrical LOR.s()");
                check_if_equal(proj_data_info_blocks_ptr->get_phi(bin),
                               phi,
                               "B get_phi() from projdata Cylinder is different from Block on Cylindrical");

                check_if_equal(lorB.s(),
                               -lorC1.s(),
                               "tang_pos=" + std::to_string(tang) + " PHYC=" + std::to_string(lorC1.phi())
                                   + " PHIB=" + std::to_string(lorB.phi()) + " view=" + std::to_string(view)
                                   + " Btest if BlocksOnCylindrical LOR.s is the same as the LOR produced by Cylindrical"); //)
                check_if_equal(lorB.beta(),
                               -lorC1.beta(),
                               " Btest if BlocksOnCylindrical LOR.beta is the same as the LOR produced by Cylindrical");
                check_if_equal(lorB.z1(),
                               lorC1.z2(),
                               "tang_pos=" + std::to_string(tang) + " ax_pos=" + std::to_string(ax)
                                   + " segment=" + std::to_string(seg) + " view=" + std::to_string(view)
                                   + " Btest if BlocksOnCylindrical LOR.z1 is the same as the LOR produced by Cylindrical");
                check_if_equal(
                    lorB.z2(), lorC1.z1(), " Btest if BlocksOnCylindrical LOR.z2 is the same as the LOR produced by Cylindrical");
              }
            else
              {
                check(false, "phi is different");
              }
            check_if_equal(proj_data_info_blocks_ptr->get_m(bin), proj_data_info_cyl_ptr->get_m(bin), " test get_m Cylindrical");
          }
  timer.stop();
  std::cerr << "-- CPU Time " << timer.value() << '\n';
}

/*!
  The following test is similar to the above but for a scanner that has multiple rings and
  multiple detectors per block.
*/
void
ProjDataInfoTests::run_coordinate_test_for_realistic_scanner()
{
  CPUTimer timer;
  auto scannerBlocks_ptr = std::make_shared<Scanner>(Scanner::SAFIRDualRingPrototype);
  scannerBlocks_ptr->set_axial_block_spacing(scannerBlocks_ptr->get_axial_crystal_spacing()
                                             * scannerBlocks_ptr->get_num_axial_crystals_per_block());
  scannerBlocks_ptr->set_transaxial_block_spacing(scannerBlocks_ptr->get_transaxial_crystal_spacing()
                                                  * scannerBlocks_ptr->get_num_transaxial_crystals_per_block());

  scannerBlocks_ptr->set_scanner_geometry("BlocksOnCylindrical");
  scannerBlocks_ptr->set_up();

  auto scannerCyl_ptr = std::make_shared<Scanner>(Scanner::SAFIRDualRingPrototype);
  scannerCyl_ptr->set_axial_block_spacing(scannerCyl_ptr->get_axial_crystal_spacing()
                                          * scannerCyl_ptr->get_num_axial_crystals_per_block());
  scannerCyl_ptr->set_transaxial_block_spacing(scannerCyl_ptr->get_transaxial_crystal_spacing()
                                               * scannerCyl_ptr->get_num_transaxial_crystals_per_block());

  scannerCyl_ptr->set_scanner_geometry("Cylindrical");
  scannerCyl_ptr->set_up();

  auto proj_data_info_blocks_ptr = std::make_shared<ProjDataInfoBlocksOnCylindricalNoArcCorr>();
  proj_data_info_blocks_ptr = set_blocks_projdata_info<ProjDataInfoBlocksOnCylindricalNoArcCorr>(scannerBlocks_ptr);

  auto proj_data_info_cyl_ptr = std::make_shared<ProjDataInfoCylindricalNoArcCorr>();
  proj_data_info_cyl_ptr = set_blocks_projdata_info<ProjDataInfoCylindricalNoArcCorr>(scannerCyl_ptr);

  Bin bin;

  int Bring1, Bring2, Bdet1, Bdet2, Cring1, Cring2, Cdet1, Cdet2;
  CartesianCoordinate3D<float> b1, b2, c1, c2;

  //    estimate the angle covered by half bucket, csi
  float csi = _PI / scannerBlocks_ptr->get_num_transaxial_buckets();
  //    distance between the center of the scannner and the first crystal in the bucket, r=Reffective/cos(csi)
  float r = scannerBlocks_ptr->get_effective_ring_radius() / cos(csi);
  float max_tolerance = abs(scannerBlocks_ptr->get_effective_ring_radius() - r);

  timer.reset();
  timer.start();
  LORInAxialAndNoArcCorrSinogramCoordinates<float> lorB;
  LORInAxialAndNoArcCorrSinogramCoordinates<float> lorC;

  LORInAxialAndNoArcCorrSinogramCoordinates<float> lorC1, lorCn;

  for (int seg = proj_data_info_blocks_ptr->get_min_segment_num(); seg <= proj_data_info_blocks_ptr->get_max_segment_num(); ++seg)
    for (int ax = proj_data_info_blocks_ptr->get_min_axial_pos_num(seg);
         ax <= proj_data_info_blocks_ptr->get_max_axial_pos_num(seg);
         ++ax)
      for (int view = 0; view <= proj_data_info_blocks_ptr->get_max_view_num(); view++)
        for (int tang = proj_data_info_blocks_ptr->get_min_tangential_pos_num();
             tang <= proj_data_info_blocks_ptr->get_max_tangential_pos_num();
             ++tang)
          {
            bin.segment_num() = seg;
            bin.axial_pos_num() = ax;
            bin.view_num() = view;
            bin.tangential_pos_num() = tang;

            proj_data_info_cyl_ptr->get_LOR(lorC, bin);
            proj_data_info_blocks_ptr->get_LOR(lorB, bin);

            int det_num1 = 0, det_num2 = 0;
            proj_data_info_cyl_ptr->get_det_num_pair_for_view_tangential_pos_num(
                det_num1, det_num2, bin.view_num(), bin.tangential_pos_num());

            //                check det_pos instead
            proj_data_info_blocks_ptr->get_det_pair_for_bin(Bdet1, Bring1, Bdet2, Bring2, bin);
            proj_data_info_cyl_ptr->get_det_pair_for_bin(Cdet1, Cring1, Cdet2, Cring2, bin);

            set_tolerance(10E-4);

            check_if_equal(Bdet1, Cdet1, "");
            check_if_equal(Bdet2, Cdet2, "");
            check_if_equal(Bring1, Cring1, "");
            check_if_equal(Bring2, Cring2, "");

            //                check cartesian coordinates of detectors
            proj_data_info_cyl_ptr->find_cartesian_coordinates_of_detection(c1, c2, bin);
            proj_data_info_blocks_ptr->find_cartesian_coordinates_of_detection(b1, b2, bin);

            // we expect to be differences of the order of the mm in x and y due to the difference in geometry

            set_tolerance(max_tolerance);

            check_if_equal(b1.y(), c1.y(), " checking cartesian coordinate y1");
            check_if_equal(b2.y(), c2.y(), " checking cartesian coordinate y2");
            check_if_equal(b1.x(), c1.x(), " checking cartesian coordinate x1");
            check_if_equal(b2.x(), c2.x(), " checking cartesian coordinate x2");

            /*!calculate the max axial tolerance, the difference between m (blocks vs cylindrical) happens when the point A is at
             * the beginning of a transaxial bucket and the point B is in the middle of the bucket (which is the point where the
             * radius of circle and the radius of the poligon have the biggest difference
             * !*/
            float psi = atan(abs(lorB.z2() - lorB.z1()) / r);
            float max_ax_tolerance = abs(scannerBlocks_ptr->get_effective_ring_radius() - r) / cos(psi);
            set_tolerance(max_ax_tolerance);
            check_if_equal(b1.z(), c1.z(), " checking cartesian coordinate z1");
            check_if_equal(b2.z(), c2.z(), " checking cartesian coordinate z2");
            check_if_equal(proj_data_info_blocks_ptr->get_m(bin), proj_data_info_cyl_ptr->get_m(bin), " test get_m Cylindrical");
          }
  timer.stop();
  std::cerr << "-- CPU Time " << timer.value() << '\n';
}

/*!
  The following tests the function get_s() for the BlockOnCylindrical case. the first test
  checks that all lines passing for the center provide s=0. The second test checks that
  parallel lines are always at the same angle phi, and that the step between consecutive
  lines is the same and equal to the one calculated geometrically.
*/
void
ProjDataInfoTests::run_lor_get_s_test()
{
  CPUTimer timer;
  auto scannerBlocks_ptr = std::make_shared<Scanner>(Scanner::SAFIRDualRingPrototype);
  scannerBlocks_ptr->set_axial_block_spacing(scannerBlocks_ptr->get_axial_crystal_spacing()
                                             * scannerBlocks_ptr->get_num_axial_crystals_per_block());
  scannerBlocks_ptr->set_transaxial_block_spacing(scannerBlocks_ptr->get_transaxial_crystal_spacing()
                                                  * scannerBlocks_ptr->get_num_transaxial_crystals_per_block());

  scannerBlocks_ptr->set_scanner_geometry("BlocksOnCylindrical");
  scannerBlocks_ptr->set_up();

  auto scannerCyl_ptr = std::make_shared<Scanner>(Scanner::SAFIRDualRingPrototype);
  scannerCyl_ptr->set_axial_block_spacing(scannerCyl_ptr->get_axial_crystal_spacing()
                                          * scannerCyl_ptr->get_num_axial_crystals_per_block());
  scannerCyl_ptr->set_transaxial_block_spacing(scannerCyl_ptr->get_transaxial_crystal_spacing()
                                               * scannerCyl_ptr->get_num_transaxial_crystals_per_block());

  scannerCyl_ptr->set_scanner_geometry("Cylindrical");
  scannerCyl_ptr->set_up();

  auto proj_data_info_blocks_ptr = std::make_shared<ProjDataInfoBlocksOnCylindricalNoArcCorr>();
  proj_data_info_blocks_ptr = set_blocks_projdata_info<ProjDataInfoBlocksOnCylindricalNoArcCorr>(scannerBlocks_ptr);

  auto proj_data_info_cyl_ptr = std::make_shared<ProjDataInfoCylindricalNoArcCorr>();
  proj_data_info_cyl_ptr = set_blocks_projdata_info<ProjDataInfoCylindricalNoArcCorr>(scannerCyl_ptr);
  // select detection position 1

  LORInAxialAndNoArcCorrSinogramCoordinates<float> lorB;
  LORInAxialAndNoArcCorrSinogramCoordinates<float> lorC;
  int Cring1, Cring2, Cdet1, Cdet2;
  Bin bin;
  //    Det<> pos1(0,0,0);
  set_tolerance(10E-4);
  for (int i = 0; i < scannerCyl_ptr->get_num_detectors_per_ring(); i++)
    {

      Cring1 = 0;
      Cdet1 = i;
      Cring2 = 0;
      Cdet2 = scannerCyl_ptr->get_num_detectors_per_ring() / 2 + Cdet1;
      if (Cdet2 >= scannerCyl_ptr->get_num_detectors_per_ring())
        Cdet2 = Cdet1 - scannerCyl_ptr->get_num_detectors_per_ring() / 2;
      const DetectionPositionPair<> det_pos_pair(DetectionPosition<>(Cdet1, Cring1), DetectionPosition<>(Cdet2, Cring2));
      proj_data_info_cyl_ptr->get_bin_for_det_pos_pair(bin, det_pos_pair);
      proj_data_info_cyl_ptr->get_LOR(lorC, bin);

      proj_data_info_blocks_ptr->get_bin_for_det_pos_pair(bin, det_pos_pair);
      proj_data_info_blocks_ptr->get_LOR(lorB, bin);

      check_if_equal(
          0., lorC.s(), std::to_string(i) + " Cylinder get_s() should be zero when the LOR passes at the center of the scanner");
      check_if_equal(
          0., lorB.s(), std::to_string(i) + " Blocks get_s() should be zero when the LOR passes at the center of the scanner");
    }

  //    Check get_s() (for BlocksOnCylindrical) when the line is at a given angle. We consider two blocks at a relative angle of
  //    90 degrees the angle covered by the detectors is 120 (each block is 30 degrees and the detector are 4 blocks apart). The
  //    following LOR will be obtained by increasing detID1 and decreasing detID2 so that they are always parallel.
  //

  //    Let's calculate the relative ID difference between block1 and block2 in coincidence
  //    num_det_per_ring:2PI=det_id_diff:PI/2
  int det_id_diff = scannerBlocks_ptr->get_num_detectors_per_ring() / 4;
  int Ctb = scannerCyl_ptr->get_num_transaxial_crystals_per_block();
  float transaxial_crystal_spacing = scannerBlocks_ptr->get_transaxial_crystal_spacing();
  float prev_s = 0;
  float prev_phi = 0;
  for (int i = 0; i < scannerCyl_ptr->get_num_transaxial_crystals_per_block(); i++)
    {

      Cring1 = 0;
      Cdet1 = i + 2 * Ctb;
      Cring2 = 0;
      Cdet2 = 2 * Ctb + det_id_diff + Ctb - 1 - i;

      const DetectionPositionPair<> det_pos_pair(DetectionPosition<>(Cdet1, Cring1), DetectionPosition<>(Cdet2, Cring2));

      proj_data_info_blocks_ptr->get_bin_for_det_pos_pair(bin, det_pos_pair);
      proj_data_info_blocks_ptr->get_LOR(lorB, bin);
      /*float R=block_trans_spacing*(sin(_PI*5/12)+sin(_PI/4)+sin(_PI/12));
        float s=R*cos(_PI/3)+
              transaxial_crystal_spacing/2*sin(_PI/4)+
              (i)*transaxial_crystal_spacing*sin(_PI/4);*/

      float s_step = transaxial_crystal_spacing * sin(_PI / 4);

      //        the following fails at the moment
      //        check_if_equal(s, lorB.s(),std::to_string(i)+ " Blocks get_s()  is different");
      //        the first value we expect to be different
      set_tolerance(10E-3);
      if (i > 0)
        {
          check_if_equal(s_step, lorB.s() - prev_s, std::to_string(i) + " Blocks get_s() the step is different");
          check_if_equal(
              0.F, lorB.phi() - prev_phi, " Blocks get_phi() should be always the same as we are considering parallel LORs");
        }
      prev_s = lorB.s();
      prev_phi = lorB.phi();
    }
}

/*!
  \ingroup test
  \brief Test class for ProjDataInfoCylindricalArcCorr
*/

class ProjDataInfoCylindricalArcCorrTests : public ProjDataInfoCylindricalTests
{
public:
  void run_tests() override;
};

void
ProjDataInfoCylindricalArcCorrTests::run_tests()

{

  std::cerr << "-------- Testing ProjData Geometry --------\n";

  std::cerr << "-------- Testing DOI for blocks --------\n";
  run_Blocks_DOI_test();
  std::cerr << "-------- Testing coordinates --------\n";
  run_lor_get_s_test();
  run_coordinate_test();
  run_coordinate_test_for_realistic_scanner();

  cerr << "-------- Testing ProjDataInfoCylindricalArcCorr --------\n";
  {
    // Test on the empty constructor

    ProjDataInfoCylindricalArcCorr ob1;

    // Test on set.* & get.* + constructor
    const float test_tangential_sampling = 1.5;
    // const float test_azimuthal_angle_sampling = 10.1;

    ob1.set_tangential_sampling(test_tangential_sampling);
    // Set_azimuthal_angle_sampling
    // ob1.set_azimuthal_angle_sampling(test_azimuthal_angle_sampling);

    check_if_equal(ob1.get_tangential_sampling(), test_tangential_sampling, "test on tangential_sampling");
    // check_if_zero( ob1.get_azimuthal_angle_sampling() - test_azimuthal_angle_sampling, " test on azimuthal_angle_sampling");
  }
  {
    shared_ptr<Scanner> scanner_ptr(new Scanner(Scanner::E953));

    VectorWithOffset<int> num_axial_pos_per_segment(-1, 1);
    VectorWithOffset<int> min_ring_diff(-1, 1);
    VectorWithOffset<int> max_ring_diff(-1, 1);
    // simulate span=3 for segment 0, span=1 for segment 2
    num_axial_pos_per_segment[-1] = 14;
    num_axial_pos_per_segment[0] = 31;
    num_axial_pos_per_segment[1] = 14;
    // KT 28/11/2001 corrected typo (bug): min_ring_diff[-1] was initialised twice, and max_ring_diff[-1] wasn't
    min_ring_diff[-1] = max_ring_diff[-1] = -2;
    min_ring_diff[0] = -1;
    max_ring_diff[0] = 1;
    min_ring_diff[+1] = max_ring_diff[+1] = +2;
    const int num_views = 96;
    const int num_tangential_poss = 128;

    const float bin_size = 1.2F;

    // Test on the constructor
    ProjDataInfoCylindricalArcCorr ob2(
        scanner_ptr, bin_size, num_axial_pos_per_segment, min_ring_diff, max_ring_diff, num_views, num_tangential_poss);

    check_if_equal(ob2.get_tangential_sampling(), bin_size, "test on tangential_sampling");
    check_if_equal(ob2.get_azimuthal_angle_sampling(), _PI / num_views, " test on azimuthal_angle_sampling");
    check_if_equal(ob2.get_axial_sampling(1), scanner_ptr->get_ring_spacing(), "test on axial_sampling");
    check_if_equal(ob2.get_axial_sampling(0), scanner_ptr->get_ring_spacing() / 2, "test on axial_sampling for segment0");

    {
      // segment 0
      Bin bin(0, 10, 10, 20);
      float theta = ob2.get_tantheta(bin);
      float phi = ob2.get_phi(bin);
      // Get t
      float t = ob2.get_t(bin);
      //! Get s
      float s = ob2.get_s(bin);

      check_if_equal(theta, 0.F, "test on get_tantheta, seg 0");
      check_if_equal(phi, 10 * ob2.get_azimuthal_angle_sampling() + ob2.get_azimuthal_angle_offset(), " get_phi , seg 0");
      // KT 25/10/2000 adjust to new convention
      const float ax_pos_origin = (ob2.get_min_axial_pos_num(0) + ob2.get_max_axial_pos_num(0)) / 2.F;
      check_if_equal(t, (10 - ax_pos_origin) * ob2.get_axial_sampling(0), "get_t, seg 0");
      check_if_equal(s, 20 * ob2.get_tangential_sampling(), "get_s, seg 0");
    }
    {
      // Segment 1
      Bin bin(1, 10, 10, 20);
      float theta = ob2.get_tantheta(bin);
      float phi = ob2.get_phi(bin);
      // Get t
      float t = ob2.get_t(bin);
      // Get s
      float s = ob2.get_s(bin);

      float thetatest = 2 * ob2.get_axial_sampling(1) / (2 * sqrt(square(scanner_ptr->get_effective_ring_radius()) - square(s)));

      check_if_equal(theta, thetatest, "test on get_tantheta, seg 1");
      check_if_equal(phi, 10 * ob2.get_azimuthal_angle_sampling() + ob2.get_azimuthal_angle_offset(), " get_phi , seg 1");
      // KT 25/10/2000 adjust to new convention
      const float ax_pos_origin = (ob2.get_min_axial_pos_num(1) + ob2.get_max_axial_pos_num(1)) / 2.F;
      check_if_equal(t, (10 - ax_pos_origin) / sqrt(1 + square(thetatest)) * ob2.get_axial_sampling(1), "get_t, seg 1");
      check_if_equal(s, 20 * ob2.get_tangential_sampling(), "get_s, seg 1");
    }

#if 0
  // disabled to get noninteractive test
  michelogram(ob2);
  cerr << endl;
#endif
  }

#if 0    

  // disabled to get noninteractive test
  {
    shared_ptr<Scanner> scanner_ptr = new Scanner(Scanner::E953);
    
    shared_ptr<ProjDataInfo> proj_data_info_ptr =
      ProjDataInfo::construct_proj_data_info(scanner_ptr,
		                    /*span*/1, 10,/*views*/ 96, /*tang_pos*/128, /*arc_corrected*/ true);
    michelogram(dynamic_cast<const ProjDataInfoCylindrical&>(*proj_data_info_ptr));
    cerr << endl;
  }
 {
    shared_ptr<Scanner> scanner_ptr = new Scanner(Scanner::E953);
    
    shared_ptr<ProjDataInfo> proj_data_info_ptr =
      ProjDataInfo::construct_proj_data_info(scanner_ptr,
		                    /*span*/7, 10,/*views*/ 96, /*tang_pos*/128, /*arc_corrected*/ true);
    michelogram(dynamic_cast<const ProjDataInfoCylindrical&>(*proj_data_info_ptr));
    cerr << endl;
  }
#endif

  shared_ptr<Scanner> scanner_ptr(new Scanner(Scanner::E953));
  cerr << "Tests with proj_data_info without mashing and axial compression\n\n";
  // Note: test without axial compression requires that all ring differences
  // are in some segment, so use maximum ring difference
  shared_ptr<ProjDataInfo> proj_data_info_ptr(
      ProjDataInfo::construct_proj_data_info(scanner_ptr,
                                             /*span*/ 1,
                                             scanner_ptr->get_num_rings() - 1,
                                             /*views*/ scanner_ptr->get_num_detectors_per_ring() / 2,
                                             /*tang_pos*/ 64,
                                             /*arc_corrected*/ true));
  test_cylindrical_proj_data_info(dynamic_cast<ProjDataInfoCylindricalArcCorr&>(*proj_data_info_ptr));

  cerr << "\nTests with proj_data_info with mashing and axial compression (span 5)\n\n";
  proj_data_info_ptr = ProjDataInfo::construct_proj_data_info(scanner_ptr,
                                                              /*span*/ 5,
                                                              scanner_ptr->get_num_rings() - 1,
                                                              /*views*/ scanner_ptr->get_num_detectors_per_ring() / 2 / 8,
                                                              /*tang_pos*/ 64,
                                                              /*arc_corrected*/ true);
  test_cylindrical_proj_data_info(dynamic_cast<ProjDataInfoCylindricalArcCorr&>(*proj_data_info_ptr));

  cerr << "\nTests with proj_data_info with mashing and axial compression (span 4)\n\n";
  proj_data_info_ptr = ProjDataInfo::construct_proj_data_info(scanner_ptr,
                                                              /*span*/ 4,
                                                              scanner_ptr->get_num_rings() - 1,
                                                              /*views*/ scanner_ptr->get_num_detectors_per_ring() / 2 / 8,
                                                              /*tang_pos*/ 64,
                                                              /*arc_corrected*/ true);
#if 0
	// disabled to get noninteractive test
	michelogram(dynamic_cast<ProjDataInfoCylindrical&>(*proj_data_info_ptr));
	cerr << endl;
#endif
  test_cylindrical_proj_data_info(dynamic_cast<ProjDataInfoCylindricalArcCorr&>(*proj_data_info_ptr));
}

/*!
  \ingroup test
  \brief Test class for ProjDataInfoCylindricalNoArcCorr
*/

class ProjDataInfoCylindricalNoArcCorrTests : public ProjDataInfoCylindricalTests
{
public:
  void run_tests() override;

private:
  void test_proj_data_info(ProjDataInfoCylindricalNoArcCorr& proj_data_info);
};

void
ProjDataInfoCylindricalNoArcCorrTests::run_tests()
{
  cerr << "\n-------- Testing ProjDataInfoCylindricalNoArcCorr --------\n";
  shared_ptr<Scanner> scanner_ptr(new Scanner(Scanner::E953));
  cerr << "Tests with proj_data_info without mashing and axial compression\n\n";
  // Note: test without axial compression requires that all ring differences
  // are in some segment, so use maximum ring difference
  shared_ptr<ProjDataInfo> proj_data_info_ptr(
      ProjDataInfo::construct_proj_data_info(scanner_ptr,
                                             /*span*/ 1,
                                             scanner_ptr->get_num_rings() - 1,
                                             /*views*/ scanner_ptr->get_num_detectors_per_ring() / 2,
                                             /*tang_pos*/ 64,
                                             /*arc_corrected*/ false));
#ifndef STIR_TOF_DEBUG // disable these for speed of testing
  test_proj_data_info(dynamic_cast<ProjDataInfoCylindricalNoArcCorr&>(*proj_data_info_ptr));

  cerr << "\nTests with proj_data_info with mashing and axial compression (span 5)\n\n";
  proj_data_info_ptr = ProjDataInfo::construct_proj_data_info(scanner_ptr,
                                                              /*span*/ 5,
                                                              scanner_ptr->get_num_rings() - 1,
                                                              /*views*/ scanner_ptr->get_num_detectors_per_ring() / 2 / 8,
                                                              /*tang_pos*/ 64,
                                                              /*arc_corrected*/ false);
  test_proj_data_info(dynamic_cast<ProjDataInfoCylindricalNoArcCorr&>(*proj_data_info_ptr));

  cerr << "\nTests with proj_data_info with mashing and axial compression (span 2)\n\n";
  proj_data_info_ptr = ProjDataInfo::construct_proj_data_info(scanner_ptr,
                                                              /*span*/ 2,
                                                              scanner_ptr->get_num_rings() - 7,
                                                              /*views*/ scanner_ptr->get_num_detectors_per_ring() / 2 / 8,
                                                              /*tang_pos*/ 64,
                                                              /*arc_corrected*/ false);
  test_proj_data_info(dynamic_cast<ProjDataInfoCylindricalNoArcCorr&>(*proj_data_info_ptr));
#endif // STIR_TOF_DEBUG
  cerr << "\nTests with proj_data_info with time-of-flight\n\n";
  shared_ptr<Scanner> scanner_tof_ptr(new Scanner(Scanner::Discovery690));
  proj_data_info_ptr = ProjDataInfo::construct_proj_data_info(scanner_tof_ptr,
                                                              /*span*/ 11,
                                                              scanner_tof_ptr->get_num_rings() - 1,
                                                              /*views*/ scanner_tof_ptr->get_num_detectors_per_ring() / 2,
                                                              /*tang_pos*/ 64,
                                                              /*arc_corrected*/ false,
                                                              /*tof_mashing*/ 5);
  test_proj_data_info(dynamic_cast<ProjDataInfoCylindricalNoArcCorr&>(*proj_data_info_ptr));
}

void
ProjDataInfoCylindricalNoArcCorrTests::test_proj_data_info(ProjDataInfoCylindricalNoArcCorr& proj_data_info)
{
  test_cylindrical_proj_data_info(proj_data_info);

  const int num_detectors = proj_data_info.get_scanner_ptr()->get_num_detectors_per_ring();

#ifndef TEST_ONLY_GET_BIN
  if (proj_data_info.get_view_mashing_factor() == 1)
    {
      // these tests work only without mashing

      cerr << "\n\tTest code for sinogram <-> detector conversions.";

#  ifdef STIR_OPENMP
#    pragma omp parallel for schedule(dynamic)
#  endif
      for (int det_num_a = 0; det_num_a < num_detectors; det_num_a++)
        for (int det_num_b = 0; det_num_b < num_detectors; det_num_b++)
          {
            int det1, det2;
            bool positive_segment;
            int tang_pos_num;
            int view;

            // skip case of equal detectors (as this is a singular LOR)
            if (det_num_a == det_num_b)
              continue;

            positive_segment
                = proj_data_info.get_view_tangential_pos_num_for_det_num_pair(view, tang_pos_num, det_num_a, det_num_b);
            proj_data_info.get_det_num_pair_for_view_tangential_pos_num(det1, det2, view, tang_pos_num);
            if (!check((det_num_a == det1 && det_num_b == det2 && positive_segment)
                       || (det_num_a == det2 && det_num_b == det1 && !positive_segment)))
              {
#  ifdef STIR_OPENMP
                // add a pragma to avoid cerr output being jumbled up if there are any errors
#    pragma omp critical(TESTPROJDATAINFO)
#  endif
                cerr << "Problem at det1 = " << det_num_a << ", det2 = " << det_num_b
                     << "\n  dets -> sino -> dets gives new detector numbers " << det1 << ", " << det2 << endl;
                continue;
              }
            if (!check(view < num_detectors / 2))
              {
#  ifdef STIR_OPENMP
                // add a pragma to avoid cerr output being jumbled up if there are any errors
#    pragma omp critical(TESTPROJDATAINFO)
#  endif
                cerr << "Problem at det1 = " << det_num_a << ", det2 = " << det_num_b << ":\n  view is too big : " << view
                     << endl;
              }
            if (!check(tang_pos_num < num_detectors / 2 && tang_pos_num >= -(num_detectors / 2)))
              {
#  ifdef STIR_OPENMP
                // add a pragma to avoid cerr output being jumbled up if there are any errors
#    pragma omp critical(TESTPROJDATAINFO)
#  endif
                cerr << "Problem at det1 = " << det_num_a << ", det2 = " << det_num_b
                     << ":\n  tang_pos_num is out of range : " << tang_pos_num << endl;
              }
          } // end of detectors_to_sinogram, sinogram_to_detector test

#  ifdef STIR_OPENMP
#    pragma omp parallel for
#  endif
      for (int view = 0; view < num_detectors / 2; ++view)
        for (int tang_pos_num = -(num_detectors / 2) + 1; tang_pos_num < num_detectors / 2; ++tang_pos_num)
          {
            int new_tang_pos_num, new_view;
            bool positive_segment;
            int det_num_a;
            int det_num_b;

            proj_data_info.get_det_num_pair_for_view_tangential_pos_num(det_num_a, det_num_b, view, tang_pos_num);
            positive_segment
                = proj_data_info.get_view_tangential_pos_num_for_det_num_pair(new_view, new_tang_pos_num, det_num_a, det_num_b);

            if (tang_pos_num != new_tang_pos_num || view != new_view || !positive_segment)
              {
#  ifdef STIR_OPENMP
                // add a pragma to avoid cerr output being jumbled up if there are any errors
#    pragma omp critical(TESTPROJDATAINFO)
#  endif
                {
                  cerr << "Problem at view = " << view << ", tang_pos_num = " << tang_pos_num
                       << "\n   sino -> dets -> sino gives new view, tang_pos_num :" << new_view << ", " << new_tang_pos_num
                       << " with detector swapping " << positive_segment << endl;
                }
              }
          } // end of sinogram_to_detector, detectors_to_sinogram test

    } // end of tests that work only without mashing

  if (proj_data_info.get_view_mashing_factor() == 1
      && proj_data_info.get_max_ring_difference(0) == proj_data_info.get_min_ring_difference(0)
      && proj_data_info.get_max_ring_difference(1) == proj_data_info.get_min_ring_difference(1)
      && proj_data_info.get_max_ring_difference(2) == proj_data_info.get_min_ring_difference(2))
    {
      // these tests work only without mashing and axial compression

      cerr << "\n\tTest code for detector,ring -> bin and back conversions.";

      DetectionPositionPair<> det_pos_pair;
      for (det_pos_pair.pos1().axial_coord() = 0; det_pos_pair.pos1().axial_coord() <= 2; det_pos_pair.pos1().axial_coord()++)
        for (det_pos_pair.pos2().axial_coord() = 0; det_pos_pair.pos2().axial_coord() <= 2; det_pos_pair.pos2().axial_coord()++)
#  ifdef STIR_OPENMP
        // insert a parallel for here for testing.
        // we do it at this level to avoid too much overhead for the thread creation, while still having enough jobs to do
        // note: for-loop writing somewhat awkwardly as openmp needs int variables for the loop
#    pragma omp parallel for firstprivate(det_pos_pair)
#  endif
          for (int tangential_coord1 = 0; tangential_coord1 < num_detectors; tangential_coord1++)
            for (det_pos_pair.pos2().tangential_coord() = 0; det_pos_pair.pos2().tangential_coord() < (unsigned)num_detectors;
                 det_pos_pair.pos2().tangential_coord()++)
              for (det_pos_pair.timing_pos() = 0; // currently unsigned so start from 0
                   det_pos_pair.timing_pos() <= (unsigned)proj_data_info.get_max_tof_pos_num();
                   det_pos_pair.timing_pos() += (unsigned)std::max(1, proj_data_info.get_max_tof_pos_num()))
                {

                  // set from for-loop variable
                  det_pos_pair.pos1().tangential_coord() = (unsigned)tangential_coord1;
                  // skip case of equal detector numbers (as this is either a singular LOR)
                  // or an LOR parallel to the scanner axis
                  if (det_pos_pair.pos1().tangential_coord() == det_pos_pair.pos2().tangential_coord())
                    continue;
                  Bin bin(0, 0, 0, 0, 0, 0.0f);
                  DetectionPositionPair<> new_det_pos_pair;
                  const bool there_is_a_bin = proj_data_info.get_bin_for_det_pos_pair(bin, det_pos_pair) == Succeeded::yes;
                  if (there_is_a_bin)
                    proj_data_info.get_det_pos_pair_for_bin(new_det_pos_pair, bin);
#  ifdef STIR_OPENMP
                    // add a pragma to avoid cerr output being jumbled up if there are any errors
#    pragma omp critical(TESTPROJDATAINFO)
#  endif
                  if (!check(there_is_a_bin, "checking if there is a bin for this det_pos_pair")
                      || !check(det_pos_pair == new_det_pos_pair, "checking if we round-trip to the same detection positions"))
                    {
                      cerr << "Problem at det1 = " << det_pos_pair.pos1().tangential_coord()
                           << ", det2 = " << det_pos_pair.pos2().tangential_coord()
                           << ", ring1 = " << det_pos_pair.pos1().axial_coord()
                           << ", ring2 = " << det_pos_pair.pos2().axial_coord() << ", timing_pos = " << det_pos_pair.timing_pos()
                           << endl;
                      if (there_is_a_bin)
                        cerr << "  dets,rings -> bin -> dets,rings, gives new numbers:\n\t"
                             << "det1 = " << new_det_pos_pair.pos1().tangential_coord()

                             << ", det2 = " << new_det_pos_pair.pos2().tangential_coord()
                             << ", ring1 = " << new_det_pos_pair.pos1().axial_coord()
                             << ", ring2 = " << new_det_pos_pair.pos2().axial_coord()
                             << ", timing_pos = " << det_pos_pair.timing_pos() << endl;
                    }

                } // end of get_bin_for_det_pos_pair and vice versa code

      cerr << "\n\tTest code for bin -> detector,ring and back conversions. (This might take a while...)";
      {
        Bin bin(0, 0, 0, 0, 0, 0.0f);
        // set value for comparison later on
        bin.set_bin_value(0.f);
        for (bin.timing_pos_num() = proj_data_info.get_min_tof_pos_num();
             bin.timing_pos_num() <= proj_data_info.get_max_tof_pos_num();
             bin.timing_pos_num() += std::max(1,
                                              (proj_data_info.get_max_tof_pos_num() - proj_data_info.get_min_tof_pos_num())
                                                  / 2)) // take 3 or 1 steps, always going through 0)
          for (bin.segment_num() = max(-5, proj_data_info.get_min_segment_num());
               bin.segment_num() <= min(5, proj_data_info.get_max_segment_num());
               ++bin.segment_num())
            for (bin.axial_pos_num() = proj_data_info.get_min_axial_pos_num(bin.segment_num());
                 bin.axial_pos_num() <= proj_data_info.get_max_axial_pos_num(bin.segment_num());
                 ++bin.axial_pos_num())
#  ifdef STIR_OPENMP
            // insert a parallel for here for testing.
            // we do it at this level to avoid too much overhead for the thread creation, while still having enough jobs to do
            // Note that the omp construct needs an int loop variable
#    pragma omp parallel for firstprivate(bin)
#  endif
              for (int tangential_pos_num = -(num_detectors / 2) + 1; tangential_pos_num < num_detectors / 2;
                   ++tangential_pos_num)
                for (bin.view_num() = 0; bin.view_num() < num_detectors / 2; ++bin.view_num())
                  {
                    // set from for-loop variable
                    bin.tangential_pos_num() = tangential_pos_num;
                    Bin new_bin(0, 0, 0, 0, 0, 0.0f);
                    // set value for comparison with bin
                    new_bin.set_bin_value(0);
                    DetectionPositionPair<> det_pos_pair;
                    proj_data_info.get_det_pos_pair_for_bin(det_pos_pair, bin);

                    const bool there_is_a_bin = proj_data_info.get_bin_for_det_pos_pair(new_bin, det_pos_pair) == Succeeded::yes;
#  ifdef STIR_OPENMP
                    // add a pragma to avoid cerr output being jumbled up if there are any errors
#    pragma omp critical(TESTPROJDATAINFO)
#  endif
                    if (!check(there_is_a_bin, "checking if there is a bin for this det_pos_pair")
                        || !check(bin == new_bin, "checking if we round-trip to the same bin"))
                      {
                        cerr << "Problem at  segment = " << bin.segment_num() << ", axial pos " << bin.axial_pos_num()
                             << ", view = " << bin.view_num() << ", tangential_pos_num = " << bin.tangential_pos_num()
                             << ", timing pos num = " << bin.timing_pos_num() << "\n";
                        if (there_is_a_bin)
                          cerr << "  bin -> dets -> bin, gives new numbers:\n\t"
                               << "segment = " << new_bin.segment_num() << ", axial pos " << new_bin.axial_pos_num()
                               << ", view = " << new_bin.view_num() << ", tangential_pos_num = " << new_bin.tangential_pos_num()
                               << ", timing pos num = " << new_bin.timing_pos_num() << endl;
                      }

                  } // end of get_det_pos_pair_for_bin and back code
      }
    } // end of tests which require no mashing nor axial compression

  {
    cerr << "\n\tTest code for bins <-> detectors routines that work with any mashing and axial compression";

    Bin bin;
    // set value for comparison later on
    bin.set_bin_value(0);
    // parallel loop for testing
    // Note that the omp construct cannot handle bin.segment_num() etc as loop variable, making this ugly
#  ifdef STIR_OPENMP
#    if _OPENMP < 201107
#      pragma omp parallel for schedule(dynamic) firstprivate(bin)
#    else
#      pragma omp parallel for collapse(2) firstprivate(bin)
#    endif
#  endif
    for (int segment_num = proj_data_info.get_min_segment_num(); segment_num <= proj_data_info.get_max_segment_num();
         ++segment_num)
      for (int view_num = proj_data_info.get_min_view_num(); view_num <= proj_data_info.get_max_view_num(); ++view_num)
        for (int axial_pos_num = proj_data_info.get_min_axial_pos_num(segment_num);
             axial_pos_num <= proj_data_info.get_max_axial_pos_num(segment_num);
             ++axial_pos_num)
          for (int tangential_pos_num = proj_data_info.get_min_tangential_pos_num();
               tangential_pos_num <= proj_data_info.get_max_tangential_pos_num();
               ++tangential_pos_num)
            for (bin.timing_pos_num() = proj_data_info.get_min_tof_pos_num();
                 bin.timing_pos_num() <= proj_data_info.get_max_tof_pos_num();
                 bin.timing_pos_num() += std::max(1,
                                                  (proj_data_info.get_max_tof_pos_num() - proj_data_info.get_min_tof_pos_num())
                                                      / 2)) // take 3 or 1 steps, always going through 0)
              {
                bin.segment_num() = segment_num;
                bin.axial_pos_num() = axial_pos_num;
                bin.view_num() = view_num;
                bin.tangential_pos_num() = tangential_pos_num;
                std::vector<DetectionPositionPair<>> det_pos_pairs;
                proj_data_info.get_all_det_pos_pairs_for_bin(det_pos_pairs, bin, false); // include TOF
                Bin new_bin;
                // set value for comparison with bin
                new_bin.set_bin_value(0);
                for (std::vector<DetectionPositionPair<>>::const_iterator det_pos_pair_iter = det_pos_pairs.begin();
                     det_pos_pair_iter != det_pos_pairs.end();
                     ++det_pos_pair_iter)
                  {
                    const bool there_is_a_bin
                        = proj_data_info.get_bin_for_det_pos_pair(new_bin, *det_pos_pair_iter) == Succeeded::yes;
                    if (!check(there_is_a_bin, "checking if there is a bin for this det_pos_pair")
                        || !check(bin == new_bin, "checking if we round-trip to the same bin"))
                      {
#  ifdef STIR_OPENMP
                        // add a pragma to avoid cerr output being jumbled up if there are any errors
#    pragma omp critical(TESTPROJDATAINFO)
#  endif
                        {
                          cerr << "Problem at  segment = " << bin.segment_num() << ", axial pos " << bin.axial_pos_num()
                               << ", view = " << bin.view_num() << ", tangential_pos_num = " << bin.tangential_pos_num() << "\n";
                          if (there_is_a_bin)
                            cerr << "  bin -> dets -> bin, gives new numbers:\n\t"
                                 << "segment = " << new_bin.segment_num() << ", axial pos " << new_bin.axial_pos_num()
                                 << ", view = " << new_bin.view_num() << ", tangential_pos_num = " << new_bin.tangential_pos_num()
                                 << ", timing_pos - " << new_bin.timing_pos_num() << endl;
                        }
                      }
                  } // end of iteration of det_pos_pairs
              }     // end of loop over all bins
  }                 // end of get_all_det_pairs_for_bin and back code
#endif              // TEST_ONLY_GET_BIN

  {
    cerr << endl;
    cerr << "\tTesting find scanner coordinates given cartesian and vice versa." << endl;
    {
      const int num_detectors_per_ring = proj_data_info.get_scanner_ptr()->get_num_detectors_per_ring();
      const int num_rings = proj_data_info.get_scanner_ptr()->get_num_rings();

#ifdef STIR_OPENMP
#  pragma omp parallel for schedule(dynamic)
#endif
      for (int Ring_A = 0; Ring_A < num_rings; Ring_A += num_rings / 3)
        for (int Ring_B = 0; Ring_B < num_rings; Ring_B += num_rings / 3)
          for (int det1 = 0; det1 < num_detectors_per_ring; ++det1)
            for (int det2 = 0; det2 < num_detectors_per_ring; ++det2)
              {
                if (det1 == det2)
                  continue;
                CartesianCoordinate3D<float> coord_1;
                CartesianCoordinate3D<float> coord_2;

                proj_data_info.find_cartesian_coordinates_given_scanner_coordinates(
                    coord_1, coord_2, Ring_A, Ring_B, det1, det2, 1); // use timing_pos_num>=0 as pre-TOF test

                const CartesianCoordinate3D<float> coord_1_new = coord_1 + (coord_2 - coord_1) * 5;
                const CartesianCoordinate3D<float> coord_2_new = coord_1 + (coord_2 - coord_1) * 2;

                int det1_f, det2_f, ring1_f, ring2_f;

                check(proj_data_info.find_scanner_coordinates_given_cartesian_coordinates(
                          det1_f, det2_f, ring1_f, ring2_f, coord_1_new, coord_2_new)
                      == Succeeded::yes);
                if (det1_f == det1 && Ring_A == ring1_f)
                  {
                    check_if_equal(det1_f, det1, "test on det1");
                    check_if_equal(Ring_A, ring1_f, "test on ring1");
                    check_if_equal(det2_f, det2, "test on det2");
                    check_if_equal(Ring_B, ring2_f, "test on ring1");
                  }
                else
                  {
                    check_if_equal(det2_f, det1, "test on det1");
                    check_if_equal(Ring_B, ring1_f, "test on ring1");
                    check_if_equal(det1_f, det2, "test on det2");
                    check_if_equal(Ring_A, ring2_f, "test on ring1");
                  }
              }
    }
  }
}

END_NAMESPACE_STIR

USING_NAMESPACE_STIR

int
main()
{
  set_default_num_threads();

#ifndef STIR_TOF_DEBUG // disable for speed of testing
  {
    ProjDataInfoCylindricalArcCorrTests tests;
    tests.run_tests();
    if (!tests.is_everything_ok())
      return tests.main_return_value();
  }
#endif
  {
    ProjDataInfoCylindricalNoArcCorrTests tests1;
    tests1.run_tests();
    return tests1.main_return_value();
  }
}<|MERGE_RESOLUTION|>--- conflicted
+++ resolved
@@ -148,15 +148,11 @@
   check(abs(proj_data_info.get_max_tangential_pos_num() + proj_data_info.get_min_tangential_pos_num()) <= 1,
         "check on min/max_tangential_pos_num being (almost) centred");
   check_if_equal(proj_data_info.get_max_tof_pos_num() - proj_data_info.get_min_tof_pos_num() + 1,
-<<<<<<< HEAD
-                 proj_data_info.get_num_tof_poss(), "basic check on min/max/num_tof_pos_num");
-  check_if_equal(proj_data_info.get_min_tof_pos_num() , 0,
-=======
                  proj_data_info.get_num_tof_poss(),
                  "basic check on min/max/num_tof_pos_num");
-  check_if_equal(proj_data_info.get_max_tof_pos_num() + proj_data_info.get_min_tof_pos_num(),
+  check_if_equal(proj_data_info.get_min_tof_pos_num(),
                  0,
->>>>>>> 8ced2d73
+
                  "check on min/max_tof_pos_num being (almost) centred");
   check_if_equal(proj_data_info.get_max_view_num() - proj_data_info.get_min_view_num() + 1,
                  proj_data_info.get_num_views(),
@@ -220,41 +216,26 @@
 
                       {
                         const Bin new_bin = proj_data_info.get_bin(lor, delta_time);
-                        const bool views_are_close = intabs(org_bin.view_num() - new_bin.view_num()) < proj_data_info.get_num_views() - intabs(org_bin.view_num() - new_bin.view_num());
+                        const bool views_are_close
+                            = intabs(org_bin.view_num() - new_bin.view_num())
+                              < proj_data_info.get_num_views() - intabs(org_bin.view_num() - new_bin.view_num());
 #if 1
-<<<<<<< HEAD
-                        // the differences need to also consider wrap-around in views, which would flip tangential pos and segment and TOF bin
-                        const int diff_segment_num = views_are_close ?
-                          intabs(org_bin.segment_num() - new_bin.segment_num()) : intabs(org_bin.segment_num() + new_bin.segment_num());
-                        const int diff_view_num = min(intabs(org_bin.view_num() - new_bin.view_num()), proj_data_info.get_num_views() - intabs(org_bin.view_num() - new_bin.view_num()));
-                        const int diff_axial_pos_num = intabs(org_bin.axial_pos_num() - new_bin.axial_pos_num());
-                        const int diff_tangential_pos_num = views_are_close ?
-                          intabs(org_bin.tangential_pos_num() - new_bin.tangential_pos_num()) : intabs(org_bin.tangential_pos_num() + new_bin.tangential_pos_num());
-                        const int diff_timing_pos_num = views_are_close ?
-                          intabs(org_bin.timing_pos_num() - new_bin.timing_pos_num()) : intabs(org_bin.timing_pos_num() - (proj_data_info.get_max_tof_pos_num()  - new_bin.timing_pos_num()));
-=======
                         // the differences need to also consider wrap-around in views, which would flip tangential pos and segment
                         // and TOF bin
-                        const int diff_segment_num
-                            = intabs(org_bin.view_num() - new_bin.view_num())
-                                      < proj_data_info.get_num_views() - intabs(org_bin.view_num() - new_bin.view_num())
-                                  ? intabs(org_bin.segment_num() - new_bin.segment_num())
-                                  : intabs(org_bin.segment_num() + new_bin.segment_num());
+                        const int diff_segment_num = views_are_close ? intabs(org_bin.segment_num() - new_bin.segment_num())
+                                                                     : intabs(org_bin.segment_num() + new_bin.segment_num());
                         const int diff_view_num
                             = min(intabs(org_bin.view_num() - new_bin.view_num()),
                                   proj_data_info.get_num_views() - intabs(org_bin.view_num() - new_bin.view_num()));
                         const int diff_axial_pos_num = intabs(org_bin.axial_pos_num() - new_bin.axial_pos_num());
                         const int diff_tangential_pos_num
-                            = intabs(org_bin.view_num() - new_bin.view_num())
-                                      < proj_data_info.get_num_views() - intabs(org_bin.view_num() - new_bin.view_num())
-                                  ? intabs(org_bin.tangential_pos_num() - new_bin.tangential_pos_num())
-                                  : intabs(org_bin.tangential_pos_num() + new_bin.tangential_pos_num());
+                            = views_are_close ? intabs(org_bin.tangential_pos_num() - new_bin.tangential_pos_num())
+                                              : intabs(org_bin.tangential_pos_num() + new_bin.tangential_pos_num());
                         const int diff_timing_pos_num
-                            = intabs(org_bin.view_num() - new_bin.view_num())
-                                      < proj_data_info.get_num_views() - intabs(org_bin.view_num() - new_bin.view_num())
-                                  ? intabs(org_bin.timing_pos_num() - new_bin.timing_pos_num())
-                                  : intabs(org_bin.timing_pos_num() + new_bin.timing_pos_num());
->>>>>>> 8ced2d73
+                            = views_are_close ? intabs(org_bin.timing_pos_num() - new_bin.timing_pos_num())
+                                              : intabs(org_bin.timing_pos_num()
+                                                       - (proj_data_info.get_max_tof_pos_num() - new_bin.timing_pos_num()));
+
                         if (new_bin.get_bin_value() > 0)
                           {
                             if (diff_segment_num > max_diff_segment_num)
@@ -277,7 +258,7 @@
                             || !check(diff_view_num <= 1, "round-trip get_LOR then get_bin: view")
                             || !check(diff_axial_pos_num <= 1, "round-trip get_LOR then get_bin: axial_pos")
                             || !check(diff_tangential_pos_num <= 1, "round-trip get_LOR then get_bin: tangential_pos")
-                            || !check(diff_timing_pos_num == 0  , "round-trip get_LOR then get_bin: timing_pos"))
+                            || !check(diff_timing_pos_num == 0, "round-trip get_LOR then get_bin: timing_pos"))
 
 #else
                         if (!check(org_bin == new_bin, "round-trip get_LOR then get_bin"))
@@ -304,60 +285,26 @@
                                   << ", y2=" << lor_as_points.p2().y() << ", x2=" << lor_as_points.p2().x() << std::endl;
 #endif
                         const Bin new_bin = proj_data_info.get_bin(lor_as_points, proj_data_info.get_tof_delta_time(org_bin));
-                        const bool views_are_close = intabs(org_bin.view_num() - new_bin.view_num()) < proj_data_info.get_num_views() - intabs(org_bin.view_num() - new_bin.view_num());
+                        const bool views_are_close
+                            = intabs(org_bin.view_num() - new_bin.view_num())
+                              < proj_data_info.get_num_views() - intabs(org_bin.view_num() - new_bin.view_num());
 #if 1
 
-<<<<<<< HEAD
-                    // the differences need to also consider wrap-around in views, which would flip tangential pos and segment
-                    const int diff_segment_num = views_are_close ?
-                      intabs(org_bin.segment_num() - new_bin.segment_num()) : intabs(org_bin.segment_num() + new_bin.segment_num());
-                    const int diff_view_num = min(intabs(org_bin.view_num() - new_bin.view_num()), proj_data_info.get_num_views() - intabs(org_bin.view_num() - new_bin.view_num()));
-                    const int diff_axial_pos_num = intabs(org_bin.axial_pos_num() - new_bin.axial_pos_num());
-                    const int diff_tangential_pos_num = views_are_close ?
-                      intabs(org_bin.tangential_pos_num() - new_bin.tangential_pos_num()) : intabs(org_bin.tangential_pos_num() + new_bin.tangential_pos_num());
-                    const int diff_timing_pos_num = views_are_close ?
-                      intabs(org_bin.timing_pos_num() - new_bin.timing_pos_num()) : intabs(org_bin.timing_pos_num() - (proj_data_info.get_max_tof_pos_num()  - new_bin.timing_pos_num()));
-                    if (new_bin.get_bin_value() > 0)
-                      {
-                        if (diff_segment_num > max_diff_segment_num)
-                          max_diff_segment_num = diff_segment_num;
-                        if (diff_view_num > max_diff_view_num)
-                          max_diff_view_num = diff_view_num;
-                        if (diff_axial_pos_num > max_diff_axial_pos_num)
-                          max_diff_axial_pos_num = diff_axial_pos_num;
-                        if (diff_tangential_pos_num > max_diff_tangential_pos_num)
-                          max_diff_tangential_pos_num = diff_tangential_pos_num;
-                        if (diff_timing_pos_num > max_diff_timing_pos_num)
-                          max_diff_timing_pos_num = diff_timing_pos_num;
-                      }
-                    if (!check(org_bin.get_bin_value() == new_bin.get_bin_value(),
-                               "round-trip get_LOR then get_bin (LORAs2Points): value")
-                        || !check(diff_segment_num <= 0, "round-trip get_LOR then get_bin (LORAs2Points): segment")
-                        || !check(diff_view_num <= 1, "round-trip get_LOR then get_bin (LORAs2Points): view")
-                        || !check(diff_axial_pos_num <= 1, "round-trip get_LOR then get_bin (LORAs2Points): axial_pos")
-                        || !check(diff_tangential_pos_num <= 1, "round-trip get_LOR then get_bin (LORAs2Points): tangential_pos")
-                        || !check(diff_timing_pos_num == 0, "round-trip get_LOR then get_bin: timing_pos"))
-=======
                         // the differences need to also consider wrap-around in views, which would flip tangential pos and segment
-                        const int diff_segment_num
-                            = intabs(org_bin.view_num() - new_bin.view_num())
-                                      < proj_data_info.get_num_views() - intabs(org_bin.view_num() - new_bin.view_num())
-                                  ? intabs(org_bin.segment_num() - new_bin.segment_num())
-                                  : intabs(org_bin.segment_num() + new_bin.segment_num());
+                        const int diff_segment_num = views_are_close ? intabs(org_bin.segment_num() - new_bin.segment_num())
+                                                                     : intabs(org_bin.segment_num() + new_bin.segment_num());
                         const int diff_view_num
                             = min(intabs(org_bin.view_num() - new_bin.view_num()),
                                   proj_data_info.get_num_views() - intabs(org_bin.view_num() - new_bin.view_num()));
                         const int diff_axial_pos_num = intabs(org_bin.axial_pos_num() - new_bin.axial_pos_num());
                         const int diff_tangential_pos_num
-                            = intabs(org_bin.view_num() - new_bin.view_num())
-                                      < proj_data_info.get_num_views() - intabs(org_bin.view_num() - new_bin.view_num())
-                                  ? intabs(org_bin.tangential_pos_num() - new_bin.tangential_pos_num())
-                                  : intabs(org_bin.tangential_pos_num() + new_bin.tangential_pos_num());
+                            = views_are_close ? intabs(org_bin.tangential_pos_num() - new_bin.tangential_pos_num())
+                                              : intabs(org_bin.tangential_pos_num() + new_bin.tangential_pos_num());
                         const int diff_timing_pos_num
-                            = intabs(org_bin.view_num() - new_bin.view_num())
-                                      < proj_data_info.get_num_views() - intabs(org_bin.view_num() - new_bin.view_num())
-                                  ? intabs(org_bin.timing_pos_num() - new_bin.timing_pos_num())
-                                  : intabs(org_bin.timing_pos_num() + new_bin.timing_pos_num());
+                            = views_are_close ? intabs(org_bin.timing_pos_num() - new_bin.timing_pos_num())
+                                              : intabs(org_bin.timing_pos_num()
+                                                       - (proj_data_info.get_max_tof_pos_num() - new_bin.timing_pos_num()));
+
                         if (new_bin.get_bin_value() > 0)
                           {
                             if (diff_segment_num > max_diff_segment_num)
@@ -379,7 +326,6 @@
                             || !check(diff_tangential_pos_num <= 1,
                                       "round-trip get_LOR then get_bin (LORAs2Points): tangential_pos")
                             || !check(diff_timing_pos_num == 0, "round-trip get_LOR then get_bin: timing_pos"))
->>>>>>> 8ced2d73
 
 #else
                         if (!check(org_bin == new_bin, "round-trip get_LOR then get_bin"))
