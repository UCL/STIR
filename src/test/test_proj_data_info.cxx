--- conflicted
+++ resolved
@@ -180,7 +180,6 @@
                             << ", z1=" << lor.z1() << ", z2=" << lor.z2() << ", phi=" << lor.phi() << ", beta=" << lor.beta() << std::endl;
 #endif
 #if 1
-<<<<<<< HEAD
                           const int diff_segment_num =
                             intabs(org_bin.segment_num() - new_bin.segment_num());
                           const int diff_view_num =
@@ -204,42 +203,16 @@
                               if (diff_timing_pos_num>max_diff_timing_pos_num)
                                 max_diff_timing_pos_num = diff_timing_pos_num;
                             }
+#ifdef STIR_OPENMP
+                      // add a pragma to avoid cerr output being jumbled up if there are any errors
+#pragma omp critical(TESTPROJDATAINFO)
+#endif
                           if (!check(org_bin.get_bin_value() == new_bin.get_bin_value(), "round-trip get_LOR then get_bin: value") ||
                               !check(diff_segment_num<=0, "round-trip get_LOR then get_bin: segment") ||
                               !check(diff_view_num<=1, "round-trip get_LOR then get_bin: view") ||
                               !check(diff_axial_pos_num<=1, "round-trip get_LOR then get_bin: axial_pos") ||
                               !check(diff_tangential_pos_num<=1, "round-trip get_LOR then get_bin: tangential_pos") ||
                               !check(diff_timing_pos_num == 0, "round-trip get_LOR then get_bin: timing_pos"))
-=======
-		      const int diff_segment_num =
-			intabs(org_bin.segment_num() - new_bin.segment_num());
-		      const int diff_view_num = 
-			intabs(org_bin.view_num() - new_bin.view_num());
-		      const int diff_axial_pos_num = 
-			intabs(org_bin.axial_pos_num() - new_bin.axial_pos_num());
-		      const int diff_tangential_pos_num = 
-			intabs(org_bin.tangential_pos_num() - new_bin.tangential_pos_num());
-		      if (new_bin.get_bin_value()>0)
-			{
-			  if (diff_segment_num>max_diff_segment_num)
-			    max_diff_segment_num=diff_segment_num;
-			  if (diff_view_num>max_diff_view_num)
-			    max_diff_view_num=diff_view_num;
-			  if (diff_axial_pos_num>max_diff_axial_pos_num)
-			    max_diff_axial_pos_num=diff_axial_pos_num;
-			  if (diff_tangential_pos_num>max_diff_tangential_pos_num)
-			    max_diff_tangential_pos_num=diff_tangential_pos_num;
-			}
-#ifdef STIR_OPENMP
-                      // add a pragma to avoid cerr output being jumbled up if there are any errors
-#pragma omp critical(TESTPROJDATAINFO)
-#endif
-		      if (!check(org_bin.get_bin_value() == new_bin.get_bin_value(), "round-trip get_LOR then get_bin: value") ||
-			  !check(diff_segment_num<=0, "round-trip get_LOR then get_bin: segment") ||
-			  !check(diff_view_num<=1, "round-trip get_LOR then get_bin: view") ||
-			  !check(diff_axial_pos_num<=1, "round-trip get_LOR then get_bin: axial_pos") ||
-			  !check(diff_tangential_pos_num<=1, "round-trip get_LOR then get_bin: tangential_pos"))
->>>>>>> 60ebb891
 
 #else
                             if (!check(org_bin == new_bin, "round-trip get_LOR then get_bin"))
@@ -894,12 +867,6 @@
                   const bool there_is_a_bin =
                     proj_data_info.get_bin_for_det_pos_pair(bin, det_pos_pair) ==
 		    Succeeded::yes;       
-<<<<<<< HEAD
-                  if (there_is_a_bin)
-                    proj_data_info.get_det_pos_pair_for_bin(new_det_pos_pair, bin);
-                  if (!check(there_is_a_bin, "checking if there is a bin for this det_pos_pair") ||
-                      !check(det_pos_pair == new_det_pos_pair, "checking if we round-trip to the same detection positions"))
-=======
 		if (there_is_a_bin)
 		  proj_data_info.get_det_pos_pair_for_bin(new_det_pos_pair, bin);
 #ifdef STIR_OPENMP
@@ -908,7 +875,6 @@
 #endif
 		if (!check(there_is_a_bin, "checking if there is a bin for this det_pos_pair") ||
 		    !check(det_pos_pair == new_det_pos_pair, "checking if we round-trip to the same detection positions"))
->>>>>>> 60ebb891
 		    {
 		      cerr << "Problem at det1 = " << det_pos_pair.pos1().tangential_coord() 
 			   << ", det2 = " << det_pos_pair.pos2().tangential_coord()
@@ -948,7 +914,6 @@
               // we do it at this level to avoid too much overhead for the thread creation, while still having enough jobs to do             // Note that the omp construct needs an int loop variable
 #pragma omp parallel for firstprivate(bin)
 #endif
-<<<<<<< HEAD
               for (int tangential_pos_num = -(num_detectors/2)+1;
                    tangential_pos_num < num_detectors/2;
                    ++tangential_pos_num)
@@ -966,6 +931,10 @@
               proj_data_info.get_bin_for_det_pos_pair(new_bin,
                                   det_pos_pair) ==
               Succeeded::yes;
+#ifdef STIR_OPENMP
+                  // add a pragma to avoid cerr output being jumbled up if there are any errors
+#pragma omp critical(TESTPROJDATAINFO)
+#endif
             if (!check(there_is_a_bin, "checking if there is a bin for this det_pos_pair") ||
                 !check(bin == new_bin, "checking if we round-trip to the same bin"))
               {
@@ -983,44 +952,6 @@
                     << ", timing pos num = " << new_bin.timing_pos_num()
                     << endl;
               }
-=======
-            for (int tangential_pos_num = -(num_detectors/2)+1; 
-                 tangential_pos_num < num_detectors/2; 
-                 ++tangential_pos_num)
-              for (bin.view_num() = 0; bin.view_num() < num_detectors/2; ++bin.view_num())
-		{
-                  // set from for-loop variable
-                  bin.tangential_pos_num() = tangential_pos_num;
-		  Bin new_bin;
-		  // set value for comparison with bin
-		  new_bin.set_bin_value(0);
-		  DetectionPositionPair<> det_pos_pair;
-		  proj_data_info.get_det_pos_pair_for_bin(det_pos_pair, bin);
-	
-		  const bool there_is_a_bin =
-		    proj_data_info.get_bin_for_det_pos_pair(new_bin, 
-							    det_pos_pair) ==
-		    Succeeded::yes;
-#ifdef STIR_OPENMP
-                  // add a pragma to avoid cerr output being jumbled up if there are any errors
-#pragma omp critical(TESTPROJDATAINFO)
-#endif
-		  if (!check(there_is_a_bin, "checking if there is a bin for this det_pos_pair") ||
-		      !check(bin == new_bin, "checking if we round-trip to the same bin"))
-		    {
-		      cerr << "Problem at  segment = " << bin.segment_num() 
-			   << ", axial pos " << bin.axial_pos_num()
-			   << ", view = " << bin.view_num() 
-			   << ", tangential_pos_num = " << bin.tangential_pos_num() << "\n";
-		      if (there_is_a_bin)
-			cerr  << "  bin -> dets -> bin, gives new numbers:\n\t"
-			      << "segment = " << new_bin.segment_num() 
-			      << ", axial pos " << new_bin.axial_pos_num()
-			      << ", view = " << new_bin.view_num() 
-			      << ", tangential_pos_num = " << new_bin.tangential_pos_num()
-			      << endl;
-		    }
->>>>>>> 60ebb891
 	
 		} // end of get_det_pos_pair_for_bin and back code
       }
