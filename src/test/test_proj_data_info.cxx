--- conflicted
+++ resolved
@@ -16,9 +16,9 @@
 /*
     Copyright (C) 2000 PARAPET partners
     Copyright (C) 2000- 2011, Hammersmith Imanet Ltd
-<<<<<<< HEAD
+
     Copyright (C) 2018, Palak Wadhwa and University of Leeds
-=======
+
 
     Copyright (C) 2018, Palak Wadhwa and University of Leeds
     Copyright (C) 2018, Univ. of Hull
@@ -26,7 +26,7 @@
 
     Copyright (C) 2018, University College London
 
->>>>>>> a32713f8
+
     This file is part of STIR.
 
     This file is free software; you can redistribute it and/or modify
@@ -120,11 +120,6 @@
   int max_diff_view_num=0;
   int max_diff_axial_pos_num=0;
   int max_diff_tangential_pos_num=0;
-<<<<<<< HEAD
-=======
-  float view_offset=proj_data_info.get_scanner_ptr()->get_default_intrinsic_tilt();
-  //if (view_offset==0)
->>>>>>> a32713f8
   {
 #ifdef STIR_OPENMP
 #pragma omp parallel for schedule(dynamic)
