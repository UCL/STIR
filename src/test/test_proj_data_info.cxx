//
//
/*!

  \file
  \ingroup test

  \brief Test program for stir::ProjDataInfo hierarchy

  \author Sanida Mustafovic
  \author Kris Thielemans
  \author Palak Wadhwa
  \author Daniel Deidda
  \author PARAPET project

*/
/*
    Copyright (C) 2000 PARAPET partners
    Copyright (C) 2000- 2011, Hammersmith Imanet Ltd
    Copyright (C) 2018, 2021, 2022, University College London
    Copyright (C) 2018, University of Leeds
    Copyright (C) 2021, National Physical Laboratory
    This file is part of STIR.

    SPDX-License-Identifier: Apache-2.0 AND License-ref-PARAPET-license

    See STIR/LICENSE.txt for details
*/

#include "stir/ProjDataInfoCylindricalArcCorr.h"
#include "stir/ProjDataInfoCylindricalNoArcCorr.h"
#include "stir/LORCoordinates.h"
#include "stir/ProjDataInfo.h"
#include "stir/ProjDataInfoBlocksOnCylindricalNoArcCorr.h"
#include "stir/ProjDataInfoCylindricalNoArcCorr.h"
#include "stir/RunTests.h"
#include "stir/Scanner.h"
#include "stir/Bin.h"
#include "stir/LORCoordinates.h"
#include "stir/round.h"
#include "stir/num_threads.h"
#include <iostream>
#include <iomanip>
#include <algorithm>
#include <math.h>
#include "stir/CPUTimer.h"

#ifndef STIR_NO_NAMESPACES
using std::cerr;
using std::setw;
using std::endl;
using std::min;
using std::max;
using std::size_t;
#endif

//#define STIR_TOF_DEBUG 1

START_NAMESPACE_STIR

static inline int
intabs(const int x)
{
  return x >= 0 ? x : -x;
}

// prints a michelogram to the screen
#if 1
// TODO move somewhere else
void
michelogram(const ProjDataInfoCylindrical& proj_data_info)
{
  cerr << '{';
  for (int ring1 = 0; ring1 < proj_data_info.get_scanner_ptr()->get_num_rings(); ++ring1)
    {
      cerr << '{';
      for (int ring2 = 0; ring2 < proj_data_info.get_scanner_ptr()->get_num_rings(); ++ring2)
        {
          int segment_num = 0;
          int ax_pos_num = 0;
          if (proj_data_info.get_segment_axial_pos_num_for_ring_pair(segment_num, ax_pos_num, ring1, ring2) == Succeeded::yes)
            cerr << '{' << setw(3) << segment_num << ',' << setw(2) << ax_pos_num << "}";
          else
            cerr << "{}      ";
          if (ring2 != proj_data_info.get_scanner_ptr()->get_num_rings() - 1)
            cerr << ',';
        }
      cerr << '}';
      if (ring1 != proj_data_info.get_scanner_ptr()->get_num_rings() - 1)
        cerr << ',';
      cerr << endl;
    }
  cerr << '}' << endl;
}
#endif

/*!
  \ingroup test
  \brief Test class for ProjDataInfo
*/
class ProjDataInfoTests : public RunTests
{
protected:
  void test_generic_proj_data_info(ProjDataInfo& proj_data_info);

  template <class TProjDataInfo>
  shared_ptr<TProjDataInfo> set_blocks_projdata_info(shared_ptr<Scanner> scanner_sptr);
  void run_coordinate_test();
  void run_coordinate_test_for_realistic_scanner();
  void run_Blocks_DOI_test();
  void run_lor_get_s_test();
};

/*! The following is a function to allow a projdata_info blocksONCylindrical to be created from the scanner.
 */
template <class TProjDataInfo>
shared_ptr<TProjDataInfo>
ProjDataInfoTests::set_blocks_projdata_info(shared_ptr<Scanner> scanner_sptr)
{
  VectorWithOffset<int> num_axial_pos_per_segment(scanner_sptr->get_num_rings() * 2 - 1);
  VectorWithOffset<int> min_ring_diff_v(scanner_sptr->get_num_rings() * 2 - 1);
  VectorWithOffset<int> max_ring_diff_v(scanner_sptr->get_num_rings() * 2 - 1);
  for (int i = 0; i < 2 * scanner_sptr->get_num_rings() - 1; i++)
    {
      min_ring_diff_v[i] = -scanner_sptr->get_num_rings() + 1 + i;
      max_ring_diff_v[i] = -scanner_sptr->get_num_rings() + 1 + i;
      if (i < scanner_sptr->get_num_rings())
        num_axial_pos_per_segment[i] = i + 1;
      else
        num_axial_pos_per_segment[i] = 2 * scanner_sptr->get_num_rings() - i - 1;
    }

  auto proj_data_info_blocks_sptr
      = std::make_shared<TProjDataInfo>(scanner_sptr, num_axial_pos_per_segment, min_ring_diff_v, max_ring_diff_v,
                                        scanner_sptr->get_max_num_views(), scanner_sptr->get_max_num_non_arccorrected_bins());

  return proj_data_info_blocks_sptr;
}

void
ProjDataInfoTests::test_generic_proj_data_info(ProjDataInfo& proj_data_info)
{
  cerr << "\tTests on get_min/max_num\n";
  check_if_equal(proj_data_info.get_max_tangential_pos_num() - proj_data_info.get_min_tangential_pos_num() + 1,
                 proj_data_info.get_num_tangential_poss(), "basic check on min/max/num_tangential_pos_num");
  check(abs(proj_data_info.get_max_tangential_pos_num() + proj_data_info.get_min_tangential_pos_num()) <= 1,
        "check on min/max_tangential_pos_num being (almost) centred");
  check_if_equal(proj_data_info.get_max_tof_pos_num() - proj_data_info.get_min_tof_pos_num() + 1,
                 proj_data_info.get_num_tof_poss(), "basic check on min/max/num_tof_pos_num");
  check_if_equal(proj_data_info.get_max_tof_pos_num() + proj_data_info.get_min_tof_pos_num(), 0,
                 "check on min/max_tof_pos_num being (almost) centred");
  check_if_equal(proj_data_info.get_max_view_num() - proj_data_info.get_min_view_num() + 1, proj_data_info.get_num_views(),
                 "basic check on min/max/num_view_num");
  check_if_equal(proj_data_info.get_max_segment_num() - proj_data_info.get_min_segment_num() + 1,
                 proj_data_info.get_num_segments(), "basic check on min/max/num_segment_num");
  // not strictly necessary in most of the code, but most likely required in some of it
  check_if_equal(proj_data_info.get_max_segment_num() + proj_data_info.get_min_segment_num(), 0,
                 "check on min/max_segment_num being centred");
  check_if_equal(proj_data_info.get_max_axial_pos_num(0) - proj_data_info.get_min_axial_pos_num(0) + 1,
                 proj_data_info.get_num_axial_poss(0), "basic check on min/max/num_axial_pos_num");

  cerr << "\tTests on get_LOR/get_bin\n";
  int max_diff_segment_num = 0;
  int max_diff_view_num = 0;
  int max_diff_axial_pos_num = 0;
  int max_diff_tangential_pos_num = 0;
  int max_diff_timing_pos_num = 0;
#ifdef STIR_OPENMP
#  pragma omp parallel for schedule(dynamic)
#endif
  for (int segment_num = proj_data_info.get_min_segment_num(); segment_num <= proj_data_info.get_max_segment_num(); ++segment_num)
    {
      for (int view_num = proj_data_info.get_min_view_num(); view_num <= proj_data_info.get_max_view_num(); view_num += 3)
        {
          // loop over axial_positions. Avoid using first and last positions, as
          // if there is axial compression, the central LOR of a bin might actually not
          // fall within the scanner. In this case, the get_bin(get_LOR(org_bin)) code
          // will return an out-of-range bin (i.e. value<0).
          int axial_pos_num_margin = 0;
          const ProjDataInfoCylindrical* const proj_data_info_cyl_ptr
              = dynamic_cast<const ProjDataInfoCylindrical* const>(&proj_data_info);
          if (proj_data_info_cyl_ptr != 0)
            {
              axial_pos_num_margin = std::max(round(ceil(proj_data_info_cyl_ptr->get_average_ring_difference(segment_num)
                                                         - proj_data_info_cyl_ptr->get_min_ring_difference(segment_num))),
                                              round(ceil(proj_data_info_cyl_ptr->get_max_ring_difference(segment_num)
                                                         - proj_data_info_cyl_ptr->get_average_ring_difference(segment_num))));
            }
          for (int axial_pos_num = proj_data_info.get_min_axial_pos_num(segment_num) + axial_pos_num_margin;
               axial_pos_num <= proj_data_info.get_max_axial_pos_num(segment_num) - axial_pos_num_margin; axial_pos_num += 3)
            {
              for (int tangential_pos_num = proj_data_info.get_min_tangential_pos_num() + 1;
                   tangential_pos_num <= proj_data_info.get_max_tangential_pos_num() - 1; tangential_pos_num += 1)
                {
                  for (int timing_pos_num = proj_data_info.get_min_tof_pos_num();
                       timing_pos_num <= proj_data_info.get_max_tof_pos_num();
                       timing_pos_num += std::max(1, (proj_data_info.get_max_tof_pos_num() - proj_data_info.get_min_tof_pos_num())
                                                         / 2)) // take 3 or 1 steps, always going through 0
                    {
                      const Bin org_bin(segment_num, view_num, axial_pos_num, tangential_pos_num, timing_pos_num, /* value*/ 1.f);
                      const double delta_time = proj_data_info.get_tof_delta_time(org_bin);
                      LORInAxialAndNoArcCorrSinogramCoordinates<float> lor;
                      proj_data_info.get_LOR(lor, org_bin);
                      {
                        const Bin new_bin = proj_data_info.get_bin(lor, delta_time);
#if STIR_TOF_DEBUG > 1
                        std::cerr << "T:" << org_bin.timing_pos_num() << ", swapped=" << lor.is_swapped() << ", z1=" << lor.z1()
                                  << ", z2=" << lor.z2() << ", phi=" << lor.phi() << ", beta=" << lor.beta() << std::endl;
#endif
#if 1
                        const int diff_segment_num = intabs(org_bin.segment_num() - new_bin.segment_num());
                        const int diff_view_num = intabs(org_bin.view_num() - new_bin.view_num());
                        const int diff_axial_pos_num = intabs(org_bin.axial_pos_num() - new_bin.axial_pos_num());
                        const int diff_tangential_pos_num = intabs(org_bin.tangential_pos_num() - new_bin.tangential_pos_num());
                        const int diff_timing_pos_num = intabs(org_bin.timing_pos_num() - new_bin.timing_pos_num());
                        if (new_bin.get_bin_value() > 0)
                          {
                            if (diff_segment_num > max_diff_segment_num)
                              max_diff_segment_num = diff_segment_num;
                            if (diff_view_num > max_diff_view_num)
                              max_diff_view_num = diff_view_num;
                            if (diff_axial_pos_num > max_diff_axial_pos_num)
                              max_diff_axial_pos_num = diff_axial_pos_num;
                            if (diff_tangential_pos_num > max_diff_tangential_pos_num)
                              max_diff_tangential_pos_num = diff_tangential_pos_num;
                            if (diff_timing_pos_num > max_diff_timing_pos_num)
                              max_diff_timing_pos_num = diff_timing_pos_num;
                          }
#  ifdef STIR_OPENMP
                          // add a pragma to avoid cerr output being jumbled up if there are any errors
#    pragma omp critical(TESTPROJDATAINFO)
#  endif
                        if (!check(org_bin.get_bin_value() == new_bin.get_bin_value(), "round-trip get_LOR then get_bin: value")
                            || !check(diff_segment_num <= 0, "round-trip get_LOR then get_bin: segment")
                            || !check(diff_view_num <= 1, "round-trip get_LOR then get_bin: view")
                            || !check(diff_axial_pos_num <= 1, "round-trip get_LOR then get_bin: axial_pos")
                            || !check(diff_tangential_pos_num <= 1, "round-trip get_LOR then get_bin: tangential_pos")
                            || !check(diff_timing_pos_num == 0, "round-trip get_LOR then get_bin: timing_pos"))

#else
                        if (!check(org_bin == new_bin, "round-trip get_LOR then get_bin"))
#endif
                          {
                            cerr << "\tProblem at    segment = " << org_bin.segment_num() << ", axial pos "
                                 << org_bin.axial_pos_num() << ", view = " << org_bin.view_num()
                                 << ", tangential_pos = " << org_bin.tangential_pos_num()
                                 << ", timing_pos = " << org_bin.timing_pos_num() << "\n";
                            if (new_bin.get_bin_value() > 0)
                              cerr << "\tround-trip to segment = " << new_bin.segment_num() << ", axial pos "
                                   << new_bin.axial_pos_num() << ", view = " << new_bin.view_num()
                                   << ", tangential_pos = " << new_bin.tangential_pos_num()
                                   << ", timing_pos = " << new_bin.timing_pos_num() << '\n';
                          }
                      }
                      // repeat test but with different type of LOR
                      {
                        LORAs2Points<float> lor_as_points;
                        lor.get_intersections_with_cylinder(lor_as_points, lor.radius());
#if STIR_TOF_DEBUG > 1
                        std::cerr << "    z1=" << lor_as_points.p1().z() << ", y1=" << lor_as_points.p1().y()
                                  << ", x1=" << lor_as_points.p1().x() << "\n    z2=" << lor_as_points.p2().z()
                                  << ", y2=" << lor_as_points.p2().y() << ", x2=" << lor_as_points.p2().x() << std::endl;
#endif
                        const Bin new_bin = proj_data_info.get_bin(lor_as_points, proj_data_info.get_tof_delta_time(org_bin));
#if 1
                        const int diff_segment_num = intabs(org_bin.segment_num() - new_bin.segment_num());
                        const int diff_view_num = intabs(org_bin.view_num() - new_bin.view_num());
                        const int diff_axial_pos_num = intabs(org_bin.axial_pos_num() - new_bin.axial_pos_num());
                        const int diff_tangential_pos_num = intabs(org_bin.tangential_pos_num() - new_bin.tangential_pos_num());
                        const int diff_timing_pos_num = intabs(org_bin.timing_pos_num() - new_bin.timing_pos_num());
                        if (new_bin.get_bin_value() > 0)
                          {
                            if (diff_segment_num > max_diff_segment_num)
                              max_diff_segment_num = diff_segment_num;
                            if (diff_view_num > max_diff_view_num)
                              max_diff_view_num = diff_view_num;
                            if (diff_axial_pos_num > max_diff_axial_pos_num)
                              max_diff_axial_pos_num = diff_axial_pos_num;
                            if (diff_tangential_pos_num > max_diff_tangential_pos_num)
                              max_diff_tangential_pos_num = diff_tangential_pos_num;
                            if (diff_timing_pos_num > max_diff_timing_pos_num)
                              max_diff_timing_pos_num = diff_timing_pos_num;
                          }
                        if (!check(org_bin.get_bin_value() == new_bin.get_bin_value(),
                                   "round-trip get_LOR then get_bin (LORAs2Points): value")
                            || !check(diff_segment_num <= 0, "round-trip get_LOR then get_bin (LORAs2Points): segment")
                            || !check(diff_view_num <= 1, "round-trip get_LOR then get_bin (LORAs2Points): view")
                            || !check(diff_axial_pos_num <= 1, "round-trip get_LOR then get_bin (LORAs2Points): axial_pos")
                            || !check(diff_tangential_pos_num <= 1,
                                      "round-trip get_LOR then get_bin (LORAs2Points): tangential_pos")
                            || !check(diff_timing_pos_num == 0, "round-trip get_LOR then get_bin (LORAs2Points): timing_pos"))

#else
                        if (!check(org_bin == new_bin, "round-trip get_LOR then get_bin"))
#endif
                          {
                            cerr << "\tProblem at    segment = " << org_bin.segment_num() << ", axial pos "
                                 << org_bin.axial_pos_num() << ", view = " << org_bin.view_num()
                                 << ", tangential_pos_num = " << org_bin.tangential_pos_num()
                                 << ", timing_pos = " << org_bin.timing_pos_num() << "\n";
                            if (new_bin.get_bin_value() > 0)
                              cerr << "\tround-trip to segment = " << new_bin.segment_num() << ", axial pos "
                                   << new_bin.axial_pos_num() << ", view = " << new_bin.view_num()
                                   << ", tangential_pos_num = " << new_bin.tangential_pos_num()
                                   << ", timing_pos = " << new_bin.timing_pos_num() << '\n';
                          }
                      }
                    }
                }
            }
        }
    }
  cerr << "Max Deviation:  segment = " << max_diff_segment_num << ", axial pos " << max_diff_axial_pos_num
       << ", view = " << max_diff_view_num << ", tangential_pos_num = " << max_diff_tangential_pos_num
       << ", timing_pos_num = " << max_diff_timing_pos_num << "\n";

  // test on reduce_segment_range and operator>=
  {
    shared_ptr<ProjDataInfo> smaller(proj_data_info.clone());
    check(proj_data_info >= *smaller, "check on operator>= and equal objects");
    smaller->set_min_tangential_pos_num(0);
    check(proj_data_info >= *smaller, "check on tangential_pos and operator>=");
    smaller->set_min_axial_pos_num(4, 0);
    check(proj_data_info >= *smaller, "check on axial_pos and operator>=");
    // if (proj_data_info.is_tof_data())
    //   {
    //      smaller->set_min_timing_pos_num(0);
    //      check(proj_data_info >= *smaller, "check on timing_pos and operator>=");
    //   }
    smaller->reduce_segment_range(0, 0);
    check(proj_data_info >= *smaller, "check on reduce_segment_range and operator>=");
    // make one range larger, so should now fail
    smaller->set_min_tangential_pos_num(proj_data_info.get_min_tangential_pos_num() - 4);
    check(!(proj_data_info >= *smaller), "check on mixed case with tangential_pos_num and operator>=");
    // reset and do the same for axial pos
    smaller->set_min_tangential_pos_num(proj_data_info.get_min_tangential_pos_num() + 4);
    check(proj_data_info >= *smaller, "check on reduced segments and tangential_pos and operator>=");
    smaller->set_max_axial_pos_num(proj_data_info.get_max_axial_pos_num(0) + 4, 0);
    check(!(proj_data_info >= *smaller), "check on mixed case with axial_pos_num and operator>=");
  }
}

/*!
  \ingroup test
  \brief Test class for ProjDataInfoCylindrical
*/
class ProjDataInfoCylindricalTests : public ProjDataInfoTests
{
protected:
  void test_cylindrical_proj_data_info(ProjDataInfoCylindrical& proj_data_info);
};

void
ProjDataInfoCylindricalTests::test_cylindrical_proj_data_info(ProjDataInfoCylindrical& proj_data_info)
{
  cerr << "\tTesting consistency between different implementations of geometric info\n";
  {
    const Bin bin(proj_data_info.get_max_segment_num(), 1,
                  proj_data_info.get_max_axial_pos_num(proj_data_info.get_max_segment_num()) / 2, 1);
    check_if_equal(proj_data_info.get_sampling_in_m(bin), proj_data_info.ProjDataInfo::get_sampling_in_m(bin),
                   "test consistency get_sampling_in_m");
    check_if_equal(proj_data_info.get_sampling_in_t(bin), proj_data_info.ProjDataInfo::get_sampling_in_t(bin),
                   "test consistency get_sampling_in_t");
#if 0
    // ProjDataInfo has no default implementation for get_tantheta
    // I just leave the code here to make this explicit
    check_if_equal(proj_data_info.get_tantheta(bin),
		   proj_data_info.ProjDataInfo::get_tantheta(bin),
		   "test consistency get_tantheta");
#endif
    check_if_equal(proj_data_info.get_costheta(bin), proj_data_info.ProjDataInfo::get_costheta(bin),
                   "test consistency get_costheta");

    check_if_equal(proj_data_info.get_costheta(bin), cos(atan(proj_data_info.get_tantheta(bin))),
                   "cross check get_costheta and get_tantheta");

    // try the same with a non-standard ring spacing
    const float old_ring_spacing = proj_data_info.get_ring_spacing();
    proj_data_info.set_ring_spacing(2.1F);

    check_if_equal(proj_data_info.get_sampling_in_m(bin), proj_data_info.ProjDataInfo::get_sampling_in_m(bin),
                   "test consistency get_sampling_in_m");
    check_if_equal(proj_data_info.get_sampling_in_t(bin), proj_data_info.ProjDataInfo::get_sampling_in_t(bin),
                   "test consistency get_sampling_in_t");
#if 0
    check_if_equal(proj_data_info.get_tantheta(bin),
		   proj_data_info.ProjDataInfo::get_tantheta(bin),
		   "test consistency get_tantheta");
#endif
    check_if_equal(proj_data_info.get_costheta(bin), proj_data_info.ProjDataInfo::get_costheta(bin),
                   "test consistency get_costheta");

    check_if_equal(proj_data_info.get_costheta(bin), cos(atan(proj_data_info.get_tantheta(bin))),
                   "cross check get_costheta and get_tantheta");
    // set back to usual value
    proj_data_info.set_ring_spacing(old_ring_spacing);
  }

  if (proj_data_info.get_max_ring_difference(0) == proj_data_info.get_min_ring_difference(0)
      && proj_data_info.get_max_ring_difference(1) == proj_data_info.get_min_ring_difference(1)
      && proj_data_info.get_max_ring_difference(2) == proj_data_info.get_min_ring_difference(2))
    {
      // these tests work only without axial compression
      cerr << "\tTest ring pair to segment,ax_pos (span 1)\n";
#ifdef STIR_OPENMP
#  pragma omp parallel for schedule(dynamic)
#endif
      for (int ring1 = 0; ring1 < proj_data_info.get_scanner_ptr()->get_num_rings(); ++ring1)
        for (int ring2 = 0; ring2 < proj_data_info.get_scanner_ptr()->get_num_rings(); ++ring2)
          {
            int segment_num = 0, axial_pos_num = 0;
            check(proj_data_info.get_segment_axial_pos_num_for_ring_pair(segment_num, axial_pos_num, ring1, ring2)
                      == Succeeded::yes,
                  "test if segment,ax_pos_num found for a ring pair");
            check_if_equal(segment_num, ring2 - ring1, "test if segment_num is equal to ring difference\n");
            check_if_equal(axial_pos_num, min(ring2, ring1), "test if segment_num is equal to ring difference\n");

            int check_ring1 = 0, check_ring2 = 0;
            proj_data_info.get_ring_pair_for_segment_axial_pos_num(check_ring1, check_ring2, segment_num, axial_pos_num);
            check_if_equal(ring1, check_ring1, "test ring1 equal after going to segment/ax_pos and returning\n");
            check_if_equal(ring2, check_ring2, "test ring2 equal after going to segment/ax_pos and returning\n");

            const ProjDataInfoCylindrical::RingNumPairs& ring_pairs
                = proj_data_info.get_all_ring_pairs_for_segment_axial_pos_num(segment_num, axial_pos_num);

            check_if_equal(ring_pairs.size(), static_cast<size_t>(1),
                           "test total number of ring-pairs for 1 segment/ax_pos should be 1 for span=1\n");
            check_if_equal(ring1, ring_pairs[0].first,
                           "test ring1 equal after going to segment/ax_pos and returning (version with all ring_pairs)\n");
            check_if_equal(ring2, ring_pairs[0].second,
                           "test ring2 equal after going to segment/ax_pos and returning (version with all ring_pairs)\n");
          }
    }

  cerr << "\tTest ring pair to segment,ax_pos and vice versa (for any axial compression)\n";
  {
#ifdef STIR_OPENMP
#  pragma omp parallel for schedule(dynamic)
#endif
    for (int segment_num = proj_data_info.get_min_segment_num(); segment_num <= proj_data_info.get_max_segment_num();
         ++segment_num)
      for (int axial_pos_num = proj_data_info.get_min_axial_pos_num(segment_num);
           axial_pos_num <= proj_data_info.get_max_axial_pos_num(segment_num); ++axial_pos_num)
        {
          const ProjDataInfoCylindrical::RingNumPairs& ring_pairs
              = proj_data_info.get_all_ring_pairs_for_segment_axial_pos_num(segment_num, axial_pos_num);
          for (ProjDataInfoCylindrical::RingNumPairs::const_iterator iter = ring_pairs.begin(); iter != ring_pairs.end(); ++iter)
            {
              int check_segment_num = 0, check_axial_pos_num = 0;
              check(proj_data_info.get_segment_axial_pos_num_for_ring_pair(check_segment_num, check_axial_pos_num, iter->first,
                                                                           iter->second)
                        == Succeeded::yes,
                    "test if segment,ax_pos_num found for a ring pair");
              check_if_equal(check_segment_num, segment_num, "test if segment_num is consistent\n");
              check_if_equal(check_axial_pos_num, axial_pos_num, "test if axial_pos_num is consistent\n");
            }
        }
  }

  test_generic_proj_data_info(proj_data_info);
}

/*!
  The following tests that detection position is affected by the value of DOI
*/
void
ProjDataInfoTests::run_Blocks_DOI_test()
{
  CPUTimer timer;
  auto scannerBlocks_ptr = std::make_shared<Scanner>(Scanner::SAFIRDualRingPrototype);
  scannerBlocks_ptr->set_average_depth_of_interaction(0);
  scannerBlocks_ptr->set_scanner_geometry("BlocksOnCylindrical");
  scannerBlocks_ptr->set_up();

  auto proj_data_info_blocks_doi0_ptr = std::make_shared<ProjDataInfoBlocksOnCylindricalNoArcCorr>();
  proj_data_info_blocks_doi0_ptr = set_blocks_projdata_info<ProjDataInfoBlocksOnCylindricalNoArcCorr>(scannerBlocks_ptr);

  auto scannerBlocksDOI_ptr = std::make_shared<Scanner>(*scannerBlocks_ptr);
  scannerBlocksDOI_ptr->set_average_depth_of_interaction(0.1);
  scannerBlocksDOI_ptr->set_up();

  auto proj_data_info_blocks_doi01_ptr = std::make_shared<ProjDataInfoBlocksOnCylindricalNoArcCorr>();
  proj_data_info_blocks_doi01_ptr = set_blocks_projdata_info<ProjDataInfoBlocksOnCylindricalNoArcCorr>(scannerBlocksDOI_ptr);

  Bin bin;
  LORInAxialAndNoArcCorrSinogramCoordinates<float> lor;

  int Bring1, Bring2, Bdet1, Bdet2, BDring1, BDring2, BDdet1, BDdet2;
  CartesianCoordinate3D<float> b1, b2, bd1, bd2;
  // float doi=scannerBlocksDOI_ptr->get_average_depth_of_interaction();
  timer.reset();
  timer.start();

  for (int seg = proj_data_info_blocks_doi0_ptr->get_min_segment_num();
       seg <= proj_data_info_blocks_doi0_ptr->get_max_segment_num(); ++seg)
    for (int ax = proj_data_info_blocks_doi0_ptr->get_min_axial_pos_num(seg);
         ax <= proj_data_info_blocks_doi0_ptr->get_max_axial_pos_num(seg); ++ax)
      for (int view = 0; view <= proj_data_info_blocks_doi0_ptr->get_max_view_num(); view++)
        for (int tang = proj_data_info_blocks_doi0_ptr->get_min_tangential_pos_num();
             tang <= proj_data_info_blocks_doi0_ptr->get_max_tangential_pos_num(); ++tang)
          {
            bin.segment_num() = seg;
            bin.axial_pos_num() = ax;
            bin.view_num() = view;
            bin.tangential_pos_num() = tang;

            //                check det_pos instead
            proj_data_info_blocks_doi0_ptr->get_det_pair_for_bin(Bdet1, Bring1, Bdet2, Bring2, bin);
            proj_data_info_blocks_doi01_ptr->get_det_pair_for_bin(BDdet1, BDring1, BDdet2, BDring2, bin);

            proj_data_info_blocks_doi0_ptr->get_LOR(lor, bin);
            set_tolerance(10E-4);

            check_if_equal(Bdet1, BDdet1, "");
            check_if_equal(Bdet2, BDdet2, "");
            check_if_equal(Bring1, BDring1, "");
            check_if_equal(Bring2, BDring2, "");

            //                checkcartesian coordinates of detectors
            proj_data_info_blocks_doi0_ptr->find_cartesian_coordinates_of_detection(b1, b2, bin);
            proj_data_info_blocks_doi01_ptr->find_cartesian_coordinates_of_detection(bd1, bd2, bin);

            //               set_tolerance(10E-2);
            check(b1 != bd1, "detector position should be different with different DOIs");
            check(b2 != bd2, "detector position should be different with different DOIs");
            // TODO improve check here
          }
  timer.stop();
  std::cerr << "-- CPU Time " << timer.value() << '\n';
}

/*!
  The following tests the consistency of coordinates obtained with a cilindrical scanner
  and those of a blocks on cylindrical scanner. For this test, a scanner with 4 rings, 2
  detector per block and 2 blcs per bucket is used axially. However, transaxially we have
  1 crystal per block a 1 block per bucket

  In this function, an extra test is performed to check that a roundtrip
  transformation: detector_ID->cartesian_coord_detection_pos->detector_ID
  provides the same as the starting point
*/
void
ProjDataInfoTests::run_coordinate_test()
{
  CPUTimer timer;
  auto scannerBlocks_ptr = std::make_shared<Scanner>(Scanner::SAFIRDualRingPrototype);
  scannerBlocks_ptr->set_num_axial_crystals_per_block(2);
  scannerBlocks_ptr->set_axial_block_spacing(scannerBlocks_ptr->get_axial_crystal_spacing()
                                             * scannerBlocks_ptr->get_num_axial_crystals_per_block());
  scannerBlocks_ptr->set_num_transaxial_crystals_per_block(1);
  scannerBlocks_ptr->set_num_axial_blocks_per_bucket(2);
  scannerBlocks_ptr->set_num_transaxial_blocks_per_bucket(1);
  scannerBlocks_ptr->set_transaxial_block_spacing(scannerBlocks_ptr->get_transaxial_crystal_spacing()
                                                  * scannerBlocks_ptr->get_num_transaxial_crystals_per_block());
  scannerBlocks_ptr->set_num_rings(4);

  scannerBlocks_ptr->set_scanner_geometry("BlocksOnCylindrical");
  scannerBlocks_ptr->set_up();

  auto scannerCyl_ptr = std::make_shared<Scanner>(Scanner::SAFIRDualRingPrototype);
  scannerCyl_ptr->set_num_axial_crystals_per_block(2);
  scannerCyl_ptr->set_axial_block_spacing(scannerCyl_ptr->get_axial_crystal_spacing()
                                          * scannerCyl_ptr->get_num_axial_crystals_per_block());
  scannerCyl_ptr->set_transaxial_block_spacing(scannerCyl_ptr->get_transaxial_crystal_spacing()
                                               * scannerCyl_ptr->get_num_transaxial_crystals_per_block());
  scannerCyl_ptr->set_num_transaxial_crystals_per_block(1);
  scannerCyl_ptr->set_num_axial_blocks_per_bucket(2);
  scannerCyl_ptr->set_num_transaxial_blocks_per_bucket(1);

  scannerCyl_ptr->set_num_rings(4);
  scannerCyl_ptr->set_scanner_geometry("Cylindrical");
  scannerCyl_ptr->set_up();

  auto proj_data_info_blocks_ptr = std::make_shared<ProjDataInfoBlocksOnCylindricalNoArcCorr>();
  proj_data_info_blocks_ptr = set_blocks_projdata_info<ProjDataInfoBlocksOnCylindricalNoArcCorr>(scannerBlocks_ptr);

  auto proj_data_info_cyl_ptr = std::make_shared<ProjDataInfoCylindricalNoArcCorr>();
  proj_data_info_cyl_ptr = set_blocks_projdata_info<ProjDataInfoCylindricalNoArcCorr>(scannerCyl_ptr);
  Bin bin, binRT;

  int Bring1, Bring2, Bdet1, Bdet2, Cring1, Cring2, Cdet1, Cdet2;
  int RTring1, RTring2, RTdet1, RTdet2;
  CartesianCoordinate3D<float> b1, b2, c1, c2, roundt1, roundt2;
  timer.reset();
  timer.start();
  LORInAxialAndNoArcCorrSinogramCoordinates<float> lorB;
  LORInAxialAndNoArcCorrSinogramCoordinates<float> lorC;

  LORInAxialAndNoArcCorrSinogramCoordinates<float> lorC1, lorCn;

  for (int seg = proj_data_info_blocks_ptr->get_min_segment_num(); seg <= proj_data_info_blocks_ptr->get_max_segment_num(); ++seg)
    for (int ax = proj_data_info_blocks_ptr->get_min_axial_pos_num(seg);
         ax <= proj_data_info_blocks_ptr->get_max_axial_pos_num(seg); ++ax)
      for (int view = 0; view <= proj_data_info_blocks_ptr->get_max_view_num(); view++)
        for (int tang = proj_data_info_blocks_ptr->get_min_tangential_pos_num();
             tang <= proj_data_info_blocks_ptr->get_max_tangential_pos_num(); ++tang)
          {
            bin.segment_num() = seg;
            bin.axial_pos_num() = ax;
            bin.view_num() = view;
            bin.tangential_pos_num() = tang;

            proj_data_info_cyl_ptr->get_LOR(lorC, bin);
            proj_data_info_blocks_ptr->get_LOR(lorB, bin);

            const int num_detectors = proj_data_info_cyl_ptr->get_scanner_ptr()->get_num_detectors_per_ring();

            int det_num1 = 0, det_num2 = 0;
            proj_data_info_cyl_ptr->get_det_num_pair_for_view_tangential_pos_num(det_num1, det_num2, bin.view_num(),
                                                                                 bin.tangential_pos_num());

            float phi;
            phi = static_cast<float>((det_num1 + det_num2) * _PI / num_detectors - _PI / 2
                                     + proj_data_info_cyl_ptr->get_azimuthal_angle_offset());

            lorC1 = LORInAxialAndNoArcCorrSinogramCoordinates<float>(lorC.z1(), lorC.z2(),
                                                                     phi, // lorC.phi(),
                                                                     lorC.beta(), proj_data_info_cyl_ptr->get_ring_radius());

            const float old_phi = proj_data_info_cyl_ptr->get_phi(bin);
            if (fabs(phi - old_phi) >= 2 * _PI / num_detectors)
              {
                // float ang=2*_PI/num_detectors/2;
                //                  warning("view %d old_phi %g new_phi %g\n",bin.view_num(), old_phi, phi);

                lorC1 = LORInAxialAndNoArcCorrSinogramCoordinates<float>(lorC.z2(), lorC.z1(),
                                                                         phi, // lorC.phi(),
                                                                         -lorC.beta(), proj_data_info_cyl_ptr->get_ring_radius());
              }
            //                check det_pos instead
            proj_data_info_blocks_ptr->get_det_pair_for_bin(Bdet1, Bring1, Bdet2, Bring2, bin);
            proj_data_info_cyl_ptr->get_det_pair_for_bin(Cdet1, Cring1, Cdet2, Cring2, bin);

            set_tolerance(10E-4);

            check_if_equal(Bdet1, Cdet1, "");
            check_if_equal(Bdet2, Cdet2, "");
            check_if_equal(Bring1, Cring1, "");
            check_if_equal(Bring2, Cring2, "");

            //                test round trip from detector ID to coordinates and from cordinates to detecto IDs
            proj_data_info_blocks_ptr->find_cartesian_coordinates_given_scanner_coordinates(roundt1, roundt2, Bring1, Bring2,
                                                                                            Bdet1, Bdet2);
            proj_data_info_blocks_ptr->find_bin_given_cartesian_coordinates_of_detection(binRT, roundt1, roundt2);
            proj_data_info_blocks_ptr->get_det_pair_for_bin(RTdet1, RTring1, RTdet2, RTring2, bin);

            check_if_equal(Bdet1, RTdet1, "Roundtrip from detector A ID to coordinates and from cordinates to detector A ID");
            check_if_equal(Bdet2, RTdet2, "Roundtrip from detector B ID to coordinates and from cordinates to detector B ID");
            check_if_equal(Bring1, RTring1, "Roundtrip from ring A ID to coordinates and from cordinates to ring A ID");
            check_if_equal(Bring2, RTring2, "Roundtrip from ring B ID to coordinates and from cordinates to ring B ID");

            //                checkcartesian coordinates of detectors
            proj_data_info_cyl_ptr->find_cartesian_coordinates_of_detection(c1, c2, bin);
            proj_data_info_blocks_ptr->find_cartesian_coordinates_of_detection(b1, b2, bin);

            check_if_equal(b1, c1, "");
            check_if_equal(b2, c2, "");

            set_tolerance(10E-3);

            if (abs(lorB.phi() - lorC1.phi()) < tolerance)
              {

                check_if_equal(proj_data_info_blocks_ptr->get_s(bin), lorB.s(),
                               "A get_s() from projdata is different from Block on Cylindrical LOR.s()");

                check_if_equal(lorB.s(), lorC1.s(),
                               "tang_pos=" + std::to_string(tang) + " PHI-C=" + std::to_string(lorC1.phi())
                                   + " PHI-B=" + std::to_string(lorB.phi()) + " view=" + std::to_string(view)
                                   + " Atest if BlocksOnCylindrical LOR.s is the same as the LOR produced by Cylindrical"); //)

                check_if_equal(lorB.beta(), lorC1.beta(),
                               "tang_pos=" + std::to_string(tang) + " ax_pos=" + std::to_string(ax)
                                   + " segment=" + std::to_string(seg) + " view=" + std::to_string(view)
                                   + " test if BlocksOnCylindrical LOR.beta is the same as the LOR produced by Cylindrical");
                check_if_equal(lorB.z1(), lorC1.z1(),
                               "tang_pos=" + std::to_string(tang) + " ax_pos=" + std::to_string(ax)
                                   + " segment=" + std::to_string(seg) + " view=" + std::to_string(view)
                                   + " test if BlocksOnCylindrical LOR.z1 is the same as the LOR produced by Cylindrical");
                check_if_equal(lorB.z2(), lorC1.z2(),
                               "tang_pos=" + std::to_string(tang) + " ax_pos=" + std::to_string(ax)
                                   + " segment=" + std::to_string(seg) + " view=" + std::to_string(view)
                                   + " test if BlocksOnCylindrical LOR.z2 is the same as the LOR produced by Cylindrical");

                //                TODO: fix problem with interleaving when calculating Phi
              }
            else if (abs(lorB.phi() - lorC1.phi()) + _PI < tolerance || abs(lorB.phi() - lorC1.phi()) - _PI < tolerance)
              {

                check_if_equal(proj_data_info_blocks_ptr->get_s(bin), lorB.s(),
                               "B get_s() from projdata is different from Block on Cylindrical LOR.s()");
                check_if_equal(proj_data_info_blocks_ptr->get_phi(bin), phi,
                               "B get_phi() from projdata Cylinder is different from Block on Cylindrical");

                check_if_equal(lorB.s(), -lorC1.s(),
                               "tang_pos=" + std::to_string(tang) + " PHYC=" + std::to_string(lorC1.phi())
                                   + " PHIB=" + std::to_string(lorB.phi()) + " view=" + std::to_string(view)
                                   + " Btest if BlocksOnCylindrical LOR.s is the same as the LOR produced by Cylindrical"); //)
                check_if_equal(lorB.beta(), -lorC1.beta(),
                               " Btest if BlocksOnCylindrical LOR.beta is the same as the LOR produced by Cylindrical");
                check_if_equal(lorB.z1(), lorC1.z2(),
                               "tang_pos=" + std::to_string(tang) + " ax_pos=" + std::to_string(ax)
                                   + " segment=" + std::to_string(seg) + " view=" + std::to_string(view)
                                   + " Btest if BlocksOnCylindrical LOR.z1 is the same as the LOR produced by Cylindrical");
                check_if_equal(lorB.z2(), lorC1.z1(),
                               " Btest if BlocksOnCylindrical LOR.z2 is the same as the LOR produced by Cylindrical");
              }
            else
              {
                check(false, "phi is different");
              }
            check_if_equal(proj_data_info_blocks_ptr->get_m(bin), proj_data_info_cyl_ptr->get_m(bin), " test get_m Cylindrical");
          }
  timer.stop();
  std::cerr << "-- CPU Time " << timer.value() << '\n';
}

/*!
  The following test is similar to the above but for a scanner that has multiple rings and
  multiple detectors per block.
*/
void
ProjDataInfoTests::run_coordinate_test_for_realistic_scanner()
{
  CPUTimer timer;
  auto scannerBlocks_ptr = std::make_shared<Scanner>(Scanner::SAFIRDualRingPrototype);
  scannerBlocks_ptr->set_axial_block_spacing(scannerBlocks_ptr->get_axial_crystal_spacing()
                                             * scannerBlocks_ptr->get_num_axial_crystals_per_block());
  scannerBlocks_ptr->set_transaxial_block_spacing(scannerBlocks_ptr->get_transaxial_crystal_spacing()
                                                  * scannerBlocks_ptr->get_num_transaxial_crystals_per_block());

  scannerBlocks_ptr->set_scanner_geometry("BlocksOnCylindrical");
  scannerBlocks_ptr->set_up();

  auto scannerCyl_ptr = std::make_shared<Scanner>(Scanner::SAFIRDualRingPrototype);
  scannerCyl_ptr->set_axial_block_spacing(scannerCyl_ptr->get_axial_crystal_spacing()
                                          * scannerCyl_ptr->get_num_axial_crystals_per_block());
  scannerCyl_ptr->set_transaxial_block_spacing(scannerCyl_ptr->get_transaxial_crystal_spacing()
                                               * scannerCyl_ptr->get_num_transaxial_crystals_per_block());

  scannerCyl_ptr->set_scanner_geometry("Cylindrical");
  scannerCyl_ptr->set_up();

  auto proj_data_info_blocks_ptr = std::make_shared<ProjDataInfoBlocksOnCylindricalNoArcCorr>();
  proj_data_info_blocks_ptr = set_blocks_projdata_info<ProjDataInfoBlocksOnCylindricalNoArcCorr>(scannerBlocks_ptr);

  auto proj_data_info_cyl_ptr = std::make_shared<ProjDataInfoCylindricalNoArcCorr>();
  proj_data_info_cyl_ptr = set_blocks_projdata_info<ProjDataInfoCylindricalNoArcCorr>(scannerCyl_ptr);

  Bin bin;

  int Bring1, Bring2, Bdet1, Bdet2, Cring1, Cring2, Cdet1, Cdet2;
  CartesianCoordinate3D<float> b1, b2, c1, c2;

  //    estimate the angle covered by half bucket, csi
  float csi = _PI / scannerBlocks_ptr->get_num_transaxial_buckets();
  //    distance between the center of the scannner and the first crystal in the bucket, r=Reffective/cos(csi)
  float r = scannerBlocks_ptr->get_effective_ring_radius() / cos(csi);
  float max_tolerance = abs(scannerBlocks_ptr->get_effective_ring_radius() - r);

  timer.reset();
  timer.start();
  LORInAxialAndNoArcCorrSinogramCoordinates<float> lorB;
  LORInAxialAndNoArcCorrSinogramCoordinates<float> lorC;

  LORInAxialAndNoArcCorrSinogramCoordinates<float> lorC1, lorCn;

  for (int seg = proj_data_info_blocks_ptr->get_min_segment_num(); seg <= proj_data_info_blocks_ptr->get_max_segment_num(); ++seg)
    for (int ax = proj_data_info_blocks_ptr->get_min_axial_pos_num(seg);
         ax <= proj_data_info_blocks_ptr->get_max_axial_pos_num(seg); ++ax)
      for (int view = 0; view <= proj_data_info_blocks_ptr->get_max_view_num(); view++)
        for (int tang = proj_data_info_blocks_ptr->get_min_tangential_pos_num();
             tang <= proj_data_info_blocks_ptr->get_max_tangential_pos_num(); ++tang)
          {
            bin.segment_num() = seg;
            bin.axial_pos_num() = ax;
            bin.view_num() = view;
            bin.tangential_pos_num() = tang;

            proj_data_info_cyl_ptr->get_LOR(lorC, bin);
            proj_data_info_blocks_ptr->get_LOR(lorB, bin);

            int det_num1 = 0, det_num2 = 0;
            proj_data_info_cyl_ptr->get_det_num_pair_for_view_tangential_pos_num(det_num1, det_num2, bin.view_num(),
                                                                                 bin.tangential_pos_num());

            //                check det_pos instead
            proj_data_info_blocks_ptr->get_det_pair_for_bin(Bdet1, Bring1, Bdet2, Bring2, bin);
            proj_data_info_cyl_ptr->get_det_pair_for_bin(Cdet1, Cring1, Cdet2, Cring2, bin);

            set_tolerance(10E-4);

            check_if_equal(Bdet1, Cdet1, "");
            check_if_equal(Bdet2, Cdet2, "");
            check_if_equal(Bring1, Cring1, "");
            check_if_equal(Bring2, Cring2, "");

            //                check cartesian coordinates of detectors
            proj_data_info_cyl_ptr->find_cartesian_coordinates_of_detection(c1, c2, bin);
            proj_data_info_blocks_ptr->find_cartesian_coordinates_of_detection(b1, b2, bin);

            // we expect to be differences of the order of the mm in x and y due to the difference in geometry

            set_tolerance(max_tolerance);

            check_if_equal(b1.y(), c1.y(), " checking cartesian coordinate y1");
            check_if_equal(b2.y(), c2.y(), " checking cartesian coordinate y2");
            check_if_equal(b1.x(), c1.x(), " checking cartesian coordinate x1");
            check_if_equal(b2.x(), c2.x(), " checking cartesian coordinate x2");

            /*!calculate the max axial tolerance, the difference between m (blocks vs cylindrical) happens when the point A is at
             * the beginning of a transaxial bucket and the point B is in the middle of the bucket (which is the point where the
             * radius of circle and the radius of the poligon have the biggest difference
             * !*/
            float psi = atan(abs(lorB.z2() - lorB.z1()) / r);
            float max_ax_tolerance = abs(scannerBlocks_ptr->get_effective_ring_radius() - r) / cos(psi);
            set_tolerance(max_ax_tolerance);
            check_if_equal(b1.z(), c1.z(), " checking cartesian coordinate z1");
            check_if_equal(b2.z(), c2.z(), " checking cartesian coordinate z2");
            check_if_equal(proj_data_info_blocks_ptr->get_m(bin), proj_data_info_cyl_ptr->get_m(bin), " test get_m Cylindrical");
          }
  timer.stop();
  std::cerr << "-- CPU Time " << timer.value() << '\n';
}

/*!
  The following tests the function get_s() for the BlockOnCylindrical case. the first test
  checks that all lines passing for the center provide s=0. The second test checks that
  parallel lines are always at the same angle phi, and that the step between consecutive
  lines is the same and equal to the one calculated geometrically.
*/
void
ProjDataInfoTests::run_lor_get_s_test()
{
  CPUTimer timer;
  auto scannerBlocks_ptr = std::make_shared<Scanner>(Scanner::SAFIRDualRingPrototype);
  scannerBlocks_ptr->set_axial_block_spacing(scannerBlocks_ptr->get_axial_crystal_spacing()
                                             * scannerBlocks_ptr->get_num_axial_crystals_per_block());
  scannerBlocks_ptr->set_transaxial_block_spacing(scannerBlocks_ptr->get_transaxial_crystal_spacing()
                                                  * scannerBlocks_ptr->get_num_transaxial_crystals_per_block());

  scannerBlocks_ptr->set_scanner_geometry("BlocksOnCylindrical");
  scannerBlocks_ptr->set_up();

  auto scannerCyl_ptr = std::make_shared<Scanner>(Scanner::SAFIRDualRingPrototype);
  scannerCyl_ptr->set_axial_block_spacing(scannerCyl_ptr->get_axial_crystal_spacing()
                                          * scannerCyl_ptr->get_num_axial_crystals_per_block());
  scannerCyl_ptr->set_transaxial_block_spacing(scannerCyl_ptr->get_transaxial_crystal_spacing()
                                               * scannerCyl_ptr->get_num_transaxial_crystals_per_block());

  scannerCyl_ptr->set_scanner_geometry("Cylindrical");
  scannerCyl_ptr->set_up();

  auto proj_data_info_blocks_ptr = std::make_shared<ProjDataInfoBlocksOnCylindricalNoArcCorr>();
  proj_data_info_blocks_ptr = set_blocks_projdata_info<ProjDataInfoBlocksOnCylindricalNoArcCorr>(scannerBlocks_ptr);

  auto proj_data_info_cyl_ptr = std::make_shared<ProjDataInfoCylindricalNoArcCorr>();
  proj_data_info_cyl_ptr = set_blocks_projdata_info<ProjDataInfoCylindricalNoArcCorr>(scannerCyl_ptr);
  // select detection position 1

  LORInAxialAndNoArcCorrSinogramCoordinates<float> lorB;
  LORInAxialAndNoArcCorrSinogramCoordinates<float> lorC;
  int Cring1, Cring2, Cdet1, Cdet2;
  Bin bin;
  //    Det<> pos1(0,0,0);
  set_tolerance(10E-4);
  for (int i = 0; i < scannerCyl_ptr->get_num_detectors_per_ring(); i++)
    {

      Cring1 = 0;
      Cdet1 = i;
      Cring2 = 0;
      Cdet2 = scannerCyl_ptr->get_num_detectors_per_ring() / 2 + Cdet1;
      if (Cdet2 >= scannerCyl_ptr->get_num_detectors_per_ring())
        Cdet2 = Cdet1 - scannerCyl_ptr->get_num_detectors_per_ring() / 2;

      proj_data_info_cyl_ptr->get_bin_for_det_pair(bin, Cdet1, Cring1, Cdet2, Cring2);
      proj_data_info_cyl_ptr->get_LOR(lorC, bin);

      proj_data_info_blocks_ptr->get_bin_for_det_pair(bin, Cdet1, Cring1, Cdet2, Cring2);
      proj_data_info_blocks_ptr->get_LOR(lorB, bin);

      check_if_equal(0., lorC.s(),
                     std::to_string(i) + " Cylinder get_s() should be zero when the LOR passes at the center of the scanner");
      check_if_equal(0., lorB.s(),
                     std::to_string(i) + " Blocks get_s() should be zero when the LOR passes at the center of the scanner");
    }

  //    Check get_s() (for BlocksOnCylindrical) when the line is at a given angle. We consider two blocks at a relative angle of
  //    90 degrees the angle covered by the detectors is 120 (each block is 30 degrees and the detector are 4 blocks apart). The
  //    following LOR will be obtained by increasing detID1 and decreasing detID2 so that they are always parallel.
  //

  //    Let's calculate the relative ID difference between block1 and block2 in coincidence
  //    num_det_per_ring:2PI=det_id_diff:PI/2
  int det_id_diff = scannerBlocks_ptr->get_num_detectors_per_ring() / 4;
  int Ctb = scannerCyl_ptr->get_num_transaxial_crystals_per_block();
  float transaxial_crystal_spacing = scannerBlocks_ptr->get_transaxial_crystal_spacing();
  float prev_s = 0;
  float prev_phi = 0;
  for (int i = 0; i < scannerCyl_ptr->get_num_transaxial_crystals_per_block(); i++)
    {

      Cring1 = 0;
      Cdet1 = i + 2 * Ctb;
      Cring2 = 0;
      Cdet2 = 2 * Ctb + det_id_diff + Ctb - 1 - i;

      proj_data_info_blocks_ptr->get_bin_for_det_pair(bin, Cdet1, Cring1, Cdet2, Cring1);
      proj_data_info_blocks_ptr->get_LOR(lorB, bin);
      /*float R=block_trans_spacing*(sin(_PI*5/12)+sin(_PI/4)+sin(_PI/12));
        float s=R*cos(_PI/3)+
              transaxial_crystal_spacing/2*sin(_PI/4)+
              (i)*transaxial_crystal_spacing*sin(_PI/4);*/

      float s_step = transaxial_crystal_spacing * sin(_PI / 4);

      //        the following fails at the moment
      //        check_if_equal(s, lorB.s(),std::to_string(i)+ " Blocks get_s()  is different");
      //        the first value we expect to be different
      set_tolerance(10E-3);
      if (i > 0)
        {
          check_if_equal(s_step, lorB.s() - prev_s, std::to_string(i) + " Blocks get_s() the step is different");
          check_if_equal(0.F, lorB.phi() - prev_phi,
                         " Blocks get_phi() should be always the same as we are considering parallel LORs");
        }
      prev_s = lorB.s();
      prev_phi = lorB.phi();
    }
}

/*!
  \ingroup test
  \brief Test class for ProjDataInfoCylindricalArcCorr
*/

class ProjDataInfoCylindricalArcCorrTests : public ProjDataInfoCylindricalTests
{
public:
  void run_tests();
};

void
ProjDataInfoCylindricalArcCorrTests::run_tests()

{

  std::cerr << "-------- Testing ProjData Geometry --------\n";

  std::cerr << "-------- Testing DOI for blocks --------\n";
  run_Blocks_DOI_test();
  std::cerr << "-------- Testing coordinates --------\n";
  run_lor_get_s_test();
  run_coordinate_test();
  run_coordinate_test_for_realistic_scanner();

  cerr << "-------- Testing ProjDataInfoCylindricalArcCorr --------\n";
  {
    // Test on the empty constructor

    ProjDataInfoCylindricalArcCorr ob1;

    // Test on set.* & get.* + constructor
    const float test_tangential_sampling = 1.5;
    // const float test_azimuthal_angle_sampling = 10.1;

    ob1.set_tangential_sampling(test_tangential_sampling);
    // Set_azimuthal_angle_sampling
    // ob1.set_azimuthal_angle_sampling(test_azimuthal_angle_sampling);

    check_if_equal(ob1.get_tangential_sampling(), test_tangential_sampling, "test on tangential_sampling");
    // check_if_zero( ob1.get_azimuthal_angle_sampling() - test_azimuthal_angle_sampling, " test on azimuthal_angle_sampling");
  }
  {
    shared_ptr<Scanner> scanner_ptr(new Scanner(Scanner::E953));

    VectorWithOffset<int> num_axial_pos_per_segment(-1, 1);
    VectorWithOffset<int> min_ring_diff(-1, 1);
    VectorWithOffset<int> max_ring_diff(-1, 1);
    // simulate span=3 for segment 0, span=1 for segment 2
    num_axial_pos_per_segment[-1] = 14;
    num_axial_pos_per_segment[0] = 31;
    num_axial_pos_per_segment[1] = 14;
    // KT 28/11/2001 corrected typo (bug): min_ring_diff[-1] was initialised twice, and max_ring_diff[-1] wasn't
    min_ring_diff[-1] = max_ring_diff[-1] = -2;
    min_ring_diff[0] = -1;
    max_ring_diff[0] = 1;
    min_ring_diff[+1] = max_ring_diff[+1] = +2;
    const int num_views = 96;
    const int num_tangential_poss = 128;

    const float bin_size = 1.2F;

    // Test on the constructor
    ProjDataInfoCylindricalArcCorr ob2(scanner_ptr, bin_size, num_axial_pos_per_segment, min_ring_diff, max_ring_diff, num_views,
                                       num_tangential_poss);

    check_if_equal(ob2.get_tangential_sampling(), bin_size, "test on tangential_sampling");
    check_if_equal(ob2.get_azimuthal_angle_sampling(), _PI / num_views, " test on azimuthal_angle_sampling");
    check_if_equal(ob2.get_axial_sampling(1), scanner_ptr->get_ring_spacing(), "test on axial_sampling");
    check_if_equal(ob2.get_axial_sampling(0), scanner_ptr->get_ring_spacing() / 2, "test on axial_sampling for segment0");

    {
      // segment 0
      Bin bin(0, 10, 10, 20);
      float theta = ob2.get_tantheta(bin);
      float phi = ob2.get_phi(bin);
      // Get t
      float t = ob2.get_t(bin);
      //! Get s
      float s = ob2.get_s(bin);

      check_if_equal(theta, 0.F, "test on get_tantheta, seg 0");
      check_if_equal(phi, 10 * ob2.get_azimuthal_angle_sampling() + ob2.get_azimuthal_angle_offset(), " get_phi , seg 0");
      // KT 25/10/2000 adjust to new convention
      const float ax_pos_origin = (ob2.get_min_axial_pos_num(0) + ob2.get_max_axial_pos_num(0)) / 2.F;
      check_if_equal(t, (10 - ax_pos_origin) * ob2.get_axial_sampling(0), "get_t, seg 0");
      check_if_equal(s, 20 * ob2.get_tangential_sampling(), "get_s, seg 0");
    }
    {
      // Segment 1
      Bin bin(1, 10, 10, 20);
      float theta = ob2.get_tantheta(bin);
      float phi = ob2.get_phi(bin);
      // Get t
      float t = ob2.get_t(bin);
      // Get s
      float s = ob2.get_s(bin);

      float thetatest = 2 * ob2.get_axial_sampling(1) / (2 * sqrt(square(scanner_ptr->get_effective_ring_radius()) - square(s)));

      check_if_equal(theta, thetatest, "test on get_tantheta, seg 1");
      check_if_equal(phi, 10 * ob2.get_azimuthal_angle_sampling() + ob2.get_azimuthal_angle_offset(), " get_phi , seg 1");
      // KT 25/10/2000 adjust to new convention
      const float ax_pos_origin = (ob2.get_min_axial_pos_num(1) + ob2.get_max_axial_pos_num(1)) / 2.F;
      check_if_equal(t, (10 - ax_pos_origin) / sqrt(1 + square(thetatest)) * ob2.get_axial_sampling(1), "get_t, seg 1");
      check_if_equal(s, 20 * ob2.get_tangential_sampling(), "get_s, seg 1");
    }

#if 0
  // disabled to get noninteractive test
  michelogram(ob2);
  cerr << endl;
#endif
  }

#if 0    

  // disabled to get noninteractive test
  {
    shared_ptr<Scanner> scanner_ptr = new Scanner(Scanner::E953);
    
    shared_ptr<ProjDataInfo> proj_data_info_ptr =
      ProjDataInfo::construct_proj_data_info(scanner_ptr,
		                    /*span*/1, 10,/*views*/ 96, /*tang_pos*/128, /*arc_corrected*/ true);
    michelogram(dynamic_cast<const ProjDataInfoCylindrical&>(*proj_data_info_ptr));
    cerr << endl;
  }
 {
    shared_ptr<Scanner> scanner_ptr = new Scanner(Scanner::E953);
    
    shared_ptr<ProjDataInfo> proj_data_info_ptr =
      ProjDataInfo::construct_proj_data_info(scanner_ptr,
		                    /*span*/7, 10,/*views*/ 96, /*tang_pos*/128, /*arc_corrected*/ true);
    michelogram(dynamic_cast<const ProjDataInfoCylindrical&>(*proj_data_info_ptr));
    cerr << endl;
  }
#endif

  shared_ptr<Scanner> scanner_ptr(new Scanner(Scanner::E953));
  cerr << "Tests with proj_data_info without mashing and axial compression\n\n";
  // Note: test without axial compression requires that all ring differences
  // are in some segment, so use maximum ring difference
  shared_ptr<ProjDataInfo> proj_data_info_ptr(
      ProjDataInfo::construct_proj_data_info(scanner_ptr,
                                             /*span*/ 1, scanner_ptr->get_num_rings() - 1,
                                             /*views*/ scanner_ptr->get_num_detectors_per_ring() / 2,
                                             /*tang_pos*/ 64,
                                             /*arc_corrected*/ true));
  test_cylindrical_proj_data_info(dynamic_cast<ProjDataInfoCylindricalArcCorr&>(*proj_data_info_ptr));

  cerr << "\nTests with proj_data_info with mashing and axial compression (span 5)\n\n";
  proj_data_info_ptr = ProjDataInfo::construct_proj_data_info(scanner_ptr,
                                                              /*span*/ 5, scanner_ptr->get_num_rings() - 1,
                                                              /*views*/ scanner_ptr->get_num_detectors_per_ring() / 2 / 8,
                                                              /*tang_pos*/ 64,
                                                              /*arc_corrected*/ true);
  test_cylindrical_proj_data_info(dynamic_cast<ProjDataInfoCylindricalArcCorr&>(*proj_data_info_ptr));

  cerr << "\nTests with proj_data_info with mashing and axial compression (span 4)\n\n";
  proj_data_info_ptr = ProjDataInfo::construct_proj_data_info(scanner_ptr,
                                                              /*span*/ 4, scanner_ptr->get_num_rings() - 1,
                                                              /*views*/ scanner_ptr->get_num_detectors_per_ring() / 2 / 8,
                                                              /*tang_pos*/ 64,
                                                              /*arc_corrected*/ true);
#if 0
	// disabled to get noninteractive test
	michelogram(dynamic_cast<ProjDataInfoCylindrical&>(*proj_data_info_ptr));
	cerr << endl;
#endif
  test_cylindrical_proj_data_info(dynamic_cast<ProjDataInfoCylindricalArcCorr&>(*proj_data_info_ptr));
}

/*!
  \ingroup test
  \brief Test class for ProjDataInfoCylindricalNoArcCorr
*/

class ProjDataInfoCylindricalNoArcCorrTests : public ProjDataInfoCylindricalTests
{
public:
  void run_tests();

private:
  void test_proj_data_info(ProjDataInfoCylindricalNoArcCorr& proj_data_info);
};

void
ProjDataInfoCylindricalNoArcCorrTests::run_tests()
{
  cerr << "\n-------- Testing ProjDataInfoCylindricalNoArcCorr --------\n";
  shared_ptr<Scanner> scanner_ptr(new Scanner(Scanner::E953));
  cerr << "Tests with proj_data_info without mashing and axial compression\n\n";
  // Note: test without axial compression requires that all ring differences
  // are in some segment, so use maximum ring difference
  shared_ptr<ProjDataInfo> proj_data_info_ptr(
      ProjDataInfo::construct_proj_data_info(scanner_ptr,
                                             /*span*/ 1, scanner_ptr->get_num_rings() - 1,
                                             /*views*/ scanner_ptr->get_num_detectors_per_ring() / 2,
                                             /*tang_pos*/ 64,
                                             /*arc_corrected*/ false));
#ifndef STIR_TOF_DEBUG // disable these for speed of testing
  test_proj_data_info(dynamic_cast<ProjDataInfoCylindricalNoArcCorr&>(*proj_data_info_ptr));

  cerr << "\nTests with proj_data_info with mashing and axial compression (span 5)\n\n";
  proj_data_info_ptr = ProjDataInfo::construct_proj_data_info(scanner_ptr,
                                                              /*span*/ 5, scanner_ptr->get_num_rings() - 1,
                                                              /*views*/ scanner_ptr->get_num_detectors_per_ring() / 2 / 8,
                                                              /*tang_pos*/ 64,
                                                              /*arc_corrected*/ false);
  test_proj_data_info(dynamic_cast<ProjDataInfoCylindricalNoArcCorr&>(*proj_data_info_ptr));

  cerr << "\nTests with proj_data_info with mashing and axial compression (span 2)\n\n";
  proj_data_info_ptr = ProjDataInfo::construct_proj_data_info(scanner_ptr,
                                                              /*span*/ 2, scanner_ptr->get_num_rings() - 7,
                                                              /*views*/ scanner_ptr->get_num_detectors_per_ring() / 2 / 8,
                                                              /*tang_pos*/ 64,
                                                              /*arc_corrected*/ false);
  test_proj_data_info(dynamic_cast<ProjDataInfoCylindricalNoArcCorr&>(*proj_data_info_ptr));
#endif // STIR_TOF_DEBUG
  cerr << "\nTests with proj_data_info with time-of-flight\n\n";
  shared_ptr<Scanner> scanner_tof_ptr(new Scanner(Scanner::Discovery690));
  proj_data_info_ptr = ProjDataInfo::construct_proj_data_info(scanner_tof_ptr,
                                                              /*span*/ 11, scanner_tof_ptr->get_num_rings() - 1,
                                                              /*views*/ scanner_tof_ptr->get_num_detectors_per_ring() / 2,
                                                              /*tang_pos*/ 64,
                                                              /*arc_corrected*/ false,
                                                              /*tof_mashing*/ 5);
  test_proj_data_info(dynamic_cast<ProjDataInfoCylindricalNoArcCorr&>(*proj_data_info_ptr));
}

void
ProjDataInfoCylindricalNoArcCorrTests::test_proj_data_info(ProjDataInfoCylindricalNoArcCorr& proj_data_info)
{
  test_cylindrical_proj_data_info(proj_data_info);

  const int num_detectors = proj_data_info.get_scanner_ptr()->get_num_detectors_per_ring();

#ifndef TEST_ONLY_GET_BIN
  if (proj_data_info.get_view_mashing_factor() == 1)
    {
      // these tests work only without mashing

      cerr << "\n\tTest code for sinogram <-> detector conversions.";

#  ifdef STIR_OPENMP
#    pragma omp parallel for schedule(dynamic)
#  endif
      for (int det_num_a = 0; det_num_a < num_detectors; det_num_a++)
        for (int det_num_b = 0; det_num_b < num_detectors; det_num_b++)
          {
            int det1, det2;
            bool positive_segment;
            int tang_pos_num;
            int view;

            // skip case of equal detectors (as this is a singular LOR)
            if (det_num_a == det_num_b)
              continue;

            positive_segment
                = proj_data_info.get_view_tangential_pos_num_for_det_num_pair(view, tang_pos_num, det_num_a, det_num_b);
            proj_data_info.get_det_num_pair_for_view_tangential_pos_num(det1, det2, view, tang_pos_num);
            if (!check((det_num_a == det1 && det_num_b == det2 && positive_segment)
                       || (det_num_a == det2 && det_num_b == det1 && !positive_segment)))
              {
#  ifdef STIR_OPENMP
                // add a pragma to avoid cerr output being jumbled up if there are any errors
#    pragma omp critical(TESTPROJDATAINFO)
#  endif
                cerr << "Problem at det1 = " << det_num_a << ", det2 = " << det_num_b
                     << "\n  dets -> sino -> dets gives new detector numbers " << det1 << ", " << det2 << endl;
                continue;
              }
            if (!check(view < num_detectors / 2))
              {
#  ifdef STIR_OPENMP
                // add a pragma to avoid cerr output being jumbled up if there are any errors
#    pragma omp critical(TESTPROJDATAINFO)
#  endif
                cerr << "Problem at det1 = " << det_num_a << ", det2 = " << det_num_b << ":\n  view is too big : " << view
                     << endl;
              }
            if (!check(tang_pos_num < num_detectors / 2 && tang_pos_num >= -(num_detectors / 2)))
              {
#  ifdef STIR_OPENMP
                // add a pragma to avoid cerr output being jumbled up if there are any errors
#    pragma omp critical(TESTPROJDATAINFO)
#  endif
                cerr << "Problem at det1 = " << det_num_a << ", det2 = " << det_num_b
                     << ":\n  tang_pos_num is out of range : " << tang_pos_num << endl;
              }
          } // end of detectors_to_sinogram, sinogram_to_detector test

#  ifdef STIR_OPENMP
#    pragma omp parallel for
#  endif
      for (int view = 0; view < num_detectors / 2; ++view)
        for (int tang_pos_num = -(num_detectors / 2) + 1; tang_pos_num < num_detectors / 2; ++tang_pos_num)
          {
            int new_tang_pos_num, new_view;
            bool positive_segment;
            int det_num_a;
            int det_num_b;

            proj_data_info.get_det_num_pair_for_view_tangential_pos_num(det_num_a, det_num_b, view, tang_pos_num);
            positive_segment
                = proj_data_info.get_view_tangential_pos_num_for_det_num_pair(new_view, new_tang_pos_num, det_num_a, det_num_b);

            if (tang_pos_num != new_tang_pos_num || view != new_view || !positive_segment)
              {
#  ifdef STIR_OPENMP
                // add a pragma to avoid cerr output being jumbled up if there are any errors
#    pragma omp critical(TESTPROJDATAINFO)
#  endif
                {
                  cerr << "Problem at view = " << view << ", tang_pos_num = " << tang_pos_num
                       << "\n   sino -> dets -> sino gives new view, tang_pos_num :" << new_view << ", " << new_tang_pos_num
                       << " with detector swapping " << positive_segment << endl;
                }
              }
          } // end of sinogram_to_detector, detectors_to_sinogram test

    } // end of tests that work only without mashing

  if (proj_data_info.get_view_mashing_factor() == 1
      && proj_data_info.get_max_ring_difference(0) == proj_data_info.get_min_ring_difference(0)
      && proj_data_info.get_max_ring_difference(1) == proj_data_info.get_min_ring_difference(1)
      && proj_data_info.get_max_ring_difference(2) == proj_data_info.get_min_ring_difference(2))
    {
      // these tests work only without mashing and axial compression

      cerr << "\n\tTest code for detector,ring -> bin and back conversions.";

      DetectionPositionPair<> det_pos_pair;
      for (det_pos_pair.pos1().axial_coord() = 0; det_pos_pair.pos1().axial_coord() <= 2; det_pos_pair.pos1().axial_coord()++)
        for (det_pos_pair.pos2().axial_coord() = 0; det_pos_pair.pos2().axial_coord() <= 2; det_pos_pair.pos2().axial_coord()++)
#  ifdef STIR_OPENMP
        // insert a parallel for here for testing.
        // we do it at this level to avoid too much overhead for the thread creation, while still having enough jobs to do
        // note: for-loop writing somewhat awkwardly as openmp needs int variables for the loop
#    pragma omp parallel for firstprivate(det_pos_pair)
#  endif
          for (int tangential_coord1 = 0; tangential_coord1 < num_detectors; tangential_coord1++)
            for (det_pos_pair.pos2().tangential_coord() = 0; det_pos_pair.pos2().tangential_coord() < (unsigned)num_detectors;
                 det_pos_pair.pos2().tangential_coord()++)
              for (det_pos_pair.timing_pos() = 0; // currently unsigned so start from 0
                   det_pos_pair.timing_pos() <= (unsigned)proj_data_info.get_max_tof_pos_num();
                   det_pos_pair.timing_pos() += (unsigned)std::max(1, proj_data_info.get_max_tof_pos_num()))
                {

                  // set from for-loop variable
                  det_pos_pair.pos1().tangential_coord() = (unsigned)tangential_coord1;
                  // skip case of equal detector numbers (as this is either a singular LOR)
                  // or an LOR parallel to the scanner axis
                  if (det_pos_pair.pos1().tangential_coord() == det_pos_pair.pos2().tangential_coord())
                    continue;
                  Bin bin(0, 0, 0, 0, 0, 0.0f);
                  DetectionPositionPair<> new_det_pos_pair;
                  const bool there_is_a_bin = proj_data_info.get_bin_for_det_pos_pair(bin, det_pos_pair) == Succeeded::yes;
                  if (there_is_a_bin)
                    proj_data_info.get_det_pos_pair_for_bin(new_det_pos_pair, bin);
#  ifdef STIR_OPENMP
                    // add a pragma to avoid cerr output being jumbled up if there are any errors
#    pragma omp critical(TESTPROJDATAINFO)
#  endif
                  if (!check(there_is_a_bin, "checking if there is a bin for this det_pos_pair")
                      || !check(det_pos_pair == new_det_pos_pair, "checking if we round-trip to the same detection positions"))
                    {
                      cerr << "Problem at det1 = " << det_pos_pair.pos1().tangential_coord()
                           << ", det2 = " << det_pos_pair.pos2().tangential_coord()
                           << ", ring1 = " << det_pos_pair.pos1().axial_coord()
                           << ", ring2 = " << det_pos_pair.pos2().axial_coord() << ", timing_pos = " << det_pos_pair.timing_pos()
                           << endl;
                      if (there_is_a_bin)
                        cerr << "  dets,rings -> bin -> dets,rings, gives new numbers:\n\t"
                             << "det1 = " << new_det_pos_pair.pos1().tangential_coord()

                             << ", det2 = " << new_det_pos_pair.pos2().tangential_coord()
                             << ", ring1 = " << new_det_pos_pair.pos1().axial_coord()
                             << ", ring2 = " << new_det_pos_pair.pos2().axial_coord()
                             << ", timing_pos = " << det_pos_pair.timing_pos() << endl;
                    }

                } // end of get_bin_for_det_pos_pair and vice versa code

      cerr << "\n\tTest code for bin -> detector,ring and back conversions. (This might take a while...)";
      {
        Bin bin(0, 0, 0, 0, 0, 0.0f);
        // set value for comparison later on
        bin.set_bin_value(0.f);
        for (bin.timing_pos_num() = proj_data_info.get_min_tof_pos_num();
             bin.timing_pos_num() <= proj_data_info.get_max_tof_pos_num();
             bin.timing_pos_num() += std::max(1, (proj_data_info.get_max_tof_pos_num() - proj_data_info.get_min_tof_pos_num())
                                                     / 2)) // take 3 or 1 steps, always going through 0)
          for (bin.segment_num() = max(-5, proj_data_info.get_min_segment_num());
               bin.segment_num() <= min(5, proj_data_info.get_max_segment_num()); ++bin.segment_num())
            for (bin.axial_pos_num() = proj_data_info.get_min_axial_pos_num(bin.segment_num());
                 bin.axial_pos_num() <= proj_data_info.get_max_axial_pos_num(bin.segment_num());
                 bin.axial_pos_num() += std::min(3, proj_data_info.get_num_axial_poss(bin.segment_num())))
#  ifdef STIR_OPENMP
            // insert a parallel for here for testing.
            // we do it at this level to avoid too much overhead for the thread creation, while still having enough jobs to do
            // Note that the omp construct needs an int loop variable
#    pragma omp parallel for firstprivate(bin)
#  endif
              for (int tangential_pos_num = -(num_detectors / 2) + 1; tangential_pos_num < num_detectors / 2;
                   ++tangential_pos_num)
                for (bin.view_num() = 0; bin.view_num() < num_detectors / 2; ++bin.view_num())
                  {
                    // set from for-loop variable
                    bin.tangential_pos_num() = tangential_pos_num;
                    Bin new_bin(0, 0, 0, 0, 0, 0.0f);
                    // set value for comparison with bin
                    new_bin.set_bin_value(0);
                    DetectionPositionPair<> det_pos_pair;
                    proj_data_info.get_det_pos_pair_for_bin(det_pos_pair, bin);

                    const bool there_is_a_bin = proj_data_info.get_bin_for_det_pos_pair(new_bin, det_pos_pair) == Succeeded::yes;
#  ifdef STIR_OPENMP
                    // add a pragma to avoid cerr output being jumbled up if there are any errors
#    pragma omp critical(TESTPROJDATAINFO)
#  endif
                    if (!check(there_is_a_bin, "checking if there is a bin for this det_pos_pair")
                        || !check(bin == new_bin, "checking if we round-trip to the same bin"))
                      {
                        cerr << "Problem at  segment = " << bin.segment_num() << ", axial pos " << bin.axial_pos_num()
                             << ", view = " << bin.view_num() << ", tangential_pos_num = " << bin.tangential_pos_num()
                             << ", timing pos num = " << bin.timing_pos_num() << "\n";
                        if (there_is_a_bin)
                          cerr << "  bin -> dets -> bin, gives new numbers:\n\t"
                               << "segment = " << new_bin.segment_num() << ", axial pos " << new_bin.axial_pos_num()
                               << ", view = " << new_bin.view_num() << ", tangential_pos_num = " << new_bin.tangential_pos_num()
                               << ", timing pos num = " << new_bin.timing_pos_num() << endl;
                      }

                  } // end of get_det_pos_pair_for_bin and back code
      }
    } // end of tests which require no mashing nor axial compression

  {
    cerr << "\n\tTest code for bins <-> detectors routines that work with any mashing and axial compression";

    Bin bin(0, 0, 0, 0, 0, 0.0f);
    // set value for comparison later on
    bin.set_bin_value(0);
<<<<<<< HEAD
    std::vector<DetectionPositionPair<>> det_pos_pairs;
#  ifdef STIR_OPENMP
    //#pragma omp parallel for schedule(dynamic)
#  endif
    for (bin.segment_num() = proj_data_info.get_min_segment_num(); bin.segment_num() <= proj_data_info.get_max_segment_num();
         bin.segment_num() += std::max(1, proj_data_info.get_num_segments() / 2))
      for (bin.axial_pos_num() = proj_data_info.get_min_axial_pos_num(bin.segment_num());
           bin.axial_pos_num() <= proj_data_info.get_max_axial_pos_num(bin.segment_num());
           bin.axial_pos_num() += std::min(3, proj_data_info.get_num_axial_poss(bin.segment_num())))
        for (bin.view_num() = proj_data_info.get_min_view_num(); bin.view_num() <= proj_data_info.get_max_view_num();
             bin.view_num() += std::min(5, proj_data_info.get_num_views()))
          for (bin.tangential_pos_num() = proj_data_info.get_min_tangential_pos_num();
               bin.tangential_pos_num() <= proj_data_info.get_max_tangential_pos_num();
               bin.tangential_pos_num() += std::min(7, proj_data_info.get_num_tangential_poss()))
            for (bin.timing_pos_num() = proj_data_info.get_min_tof_pos_num();
                 bin.timing_pos_num() <= proj_data_info.get_max_tof_pos_num();
                 bin.timing_pos_num() += std::max(1, (proj_data_info.get_max_tof_pos_num() - proj_data_info.get_min_tof_pos_num())
                                                         / 2)) // take 3 or 1 steps, always going through 0)
              {
                proj_data_info.get_all_det_pos_pairs_for_bin(det_pos_pairs, bin);
                Bin new_bin(0, 0, 0, 0, 0, 0.0f);
                // set value for comparison with bin
                new_bin.set_bin_value(0);
                for (std::vector<DetectionPositionPair<>>::const_iterator det_pos_pair_iter = det_pos_pairs.begin();
                     det_pos_pair_iter != det_pos_pairs.end(); ++det_pos_pair_iter)
                  {
                    const bool there_is_a_bin
                        = proj_data_info.get_bin_for_det_pos_pair(new_bin, *det_pos_pair_iter) == Succeeded::yes;
                    if (!check(there_is_a_bin, "checking if there is a bin for this det_pos_pair")
                        || !check(bin == new_bin, "checking if we round-trip to the same bin"))
                      {
                        cerr << "Problem at  segment = " << bin.segment_num() << ", axial pos " << bin.axial_pos_num()
                             << ", view = " << bin.view_num() << ", tangential_pos = " << bin.tangential_pos_num()
                             << ", timing_pos - " << bin.timing_pos_num() << "\n";
=======
    // parallel loop for testing
    // Note that the omp construct cannot handle bin.segment_num() etc as loop variable, making this ugly
#   ifdef STIR_OPENMP
#   if _OPENMP <201107
#     pragma omp parallel for schedule(dynamic) firstprivate(bin)
#   else
#     pragma omp parallel for collapse(2) firstprivate(bin)
#   endif
#   endif
    for (int segment_num = proj_data_info.get_min_segment_num(); segment_num <= proj_data_info.get_max_segment_num();
         ++segment_num)
      for (int view_num = proj_data_info.get_min_view_num(); view_num <= proj_data_info.get_max_view_num();
           ++view_num)
        for (int axial_pos_num = proj_data_info.get_min_axial_pos_num(segment_num);
             axial_pos_num <= proj_data_info.get_max_axial_pos_num(segment_num); ++axial_pos_num)
          for (int tangential_pos_num = proj_data_info.get_min_tangential_pos_num();
               tangential_pos_num <= proj_data_info.get_max_tangential_pos_num(); ++tangential_pos_num)
            {
              bin.segment_num() = segment_num;
              bin.axial_pos_num() = axial_pos_num;
              bin.view_num() = view_num;
              bin.tangential_pos_num() = tangential_pos_num;
              std::vector<DetectionPositionPair<>> det_pos_pairs;
              proj_data_info.get_all_det_pos_pairs_for_bin(det_pos_pairs, bin);
              Bin new_bin;
              // set value for comparison with bin
              new_bin.set_bin_value(0);
              for (std::vector<DetectionPositionPair<>>::const_iterator det_pos_pair_iter = det_pos_pairs.begin();
                   det_pos_pair_iter != det_pos_pairs.end(); ++det_pos_pair_iter)
                {
                  const bool there_is_a_bin
                      = proj_data_info.get_bin_for_det_pos_pair(new_bin, *det_pos_pair_iter) == Succeeded::yes;
                  if (!check(there_is_a_bin, "checking if there is a bin for this det_pos_pair")
                      || !check(bin == new_bin, "checking if we round-trip to the same bin"))
                    {
#  ifdef STIR_OPENMP
                      // add a pragma to avoid cerr output being jumbled up if there are any errors
#                     pragma omp critical(TESTPROJDATAINFO)
#  endif
                      {
                        cerr << "Problem at  segment = " << bin.segment_num() << ", axial pos " << bin.axial_pos_num()
                             << ", view = " << bin.view_num() << ", tangential_pos_num = " << bin.tangential_pos_num() << "\n";
>>>>>>> d23cda69
                        if (there_is_a_bin)
                          cerr << "  bin -> dets -> bin, gives new numbers:\n\t"
                               << "segment = " << new_bin.segment_num() << ", axial pos " << new_bin.axial_pos_num()
                               << ", view = " << new_bin.view_num() << ", tangential_pos_num = " << new_bin.tangential_pos_num()
<<<<<<< HEAD
                               << ", timing_pos - " << new_bin.timing_pos_num() << endl;
                      }
                  } // end of iteration of det_pos_pairs
              }     // end of loop over all bins
  }                 // end of get_all_det_pairs_for_bin and back code
#endif              // TEST_ONLY_GET_BIN
=======
                               << endl;
                      }
                    }
                } // end of iteration of det_pos_pairs
            }     // end of loop over all bins
  }               // end of get_all_det_pairs_for_bin and back code
#endif            // TEST_ONLY_GET_BIN
>>>>>>> d23cda69

  {
    cerr << endl;
    cerr << "\tTesting find scanner coordinates given cartesian and vice versa." << endl;
    {
      const int num_detectors_per_ring = proj_data_info.get_scanner_ptr()->get_num_detectors_per_ring();
      const int num_rings = proj_data_info.get_scanner_ptr()->get_num_rings();

#ifdef STIR_OPENMP
#  pragma omp parallel for schedule(dynamic)
#endif
      for (int Ring_A = 0; Ring_A < num_rings; Ring_A += num_rings / 3)
        for (int Ring_B = 0; Ring_B < num_rings; Ring_B += num_rings / 3)
          for (int det1 = 0; det1 < num_detectors_per_ring; ++det1)
            for (int det2 = 0; det2 < num_detectors_per_ring; ++det2)
              {
                if (det1 == det2)
                  continue;
                CartesianCoordinate3D<float> coord_1;
                CartesianCoordinate3D<float> coord_2;

                proj_data_info.find_cartesian_coordinates_given_scanner_coordinates(coord_1, coord_2, Ring_A, Ring_B, det1, det2, 1); // use timing_pos_num>=0 as pre-TOF test

                const CartesianCoordinate3D<float> coord_1_new = coord_1 + (coord_2 - coord_1) * 5;
                const CartesianCoordinate3D<float> coord_2_new = coord_1 + (coord_2 - coord_1) * 2;

                int det1_f, det2_f, ring1_f, ring2_f;

                check(proj_data_info.find_scanner_coordinates_given_cartesian_coordinates(det1_f, det2_f, ring1_f, ring2_f,
                                                                                          coord_1_new, coord_2_new)
                      == Succeeded::yes);
                if (det1_f == det1 && Ring_A == ring1_f)
                  {
                    check_if_equal(det1_f, det1, "test on det1");
                    check_if_equal(Ring_A, ring1_f, "test on ring1");
                    check_if_equal(det2_f, det2, "test on det2");
                    check_if_equal(Ring_B, ring2_f, "test on ring1");
                  }
                else
                  {
                    check_if_equal(det2_f, det1, "test on det1");
                    check_if_equal(Ring_B, ring1_f, "test on ring1");
                    check_if_equal(det1_f, det2, "test on det2");
                    check_if_equal(Ring_A, ring2_f, "test on ring1");
                  }
              }
    }
  }
}

END_NAMESPACE_STIR

USING_NAMESPACE_STIR

int
main()
{
  set_default_num_threads();

#ifndef STIR_TOF_DEBUG // disable for speed of testing
  {
    ProjDataInfoCylindricalArcCorrTests tests;
    tests.run_tests();
    if (!tests.is_everything_ok())
      return tests.main_return_value();
  }
#endif
  {
    ProjDataInfoCylindricalNoArcCorrTests tests1;
    tests1.run_tests();
    return tests1.main_return_value();
  }
}<|MERGE_RESOLUTION|>--- conflicted
+++ resolved
@@ -1372,45 +1372,9 @@
   {
     cerr << "\n\tTest code for bins <-> detectors routines that work with any mashing and axial compression";
 
-    Bin bin(0, 0, 0, 0, 0, 0.0f);
+    Bin bin;
     // set value for comparison later on
     bin.set_bin_value(0);
-<<<<<<< HEAD
-    std::vector<DetectionPositionPair<>> det_pos_pairs;
-#  ifdef STIR_OPENMP
-    //#pragma omp parallel for schedule(dynamic)
-#  endif
-    for (bin.segment_num() = proj_data_info.get_min_segment_num(); bin.segment_num() <= proj_data_info.get_max_segment_num();
-         bin.segment_num() += std::max(1, proj_data_info.get_num_segments() / 2))
-      for (bin.axial_pos_num() = proj_data_info.get_min_axial_pos_num(bin.segment_num());
-           bin.axial_pos_num() <= proj_data_info.get_max_axial_pos_num(bin.segment_num());
-           bin.axial_pos_num() += std::min(3, proj_data_info.get_num_axial_poss(bin.segment_num())))
-        for (bin.view_num() = proj_data_info.get_min_view_num(); bin.view_num() <= proj_data_info.get_max_view_num();
-             bin.view_num() += std::min(5, proj_data_info.get_num_views()))
-          for (bin.tangential_pos_num() = proj_data_info.get_min_tangential_pos_num();
-               bin.tangential_pos_num() <= proj_data_info.get_max_tangential_pos_num();
-               bin.tangential_pos_num() += std::min(7, proj_data_info.get_num_tangential_poss()))
-            for (bin.timing_pos_num() = proj_data_info.get_min_tof_pos_num();
-                 bin.timing_pos_num() <= proj_data_info.get_max_tof_pos_num();
-                 bin.timing_pos_num() += std::max(1, (proj_data_info.get_max_tof_pos_num() - proj_data_info.get_min_tof_pos_num())
-                                                         / 2)) // take 3 or 1 steps, always going through 0)
-              {
-                proj_data_info.get_all_det_pos_pairs_for_bin(det_pos_pairs, bin);
-                Bin new_bin(0, 0, 0, 0, 0, 0.0f);
-                // set value for comparison with bin
-                new_bin.set_bin_value(0);
-                for (std::vector<DetectionPositionPair<>>::const_iterator det_pos_pair_iter = det_pos_pairs.begin();
-                     det_pos_pair_iter != det_pos_pairs.end(); ++det_pos_pair_iter)
-                  {
-                    const bool there_is_a_bin
-                        = proj_data_info.get_bin_for_det_pos_pair(new_bin, *det_pos_pair_iter) == Succeeded::yes;
-                    if (!check(there_is_a_bin, "checking if there is a bin for this det_pos_pair")
-                        || !check(bin == new_bin, "checking if we round-trip to the same bin"))
-                      {
-                        cerr << "Problem at  segment = " << bin.segment_num() << ", axial pos " << bin.axial_pos_num()
-                             << ", view = " << bin.view_num() << ", tangential_pos = " << bin.tangential_pos_num()
-                             << ", timing_pos - " << bin.timing_pos_num() << "\n";
-=======
     // parallel loop for testing
     // Note that the omp construct cannot handle bin.segment_num() etc as loop variable, making this ugly
 #   ifdef STIR_OPENMP
@@ -1421,59 +1385,55 @@
 #   endif
 #   endif
     for (int segment_num = proj_data_info.get_min_segment_num(); segment_num <= proj_data_info.get_max_segment_num();
-         ++segment_num)
+         segment_num += std::max(1, proj_data_info.get_num_segments() / 2))
       for (int view_num = proj_data_info.get_min_view_num(); view_num <= proj_data_info.get_max_view_num();
-           ++view_num)
+             view_num += std::min(5, proj_data_info.get_num_views()))
         for (int axial_pos_num = proj_data_info.get_min_axial_pos_num(segment_num);
-             axial_pos_num <= proj_data_info.get_max_axial_pos_num(segment_num); ++axial_pos_num)
+             axial_pos_num <= proj_data_info.get_max_axial_pos_num(segment_num);
+             axial_pos_num += std::min(3, proj_data_info.get_num_axial_poss(bin.segment_num())))
           for (int tangential_pos_num = proj_data_info.get_min_tangential_pos_num();
-               tangential_pos_num <= proj_data_info.get_max_tangential_pos_num(); ++tangential_pos_num)
-            {
-              bin.segment_num() = segment_num;
-              bin.axial_pos_num() = axial_pos_num;
-              bin.view_num() = view_num;
-              bin.tangential_pos_num() = tangential_pos_num;
-              std::vector<DetectionPositionPair<>> det_pos_pairs;
-              proj_data_info.get_all_det_pos_pairs_for_bin(det_pos_pairs, bin);
-              Bin new_bin;
-              // set value for comparison with bin
-              new_bin.set_bin_value(0);
-              for (std::vector<DetectionPositionPair<>>::const_iterator det_pos_pair_iter = det_pos_pairs.begin();
-                   det_pos_pair_iter != det_pos_pairs.end(); ++det_pos_pair_iter)
-                {
-                  const bool there_is_a_bin
+               tangential_pos_num <= proj_data_info.get_max_tangential_pos_num();
+               tangential_pos_num += std::min(7, proj_data_info.get_num_tangential_poss()))
+            for (bin.timing_pos_num() = proj_data_info.get_min_tof_pos_num();
+                 bin.timing_pos_num() <= proj_data_info.get_max_tof_pos_num();
+                 bin.timing_pos_num() += std::max(1, (proj_data_info.get_max_tof_pos_num() - proj_data_info.get_min_tof_pos_num())
+                                                  / 2)) // take 3 or 1 steps, always going through 0)
+              {
+                bin.segment_num() = segment_num;
+                bin.axial_pos_num() = axial_pos_num;
+                bin.view_num() = view_num;
+                bin.tangential_pos_num() = tangential_pos_num;
+                std::vector<DetectionPositionPair<>> det_pos_pairs;
+                proj_data_info.get_all_det_pos_pairs_for_bin(det_pos_pairs, bin);
+                Bin new_bin;
+                // set value for comparison with bin
+                new_bin.set_bin_value(0);
+                for (std::vector<DetectionPositionPair<>>::const_iterator det_pos_pair_iter = det_pos_pairs.begin();
+                     det_pos_pair_iter != det_pos_pairs.end(); ++det_pos_pair_iter)
+                  {
+                    const bool there_is_a_bin
                       = proj_data_info.get_bin_for_det_pos_pair(new_bin, *det_pos_pair_iter) == Succeeded::yes;
-                  if (!check(there_is_a_bin, "checking if there is a bin for this det_pos_pair")
-                      || !check(bin == new_bin, "checking if we round-trip to the same bin"))
-                    {
+                    if (!check(there_is_a_bin, "checking if there is a bin for this det_pos_pair")
+                        || !check(bin == new_bin, "checking if we round-trip to the same bin"))
+                      {
 #  ifdef STIR_OPENMP
-                      // add a pragma to avoid cerr output being jumbled up if there are any errors
+                        // add a pragma to avoid cerr output being jumbled up if there are any errors
 #                     pragma omp critical(TESTPROJDATAINFO)
 #  endif
-                      {
-                        cerr << "Problem at  segment = " << bin.segment_num() << ", axial pos " << bin.axial_pos_num()
-                             << ", view = " << bin.view_num() << ", tangential_pos_num = " << bin.tangential_pos_num() << "\n";
->>>>>>> d23cda69
-                        if (there_is_a_bin)
-                          cerr << "  bin -> dets -> bin, gives new numbers:\n\t"
-                               << "segment = " << new_bin.segment_num() << ", axial pos " << new_bin.axial_pos_num()
-                               << ", view = " << new_bin.view_num() << ", tangential_pos_num = " << new_bin.tangential_pos_num()
-<<<<<<< HEAD
-                               << ", timing_pos - " << new_bin.timing_pos_num() << endl;
+                        {
+                          cerr << "Problem at  segment = " << bin.segment_num() << ", axial pos " << bin.axial_pos_num()
+                               << ", view = " << bin.view_num() << ", tangential_pos_num = " << bin.tangential_pos_num() << "\n";
+                          if (there_is_a_bin)
+                            cerr << "  bin -> dets -> bin, gives new numbers:\n\t"
+                                 << "segment = " << new_bin.segment_num() << ", axial pos " << new_bin.axial_pos_num()
+                                 << ", view = " << new_bin.view_num() << ", tangential_pos_num = " << new_bin.tangential_pos_num()
+                                 << ", timing_pos - " << new_bin.timing_pos_num() << endl;
+                        }
                       }
                   } // end of iteration of det_pos_pairs
               }     // end of loop over all bins
   }                 // end of get_all_det_pairs_for_bin and back code
 #endif              // TEST_ONLY_GET_BIN
-=======
-                               << endl;
-                      }
-                    }
-                } // end of iteration of det_pos_pairs
-            }     // end of loop over all bins
-  }               // end of get_all_det_pairs_for_bin and back code
-#endif            // TEST_ONLY_GET_BIN
->>>>>>> d23cda69
 
   {
     cerr << endl;
