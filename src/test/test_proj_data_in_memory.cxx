//
//
/*!

  \file
  \ingroup test

  \brief Test program for stir::ProjDataInMemory

  \author Kris Thielemans

*/
/*
    Copyright (C) 2015, University College London
    This file is part of STIR.

    This file is free software; you can redistribute it and/or modify
    it under the terms of the GNU Lesser General Public License as published by
    the Free Software Foundation; either version 2.1 of the License, or
    (at your option) any later version.

    This file is distributed in the hope that it will be useful,
    but WITHOUT ANY WARRANTY; without even the implied warranty of
    MERCHANTABILITY or FITNESS FOR A PARTICULAR PURPOSE.  See the
    GNU Lesser General Public License for more details.

    See STIR/LICENSE.txt for details
*/

#include "stir/ProjDataInMemory.h"
#include "stir/ExamInfo.h"
#include "stir/ProjDataInfo.h"
#include "stir/Sinogram.h"
#include "stir/Viewgram.h"
#include "stir/Succeeded.h"
#include "stir/RunTests.h"
#include "stir/Scanner.h"

START_NAMESPACE_STIR


/*!
  \ingroup test
  \brief Test class for ProjDataInMemory
*/
class ProjDataInMemoryTests: public RunTests
{
public:
  void run_tests();
  void run_tests_no_tof();
  void run_tests_tof();
};


void
ProjDataInMemoryTests::
run_tests()
{
	this->run_tests_no_tof();
	this->run_tests_tof();
}

void
ProjDataInMemoryTests::
run_tests_no_tof()
{
  std::cerr << "-------- Testing ProjDataInMemory --------\n";
  shared_ptr<Scanner> scanner_sptr(new Scanner(Scanner::E953));
    
  shared_ptr<ProjDataInfo> proj_data_info_sptr
    (ProjDataInfo::ProjDataInfoCTI(scanner_sptr,
		                    /*span*/1, 10,/*views*/ 96, /*tang_pos*/128, /*arc_corrected*/ true)
     );
  shared_ptr<ExamInfo> exam_info_sptr(new ExamInfo);
  

  // construct with filling to 0
  ProjDataInMemory proj_data(exam_info_sptr, proj_data_info_sptr);
  {
    Sinogram<float> sinogram = proj_data.get_sinogram(0,0);
    check_if_equal(sinogram.find_min(),
                   0.F,
                   "test constructor and get_sinogram");
  }

  const float value = 1.2F;
  // test fill(float)
  {
    proj_data.fill(value);
    Viewgram<float> viewgram = proj_data.get_viewgram(0,0);
    check_if_equal(viewgram.find_min(),
                   value,
                   "test fill(float) and get_viewgram");
  }
  
  // test set_viewgram
  {
    Viewgram<float> viewgram = proj_data.get_empty_viewgram(1,1);
    viewgram.fill(value*2);
    check(proj_data.set_viewgram(viewgram) == Succeeded::yes,
          "test set_viewgram succeeded");

    Viewgram<float> viewgram2 = proj_data.get_viewgram(1,1);
    check_if_equal(viewgram2.find_min(),
                   viewgram.find_min(),
                   "test set/get_viewgram");
  }

  // test making a copy
  {
    ProjDataInMemory proj_data2(proj_data);
    check_if_equal(proj_data2.get_viewgram(0,0).find_max(),
                   proj_data.get_viewgram(0,0).find_max(),
                   "test 1 for copy-constructor and get_viewgram");
    check_if_equal(proj_data2.get_viewgram(1,1).find_max(),
                   proj_data.get_viewgram(1,1).find_max(),
                   "test 1 for copy-constructor and get_viewgram");
    proj_data2.fill(1e4f);
    check(std::abs(proj_data2.get_viewgram(0,0).find_max() -
          proj_data.get_viewgram(0,0).find_max()) > 1.f,
          "test 1 for deep copy and get_viewgram");
  }

  // test fill with larger input
  {
    shared_ptr<ProjDataInfo> proj_data_info_sptr2
      (ProjDataInfo::ProjDataInfoCTI(scanner_sptr,
                                     /*span*/1, 8,/*views*/ 96, /*tang_pos*/128, /*arc_corrected*/ true)
       );
  
      
    // construct without filling
    ProjDataInMemory proj_data2(exam_info_sptr, proj_data_info_sptr2, false);
//    proj_data2.fill(proj_data);
//    check_if_equal(proj_data2.get_viewgram(0,0).find_max(),
//                   proj_data.get_viewgram(0,0).find_max(),
//                   "test 1 for copy-constructor and get_viewgram");
//    check_if_equal(proj_data2.get_viewgram(1,1).find_max(),
//                   proj_data.get_viewgram(1,1).find_max(),
//                   "test 1 for copy-constructor and get_viewgram");
  }

  // test fill with smaller input
  {
//    shared_ptr<ProjDataInfo> proj_data_info_sptr2
//      (ProjDataInfo::ProjDataInfoCTI(scanner_sptr,
//                                     /*span*/1, 12,/*views*/ 96, /*tang_pos*/128, /*arc_corrected*/ true)
//       );
  
      
//    // construct without filling
//    ProjDataInMemory proj_data2(exam_info_sptr, proj_data_info_sptr2, false);
//    // this should call error, so we'll catch it
//    try
//      {
//        proj_data2.fill(proj_data);
//        check(false, "test fill wtih too small proj_data should have thrown");
//      }
//    catch (...)
//      {
//        // ok
//      }
  }
}

void
ProjDataInMemoryTests::
run_tests_tof()
{
  std::cerr << "-------- Testing ProjDataInMemory --------\n";
  shared_ptr<Scanner> scanner_sptr(new Scanner(Scanner::PETMR_Signa));

  shared_ptr<ProjDataInfo> proj_data_info_sptr
    (ProjDataInfo::ProjDataInfoCTI(scanner_sptr,
                            /*span*/1, 5,/*views*/ 96, /*tang_pos*/64, /*arc_corrected*/ true, 70)
     );
  shared_ptr<ExamInfo> exam_info_sptr(new ExamInfo);


  // construct with filling to 0
  ProjDataInMemory proj_data(exam_info_sptr, proj_data_info_sptr);
  {
    check_if_equal( proj_data.get_sinogram(0,0,false,-2).get_timing_pos_num(),
					 -2,
					 "test get_sinogram timing position index");
	Sinogram<float> sinogram = proj_data.get_sinogram(0,0,false,-2);
    check_if_equal(sinogram.get_timing_pos_num(),
                     -2,
                     "test constructor and get_sinogram timing position index");
    check_if_equal(sinogram.find_min(),
                   0.F,
                   "test constructor and get_sinogram");
  }

  const float value = 1.2F;
  // test fill(float)
  {
    proj_data.fill(value);
    Viewgram<float> viewgram = proj_data.get_viewgram(0,0,false,-2);
    check_if_equal(viewgram.get_timing_pos_num(),
                     -2,
                     "test constructor and get_viewgram timing position index");
    check_if_equal(viewgram.find_min(),
                   value,
                   "test fill(float) and get_viewgram");
  }

  // test set_viewgram
  {
    Viewgram<float> viewgram = proj_data.get_empty_viewgram(1,1,false,-2);
    viewgram.fill(value*2);
    check(proj_data.set_viewgram(viewgram) == Succeeded::yes,
          "test set_viewgram succeeded");

    Viewgram<float> viewgram2 = proj_data.get_viewgram(1,1,false,-2);
    check_if_equal(viewgram2.get_timing_pos_num(),
                     -2,
                     "test set/get_viewgram timing position index");
    check_if_equal(viewgram2.find_min(),
                   viewgram.find_min(),
                   "test set/get_viewgram");
  }
  // test set_segment_by_view
  {
    SegmentByView<float> segment = proj_data.get_empty_segment_by_view(1,false,-2);
    segment.fill(value*2);
    check(proj_data.set_segment(segment) == Succeeded::yes,
          "test set_segment succeeded");

    SegmentByView<float> segment2 = proj_data.get_segment_by_view(1,-2);
    check_if_equal(segment2.get_timing_pos_num(),
                     -2,
                     "test set/get_segment_by_view timing position index");
    check_if_equal(segment2.find_min(),
    				segment.find_min(),
                   "test set/get_segment_by_view");
  }
  // test making a copy
  {
    ProjDataInMemory proj_data2(proj_data);
    check_if_equal(proj_data2.get_viewgram(0,0,false,-2).find_max(),
                   proj_data.get_viewgram(0,0,false,-2).find_max(),
                   "test 1 for copy-constructor and get_viewgram");
    check_if_equal(proj_data2.get_viewgram(1,1,false,-2).find_max(),
                   proj_data.get_viewgram(1,1,false,-2).find_max(),
                   "test 1 for copy-constructor and get_viewgram");
    check_if_equal(proj_data2.get_viewgram(1,1,false,-2).get_timing_pos_num(),
                   -2,
                   "test 2 for copy-constructor and get_viewgram");
  }

  // test fill with larger input
  {
    shared_ptr<ProjDataInfo> proj_data_info_sptr2
      (ProjDataInfo::ProjDataInfoCTI(scanner_sptr,
                                     /*span*/1, 8,/*views*/ 96, /*tang_pos*/128, /*arc_corrected*/ true)
       );


    // construct without filling
    ProjDataInMemory proj_data2(exam_info_sptr, proj_data_info_sptr2, false);
<<<<<<< HEAD
//    proj_data2.fill(proj_data);
//    check_if_equal(proj_data2.get_viewgram(0,0).find_max(),
//                   proj_data.get_viewgram(0,0).find_max(),
//                   "test 1 for copy-constructor and get_viewgram");
//    check_if_equal(proj_data2.get_viewgram(1,1).find_max(),
//                   proj_data.get_viewgram(1,1).find_max(),
//                   "test 1 for copy-constructor and get_viewgram");
  }

  // test fill with smaller input
  {
//    shared_ptr<ProjDataInfo> proj_data_info_sptr2
//      (ProjDataInfo::ProjDataInfoCTI(scanner_sptr,
//                                     /*span*/1, 12,/*views*/ 96, /*tang_pos*/128, /*arc_corrected*/ true)
//       );


//    // construct without filling
//    ProjDataInMemory proj_data2(exam_info_sptr, proj_data_info_sptr2, false);
//    // this should call error, so we'll catch it
//    try
//      {
//        proj_data2.fill(proj_data);
//        check(false, "test fill wtih too small proj_data should have thrown");
//      }
//    catch (...)
//      {
//        // ok
//      }
=======
    // this should call error, so we'll catch it
    try
      {
        std::cout << "\nthis test should intentionally throw an error\n";
        proj_data2.fill(proj_data);
        check(false, "test fill wtih too small proj_data should have thrown");
      }
    catch (...)
      {
        // ok
      }
>>>>>>> 62cb852c
  }
}

END_NAMESPACE_STIR


USING_NAMESPACE_STIR

int main()
{
  ProjDataInMemoryTests tests;
  tests.run_tests();
  return tests.main_return_value();
}<|MERGE_RESOLUTION|>--- conflicted
+++ resolved
@@ -106,7 +106,7 @@
                    "test set/get_viewgram");
   }
 
-  // test making a copy
+  // test making a copy 
   {
     ProjDataInMemory proj_data2(proj_data);
     check_if_equal(proj_data2.get_viewgram(0,0).find_max(),
@@ -122,13 +122,141 @@
   }
 
   // test fill with larger input
-  {
+  {    
     shared_ptr<ProjDataInfo> proj_data_info_sptr2
       (ProjDataInfo::ProjDataInfoCTI(scanner_sptr,
                                      /*span*/1, 8,/*views*/ 96, /*tang_pos*/128, /*arc_corrected*/ true)
        );
   
       
+    // construct without filling
+    ProjDataInMemory proj_data2(exam_info_sptr, proj_data_info_sptr2, false);
+    proj_data2.fill(proj_data);
+    check_if_equal(proj_data2.get_viewgram(0,0).find_max(),
+                   proj_data.get_viewgram(0,0).find_max(),
+                   "test 1 for copy-constructor and get_viewgram");
+    check_if_equal(proj_data2.get_viewgram(1,1).find_max(),
+                   proj_data.get_viewgram(1,1).find_max(),
+                   "test 1 for copy-constructor and get_viewgram");
+  }
+
+  // test fill with smaller input
+  {    
+    shared_ptr<ProjDataInfo> proj_data_info_sptr2 
+      (ProjDataInfo::ProjDataInfoCTI(scanner_sptr,
+                                     /*span*/1, 12,/*views*/ 96, /*tang_pos*/128, /*arc_corrected*/ true)
+       );
+  
+      
+    // construct without filling
+    ProjDataInMemory proj_data2(exam_info_sptr, proj_data_info_sptr2, false);
+    // this should call error, so we'll catch it
+    try
+      {
+        proj_data2.fill(proj_data);
+        check(false, "test fill wtih too small proj_data should have thrown");
+      }
+    catch (...)
+      {
+        // ok
+      }
+  }
+}
+
+void
+ProjDataInMemoryTests::
+run_tests_tof()
+{
+  std::cerr << "-------- Testing ProjDataInMemory --------\n";
+  shared_ptr<Scanner> scanner_sptr(new Scanner(Scanner::PETMR_Signa));
+
+  shared_ptr<ProjDataInfo> proj_data_info_sptr
+    (ProjDataInfo::ProjDataInfoCTI(scanner_sptr,
+                            /*span*/1, 5,/*views*/ 96, /*tang_pos*/64, /*arc_corrected*/ true, 70)
+     );
+  shared_ptr<ExamInfo> exam_info_sptr(new ExamInfo);
+
+
+  // construct with filling to 0
+  ProjDataInMemory proj_data(exam_info_sptr, proj_data_info_sptr);
+  {
+    check_if_equal( proj_data.get_sinogram(0,0,false,-2).get_timing_pos_num(),
+					 -2,
+					 "test get_sinogram timing position index");
+	Sinogram<float> sinogram = proj_data.get_sinogram(0,0,false,-2);
+    check_if_equal(sinogram.get_timing_pos_num(),
+                     -2,
+                     "test constructor and get_sinogram timing position index");
+    check_if_equal(sinogram.find_min(),
+                   0.F,
+                   "test constructor and get_sinogram");
+  }
+
+  const float value = 1.2F;
+  // test fill(float)
+  {
+    proj_data.fill(value);
+    Viewgram<float> viewgram = proj_data.get_viewgram(0,0,false,-2);
+    check_if_equal(viewgram.get_timing_pos_num(),
+                     -2,
+                     "test constructor and get_viewgram timing position index");
+    check_if_equal(viewgram.find_min(),
+                   value,
+                   "test fill(float) and get_viewgram");
+  }
+
+  // test set_viewgram
+  {
+    Viewgram<float> viewgram = proj_data.get_empty_viewgram(1,1,false,-2);
+    viewgram.fill(value*2);
+    check(proj_data.set_viewgram(viewgram) == Succeeded::yes,
+          "test set_viewgram succeeded");
+
+    Viewgram<float> viewgram2 = proj_data.get_viewgram(1,1,false,-2);
+    check_if_equal(viewgram2.get_timing_pos_num(),
+                     -2,
+                     "test set/get_viewgram timing position index");
+    check_if_equal(viewgram2.find_min(),
+                   viewgram.find_min(),
+                   "test set/get_viewgram");
+  }
+  // test set_segment_by_view
+  {
+    SegmentByView<float> segment = proj_data.get_empty_segment_by_view(1,false,-2);
+    segment.fill(value*2);
+    check(proj_data.set_segment(segment) == Succeeded::yes,
+          "test set_segment succeeded");
+
+    SegmentByView<float> segment2 = proj_data.get_segment_by_view(1,-2);
+    check_if_equal(segment2.get_timing_pos_num(),
+                     -2,
+                     "test set/get_segment_by_view timing position index");
+    check_if_equal(segment2.find_min(),
+    				segment.find_min(),
+                   "test set/get_segment_by_view");
+  }
+  // test making a copy
+  {
+    ProjDataInMemory proj_data2(proj_data);
+    check_if_equal(proj_data2.get_viewgram(0,0,false,-2).find_max(),
+                   proj_data.get_viewgram(0,0,false,-2).find_max(),
+                   "test 1 for copy-constructor and get_viewgram");
+    check_if_equal(proj_data2.get_viewgram(1,1,false,-2).find_max(),
+                   proj_data.get_viewgram(1,1,false,-2).find_max(),
+                   "test 1 for copy-constructor and get_viewgram");
+    check_if_equal(proj_data2.get_viewgram(1,1,false,-2).get_timing_pos_num(),
+                   -2,
+                   "test 2 for copy-constructor and get_viewgram");
+  }
+
+  // test fill with larger input
+  {
+    shared_ptr<ProjDataInfo> proj_data_info_sptr2
+      (ProjDataInfo::ProjDataInfoCTI(scanner_sptr,
+                                     /*span*/1, 8,/*views*/ 96, /*tang_pos*/128, /*arc_corrected*/ true)
+       );
+
+
     // construct without filling
     ProjDataInMemory proj_data2(exam_info_sptr, proj_data_info_sptr2, false);
 //    proj_data2.fill(proj_data);
@@ -146,8 +274,8 @@
 //      (ProjDataInfo::ProjDataInfoCTI(scanner_sptr,
 //                                     /*span*/1, 12,/*views*/ 96, /*tang_pos*/128, /*arc_corrected*/ true)
 //       );
-  
-      
+
+
 //    // construct without filling
 //    ProjDataInMemory proj_data2(exam_info_sptr, proj_data_info_sptr2, false);
 //    // this should call error, so we'll catch it
@@ -163,148 +291,6 @@
   }
 }
 
-void
-ProjDataInMemoryTests::
-run_tests_tof()
-{
-  std::cerr << "-------- Testing ProjDataInMemory --------\n";
-  shared_ptr<Scanner> scanner_sptr(new Scanner(Scanner::PETMR_Signa));
-
-  shared_ptr<ProjDataInfo> proj_data_info_sptr
-    (ProjDataInfo::ProjDataInfoCTI(scanner_sptr,
-                            /*span*/1, 5,/*views*/ 96, /*tang_pos*/64, /*arc_corrected*/ true, 70)
-     );
-  shared_ptr<ExamInfo> exam_info_sptr(new ExamInfo);
-
-
-  // construct with filling to 0
-  ProjDataInMemory proj_data(exam_info_sptr, proj_data_info_sptr);
-  {
-    check_if_equal( proj_data.get_sinogram(0,0,false,-2).get_timing_pos_num(),
-					 -2,
-					 "test get_sinogram timing position index");
-	Sinogram<float> sinogram = proj_data.get_sinogram(0,0,false,-2);
-    check_if_equal(sinogram.get_timing_pos_num(),
-                     -2,
-                     "test constructor and get_sinogram timing position index");
-    check_if_equal(sinogram.find_min(),
-                   0.F,
-                   "test constructor and get_sinogram");
-  }
-
-  const float value = 1.2F;
-  // test fill(float)
-  {
-    proj_data.fill(value);
-    Viewgram<float> viewgram = proj_data.get_viewgram(0,0,false,-2);
-    check_if_equal(viewgram.get_timing_pos_num(),
-                     -2,
-                     "test constructor and get_viewgram timing position index");
-    check_if_equal(viewgram.find_min(),
-                   value,
-                   "test fill(float) and get_viewgram");
-  }
-
-  // test set_viewgram
-  {
-    Viewgram<float> viewgram = proj_data.get_empty_viewgram(1,1,false,-2);
-    viewgram.fill(value*2);
-    check(proj_data.set_viewgram(viewgram) == Succeeded::yes,
-          "test set_viewgram succeeded");
-
-    Viewgram<float> viewgram2 = proj_data.get_viewgram(1,1,false,-2);
-    check_if_equal(viewgram2.get_timing_pos_num(),
-                     -2,
-                     "test set/get_viewgram timing position index");
-    check_if_equal(viewgram2.find_min(),
-                   viewgram.find_min(),
-                   "test set/get_viewgram");
-  }
-  // test set_segment_by_view
-  {
-    SegmentByView<float> segment = proj_data.get_empty_segment_by_view(1,false,-2);
-    segment.fill(value*2);
-    check(proj_data.set_segment(segment) == Succeeded::yes,
-          "test set_segment succeeded");
-
-    SegmentByView<float> segment2 = proj_data.get_segment_by_view(1,-2);
-    check_if_equal(segment2.get_timing_pos_num(),
-                     -2,
-                     "test set/get_segment_by_view timing position index");
-    check_if_equal(segment2.find_min(),
-    				segment.find_min(),
-                   "test set/get_segment_by_view");
-  }
-  // test making a copy
-  {
-    ProjDataInMemory proj_data2(proj_data);
-    check_if_equal(proj_data2.get_viewgram(0,0,false,-2).find_max(),
-                   proj_data.get_viewgram(0,0,false,-2).find_max(),
-                   "test 1 for copy-constructor and get_viewgram");
-    check_if_equal(proj_data2.get_viewgram(1,1,false,-2).find_max(),
-                   proj_data.get_viewgram(1,1,false,-2).find_max(),
-                   "test 1 for copy-constructor and get_viewgram");
-    check_if_equal(proj_data2.get_viewgram(1,1,false,-2).get_timing_pos_num(),
-                   -2,
-                   "test 2 for copy-constructor and get_viewgram");
-  }
-
-  // test fill with larger input
-  {
-    shared_ptr<ProjDataInfo> proj_data_info_sptr2
-      (ProjDataInfo::ProjDataInfoCTI(scanner_sptr,
-                                     /*span*/1, 8,/*views*/ 96, /*tang_pos*/128, /*arc_corrected*/ true)
-       );
-
-
-    // construct without filling
-    ProjDataInMemory proj_data2(exam_info_sptr, proj_data_info_sptr2, false);
-<<<<<<< HEAD
-//    proj_data2.fill(proj_data);
-//    check_if_equal(proj_data2.get_viewgram(0,0).find_max(),
-//                   proj_data.get_viewgram(0,0).find_max(),
-//                   "test 1 for copy-constructor and get_viewgram");
-//    check_if_equal(proj_data2.get_viewgram(1,1).find_max(),
-//                   proj_data.get_viewgram(1,1).find_max(),
-//                   "test 1 for copy-constructor and get_viewgram");
-  }
-
-  // test fill with smaller input
-  {
-//    shared_ptr<ProjDataInfo> proj_data_info_sptr2
-//      (ProjDataInfo::ProjDataInfoCTI(scanner_sptr,
-//                                     /*span*/1, 12,/*views*/ 96, /*tang_pos*/128, /*arc_corrected*/ true)
-//       );
-
-
-//    // construct without filling
-//    ProjDataInMemory proj_data2(exam_info_sptr, proj_data_info_sptr2, false);
-//    // this should call error, so we'll catch it
-//    try
-//      {
-//        proj_data2.fill(proj_data);
-//        check(false, "test fill wtih too small proj_data should have thrown");
-//      }
-//    catch (...)
-//      {
-//        // ok
-//      }
-=======
-    // this should call error, so we'll catch it
-    try
-      {
-        std::cout << "\nthis test should intentionally throw an error\n";
-        proj_data2.fill(proj_data);
-        check(false, "test fill wtih too small proj_data should have thrown");
-      }
-    catch (...)
-      {
-        // ok
-      }
->>>>>>> 62cb852c
-  }
-}
-
 END_NAMESPACE_STIR
 
 
