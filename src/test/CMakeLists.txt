# Copyright (C) 2011-2012, Kris Thielemans
# Copyright (C) 2013, University College London
# This file is part of STIR.
#
# This file is free software; you can redistribute it and/or modify
# it under the terms of the GNU Lesser General Public License as published by
# the Free Software Foundation; either version 2.1 of the License, or
# (at your option) any later version.
#
# This file is distributed in the hope that it will be useful,
# but WITHOUT ANY WARRANTY; without even the implied warranty of
# MERCHANTABILITY or FITNESS FOR A PARTICULAR PURPOSE.  See the
# GNU Lesser General Public License for more details.
#
# See STIR/LICENSE.txt for details

# cmake file declaring all tests in the test subdirectory
set(dir test)

set(dir_SIMPLE_TEST_EXE_SOURCES ${dir}_SIMPLE_TEST_EXE_SOURCES)
set(dir_SIMPLE_TEST_EXE_SOURCES_NO_REGISTRIES ${dir}_SIMPLE_TEST_EXE_SOURCES_NO_REGISTRIES)
set(dir_INVOLVED_TEST_EXE_SOURCES ${dir}_INVOLVED_TEST_EXE_SOURCES)

set(${dir_SIMPLE_TEST_EXE_SOURCES}
	test_ROIs
        test_warp_image
<<<<<<< HEAD
=======
	test_DynamicDiscretisedDensity
	test_ScatterSimulation
>>>>>>> 9a426dee
)

set(${dir_SIMPLE_TEST_EXE_SOURCES_NO_REGISTRIES}

)

Set(${dir_INVOLVED_TEST_EXE_SOURCES}
	test_OutputFileFormat
	IO/test_IO_DiscretisedDensity
	IO/test_IO_DynamicDiscretisedDensity
	IO/test_IO_ParametricDiscretisedDensity
	IO/test_IO_ITKMulticomponent
	test_linear_regression
	test_stir_math
        # the next 2 are interactive, so we don't add a test for it, but only compile them
	test_display
	test_interpolate
)

set(buildblock_simple_tests
        test_Array
        test_ArrayFilter
        test_SeparableMetzArrayFilter
        test_SeparableGaussianArrayFilter
        test_NestedIterator
        test_VectorWithOffset
        test_convert_array
	test_IndexRange
	test_coordinates
	test_filename_functions
        test_KeyParser
	test_VoxelsOnCartesianGrid
	test_zoom_image
	test_ByteOrder
	test_Scanner
	test_ArcCorrection
	test_find_fwhm_in_image
	test_proj_data_info
	test_proj_data_in_memory
	test_export_array
        test_GeneralisedPoissonNoiseGenerator
	test_multiple_proj_data
	test_DynamicDiscretisedDensity
)

include(stir_test_exe_targets)

foreach(source ${buildblock_simple_tests})
  create_stir_test(${source} "buildblock;IO;buildblock;numerics_buildblock;display;IO" "")
endforeach()
#

### add tests for the "involved" commands
### i.e. those that need command line arguments

if (BUILD_TESTING)

ADD_TEST(test_linear_regression
   ${CMAKE_CURRENT_BINARY_DIR}/test_linear_regression ${CMAKE_CURRENT_SOURCE_DIR}/input/test_linear_regression.in
)

if (BUILD_EXECUTABLES)
## test_stir_math needs to know the location of the stir_math executable
# Note that we cannot use get_target_property(var stir_math LOCATION) as it doesn't work for Visual Studio.
# Luckily, the following is simple enough (and in the cmake add_test documentation)
ADD_TEST(NAME test_stir_math
   COMMAND test_stir_math $<TARGET_FILE:stir_math>
)
set_tests_properties(test_stir_math PROPERTIES DEPENDS stir_math)
# Final note: we could use TARGET_FILE to avoid the use of ${CMAKE_CURRENT_BINARY_DIR} in the other tests, but both strategies work fine.
endif()


## add tests for OutputFileFormat

# we first construct a list of all input files
set(file_format_tests
	test_InterfileOutputFileFormat.in
	test_InterfileOutputFileFormat_short.in
)

if (HAVE_ECAT)
    #message("WARNING: ECAT6 tests currently disabled")
    list(APPEND file_format_tests
	test_ECAT7OutputFileFormat.in
    )
else(HAVE_ECAT)
    #message("No ECAT6/7 support compiled, so no tests for this file format")
endif(HAVE_ECAT)

if (HAVE_ITK)
    list(APPEND file_format_tests
	test_ITKDefaultOutputFileFormat.in
	test_ITKNiftiOutputFileFormat.in
    )
    ADD_TEST(test_IO_ITKMulticomponent
    	${CMAKE_CURRENT_BINARY_DIR}/test_IO_ITKMulticomponent ${CMAKE_SOURCE_DIR}/examples/nifti/disp_4D.nii.gz)
endif()

# now for each of these, add a test
foreach(file_format ${file_format_tests})
	set(test_name test_IO_DiscretisedDensity_${file_format})
  ADD_TEST(${test_name}
		${CMAKE_CURRENT_BINARY_DIR}/test_IO_DiscretisedDensity ${CMAKE_CURRENT_SOURCE_DIR}/input/${file_format})
endforeach()

# Parametric tests
ADD_TEST(test_IO_ParametricDiscretisedDensity_Interfile 
	${CMAKE_CURRENT_BINARY_DIR}/test_IO_ParametricDiscretisedDensity ${CMAKE_CURRENT_SOURCE_DIR}/input/test_InterfileOutputFileFormat.in)
ADD_TEST(test_IO_ParametricDiscretisedDensity_Interfile_short
	${CMAKE_CURRENT_BINARY_DIR}/test_IO_ParametricDiscretisedDensity ${CMAKE_CURRENT_SOURCE_DIR}/input/test_InterfileOutputFileFormat_short.in)

# Dynamic tests
ADD_TEST(test_IO_DynamicDiscretisedDensity_Interfile 
	${CMAKE_CURRENT_BINARY_DIR}/test_IO_DynamicDiscretisedDensity ${CMAKE_CURRENT_SOURCE_DIR}/input/test_InterfileOutputFileFormat.in)
ADD_TEST(test_IO_DynamicDiscretisedDensity_Interfile_short
	${CMAKE_CURRENT_BINARY_DIR}/test_IO_DynamicDiscretisedDensity ${CMAKE_CURRENT_SOURCE_DIR}/input/test_InterfileOutputFileFormat_short.in)
ADD_TEST(test_IO_DynamicDiscretisedDensity_Multi
	${CMAKE_CURRENT_BINARY_DIR}/test_IO_DynamicDiscretisedDensity ${CMAKE_CURRENT_SOURCE_DIR}/input/test_MultiOutputFileFormat.in)

endif(BUILD_TESTING)<|MERGE_RESOLUTION|>--- conflicted
+++ resolved
@@ -24,11 +24,8 @@
 set(${dir_SIMPLE_TEST_EXE_SOURCES}
 	test_ROIs
         test_warp_image
-<<<<<<< HEAD
-=======
 	test_DynamicDiscretisedDensity
 	test_ScatterSimulation
->>>>>>> 9a426dee
 )
 
 set(${dir_SIMPLE_TEST_EXE_SOURCES_NO_REGISTRIES}
@@ -71,7 +68,6 @@
 	test_export_array
         test_GeneralisedPoissonNoiseGenerator
 	test_multiple_proj_data
-	test_DynamicDiscretisedDensity
 )
 
 include(stir_test_exe_targets)
