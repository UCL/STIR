--- conflicted
+++ resolved
@@ -42,13 +42,10 @@
         # the next 2 are interactive, so we don't add a test for it, but only compile them
 	test_display
 	test_interpolate
-<<<<<<< HEAD
         test_upsample
         test_SSRB
         test_ScatterGradient
-=======
 	test_ScatterSimulation
->>>>>>> 57d25ba5
 )
 
 set(buildblock_simple_tests
