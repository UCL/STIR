//
//
/*
    Copyright (C) 2018 Commonwealth Scientific and Industrial Research Organisation
    Copyright (C) 2018-2019 University of Leeds
    Copyright (C) 2019 University College of London
    Copyright (C) 2019 National Physical Laboratory

    This file is part of STIR.

    This file is free software; you can redistribute it and/or modify
    it under the terms of the GNU General Public License as published by
    the Free Software Foundation; either version 2 of the License, or
    (at your option) any later version.

    This file is distributed in the hope that it will be useful,
    but WITHOUT ANY WARRANTY; without even the implied warranty of
    MERCHANTABILITY or FITNESS FOR A PARTICULAR PURPOSE.  See the
    GNU General Public License for more details.

    See STIR/LICENSE.txt for details
*/

/*!
  \file
  \ingroup KOSMAPOSL
  \ingroup reconstructors
  \brief  implementation of the stir::KOSMAPOSLReconstruction class

  \author Daniel Deidda
  \author Ashley Gillman
  \author Palak Wadhwa
  \author Kris Thielemans
      
*/

#include "stir/KOSMAPOSL/KOSMAPOSLReconstruction.h"
#include "stir/OSMAPOSL/OSMAPOSLReconstruction.h"
#include "stir/recon_buildblock/PoissonLogLikelihoodWithLinearModelForMean.h"
#include "stir/DiscretisedDensity.h"
//#include "stir/LogLikBased/common.h"
#include "stir/ThresholdMinToSmallPositiveValueDataProcessor.h"
#include "stir/ChainedDataProcessor.h"
#include "stir/Succeeded.h"
#include "stir/numerics/divide.h"
#include "stir/thresholding.h"
#include "stir/is_null_ptr.h"
#include "stir/NumericInfo.h"
#include "stir/utilities.h"
// for get_symmetries_ptr()
#include "stir/DataSymmetriesForViewSegmentNumbers.h"
#include "stir/ViewSegmentNumbers.h"
#include "stir/stream.h"
#include "stir/info.h"
#include "stir/VoxelsOnCartesianGrid.h"

//#include "stir/modelling/ParametricDiscretisedDensity.h"
//#include "stir/modelling/KineticParameters.h"

#include <memory>
#include <iostream>
#ifdef BOOST_NO_STRINGSTREAM
#include <strstream.h>
#else
#include <sstream>
#endif

#include "stir/unique_ptr.h"
#include <algorithm>
using std::min;
using std::max;
#ifndef STIR_NO_NAMESPACES
using std::cerr;
using std::endl;
#endif
#include "stir/IndexRange3D.h"
#include "stir/IO/read_from_file.h"
#include "stir/IO/write_to_file.h"

START_NAMESPACE_STIR


// worker functions


namespace { // priave namespace for internal functions

inline unsigned int ravel_index(int x, int y, int z,
                         int min_x, int min_y, int min_z,
                         int max_x, int max_y, int max_z) {
  unsigned int ravelled_index=
          (z-min_z)*(max_x-min_x +1)*(max_y-min_y +1)
          + (y-min_y)*(max_x-min_x +1)
          + (x-min_x);
        return ravelled_index;
      }


inline double gaussian_kernel_already_sq(double distance_sq) {
  // std::cout << "gaussian_kernel(" << distance_sq << ", " << sigma << ")" << std::endl;
  return exp(-distance_sq );
}

inline void
precalculate_patch_euclidean_distances(Array<3, float>& distance, int num_neighbours, bool only_2D,
                                       const CartesianCoordinate3D<float>& grid_spacing) {
  int min_dx, max_dx, min_dy, max_dy, min_dz, max_dz;

  if (only_2D) {
    min_dz = max_dz = 0;
  }
  else {
    min_dz = -(num_neighbours-1)/2;
    max_dz = (num_neighbours-1)/2;
  }
  min_dy = -(num_neighbours-1)/2;
  max_dy = (num_neighbours-1)/2;
  min_dx = -(num_neighbours-1)/2;
  max_dx = (num_neighbours-1)/2;

   distance =
    Array<3,float>(IndexRange3D(min_dz, max_dz, min_dy, max_dy, min_dx, max_dx));

  for (int z=min_dz; z<=max_dz; ++z) {
    for (int y=min_dy; y<=max_dy; ++y) {
      for (int x=min_dx; x<=max_dx; ++x) {
        distance[z][y][x] =
          sqrt(square(x * grid_spacing.x())
                + square(y * grid_spacing.y())
                + square(z * grid_spacing.z()))/grid_spacing.x();
      }
    }
  }
}}

template <typename TargetT>
const char * const
KOSMAPOSLReconstruction <TargetT> ::registered_name =
  "KOSMAPOSL";

//*********** parameters ***********

template <typename TargetT>
void
KOSMAPOSLReconstruction<TargetT>::
set_defaults()
{
  base_type::set_defaults();

  this->num_neighbours=3;
  this->num_non_zero_feat=1;
  this->sigma_m.push_back(1);
  this->anatomical_image_filenames.push_back("");
  this->sigma_p=1;
  this->sigma_dp=1;
  this->sigma_dm=1;
  this->only_2D = 0;
  this->kernelised_output_filename_prefix="";
  this->hybrid=0;
}

template <typename TargetT>
void
KOSMAPOSLReconstruction<TargetT>::
initialise_keymap()
{
  base_type::initialise_keymap();
  this->parser.add_start_key("KOSMAPOSLParameters");
  this->parser.add_stop_key("End KOSMAPOSLParameters");

//  this->parser.add_key("anatomical image filename",&this->anatomical_image_filenames);
  this->parser.add_key("number of neighbours",&this->num_neighbours);
  this->parser.add_key("number of non-zero feature elements",&this->num_non_zero_feat);
  this->parser.add_key("sigma_m",&sigma_m);
  this->parser.add_key("sigma_p",&this->sigma_p);
  this->parser.add_key("sigma_dp",&this->sigma_dp);
  this->parser.add_key("sigma_dm",&this->sigma_dm);
  this->parser.add_key("only_2D",&this->only_2D);
  this->parser.add_key("hybrid",&this->hybrid);
  this->parser.add_key("anatomical image filenames", &anatomical_image_filenames);
  this->parser.add_key("kernelised output filename prefix",&this->kernelised_output_filename_prefix);
}


template <typename TargetT>
void KOSMAPOSLReconstruction<TargetT>::
ask_parameters()
{
 OSMAPOSLReconstruction<TargetT>::ask_parameters();


}


template <typename TargetT>
bool KOSMAPOSLReconstruction<TargetT>::
post_processing()
{
  if (base_type::post_processing())
    return true;

  this->subiteration_counter=0;
  this->anatomical_sd.resize(anatomical_image_filenames.size());

  if (!this->anatomical_image_filenames.size()==sigma_m.size()){
      error("The number of sigma_m parameters must be the same as the numberof anatomical image filenames %s");
      return false;
  }


  if(!this->only_2D){
     this->num_elem_neighbourhood=this->num_neighbours*this->num_neighbours*this->num_neighbours ;}
  else{
     this->num_elem_neighbourhood=this->num_neighbours*this->num_neighbours ;
      }
for(int i = 0; i<=anatomical_image_filenames.size()-1; i++)
{  if (!this->anatomical_image_filenames.empty()){
      this->anatomical_prior_sptr.push_back(read_from_file<TargetT>(anatomical_image_filenames[i]));

    set_anatomical_prior_sptr (this->anatomical_prior_sptr[i],i);
    info(boost::format("Reading anatomical data '%1%'")
         % anatomical_image_filenames[i]  );
  }
    if (is_null_ptr(this->anatomical_prior_sptr[i]))
        {
            error("Failed to read anatomical file %s", anatomical_image_filenames[i].c_str());
            return false;
        }
    }

estimate_stand_dev_for_anatomical_image(this->anatomical_sd);
for(int i = 0; i<=anatomical_image_filenames.size()-1; i++)
{
info(boost::format("SDs from anatomical images calculated = '%1%'")
   % this->anatomical_sd[i]);
}

const DiscretisedDensityOnCartesianGrid<3,float>* current_anatomical_cast =
  dynamic_cast< const DiscretisedDensityOnCartesianGrid<3,float> *>
    (this->anatomical_prior_sptr[0].get());

  // TODO - which spacing to use? Need both?
  const CartesianCoordinate3D<float>& grid_spacing =
      current_anatomical_cast->get_grid_spacing();
  precalculate_patch_euclidean_distances(distance,num_neighbours, only_2D, grid_spacing);


    if(num_non_zero_feat>1){
         for(int i = 0; i <=anatomical_image_filenames.size()-1; i++){
    this->kmnorm_sptr[i] = shared_ptr<TargetT>(this->anatomical_prior_sptr[i]->get_empty_copy ());
    this->kmnorm_sptr[i]->resize(IndexRange3D(0,0,0,this->num_voxels-1,0,this->num_elem_neighbourhood-1));
            }
    this->kpnorm_sptr = shared_ptr<TargetT>(this->anatomical_prior_sptr[0]->get_empty_copy ());
    this->kpnorm_sptr->resize(IndexRange3D(0,0,0,this->num_voxels-1,0,this->num_elem_neighbourhood-1));

    int dimf_col = this->num_non_zero_feat-1;
    int dimf_row=this->num_voxels;

    calculate_norm_const_matrix(this->kmnorm_sptr,
                                dimf_row,
                                dimf_col);

    info(boost::format("Kernel from anatomical image calculated "));
    }
  return false;
}

//*********** other functions ***********



template <typename TargetT>
KOSMAPOSLReconstruction<TargetT>::
KOSMAPOSLReconstruction()
{  
  set_defaults();
}

template <typename TargetT>
KOSMAPOSLReconstruction<TargetT>::
KOSMAPOSLReconstruction(const std::string& parameter_filename)
{  
  this->initialise(parameter_filename);
  info(this->parameter_info());
}


template <typename TargetT>
Succeeded 
KOSMAPOSLReconstruction<TargetT>::
set_up(shared_ptr <TargetT > const& target_image_ptr)
{

 base_type::set_up(target_image_ptr) == Succeeded::no;

  return Succeeded::yes;
}

/***************************************************************
  get_ functions
***************************************************************/

template <typename TargetT>
const std::vector<std::string>
KOSMAPOSLReconstruction<TargetT>::
get_anatomical_image_filenames() const
{ return this->anatomical_image_filenames; }

template <typename TargetT>
const int
KOSMAPOSLReconstruction<TargetT>::
get_num_neighbours() const
{ return this->num_neighbours; }

template <typename TargetT>
const int
KOSMAPOSLReconstruction<TargetT>::
get_num_non_zero_feat() const
{ return this->num_non_zero_feat; }

template <typename TargetT>
const std::vector<double>
KOSMAPOSLReconstruction<TargetT>::
get_sigma_m() const
{ return this->sigma_m; }

template <typename TargetT>
const double
KOSMAPOSLReconstruction<TargetT>::
get_sigma_p() const
{ return this->sigma_p; }

template <typename TargetT>
const double
KOSMAPOSLReconstruction<TargetT>::
get_sigma_dp() const
{ return this->sigma_dp; }

template <typename TargetT>
const double
KOSMAPOSLReconstruction<TargetT>::
get_sigma_dm() const
{ return this->sigma_dm; }

template <typename TargetT>
const bool
KOSMAPOSLReconstruction<TargetT>::
get_only_2D() const
{ return this->only_2D; }

template <typename TargetT>
const bool
KOSMAPOSLReconstruction<TargetT>::
get_hybrid() const
{ return this->hybrid; }

//template <typename TargetT >
//shared_ptr<TargetT> &KOSMAPOSLReconstruction<TargetT>::get_kpnorm_sptr()
//{ return this->kpnorm_sptr; }

//template <typename TargetT >
//shared_ptr<TargetT> &KOSMAPOSLReconstruction<TargetT>::get_kmnorm_sptr()
//{ return this->kmnorm_sptr; }

template <typename TargetT>
<<<<<<< HEAD
std::vector<shared_ptr<TargetT> > &KOSMAPOSLReconstruction<TargetT>::get_anatomical_prior_sptr()
=======
shared_ptr<const TargetT> KOSMAPOSLReconstruction<TargetT>::get_anatomical_prior_sptr() const
>>>>>>> 0c4388d0
{ return this->anatomical_prior_sptr; }


/***************************************************************
  set_ functions
***************************************************************/

template<typename TargetT>
void
KOSMAPOSLReconstruction<TargetT>::
<<<<<<< HEAD
set_anatomical_prior_sptr (shared_ptr<TargetT>& arg, int &index)
=======
set_anatomical_prior_sptr (shared_ptr<TargetT> arg)
>>>>>>> 0c4388d0
{
  this->anatomical_prior_sptr[index] = arg;
}

template <typename TargetT>
void
KOSMAPOSLReconstruction<TargetT>::
set_anatomical_image_filenames(std::string &arg, int &index)
{
  this->anatomical_image_filenames[index]  = arg;
}

template <typename TargetT>
void
KOSMAPOSLReconstruction<TargetT>::
set_num_neighbours(const int arg)
{
    this->num_neighbours = arg;
}

template <typename TargetT>
void
KOSMAPOSLReconstruction<TargetT>::
set_num_non_zero_feat(const int arg)
{
    this->num_non_zero_feat = arg;
}

template <typename TargetT>
void
KOSMAPOSLReconstruction<TargetT>::
set_sigma_m(double& arg, int &index)
{
    this->sigma_m[index] = arg;
}

template <typename TargetT>
void
KOSMAPOSLReconstruction<TargetT>::
set_sigma_p(const double arg)
{
    this->sigma_p = arg;
}

template <typename TargetT>
void
KOSMAPOSLReconstruction<TargetT>::
set_sigma_dp(const double arg)
{
    this->sigma_dp = arg;
}

template <typename TargetT>
void
KOSMAPOSLReconstruction<TargetT>::
set_sigma_dm(const double arg)
{
    this->sigma_dm = arg;
}

template <typename TargetT>
void
KOSMAPOSLReconstruction<TargetT>::
set_only_2D(const bool arg)
{
    this->only_2D = arg;
}

template <typename TargetT>
void
KOSMAPOSLReconstruction<TargetT>::
set_hybrid(const bool arg)
{
    this->hybrid = arg;
}

/***************************************************************/
// Here start the definition of few functions that calculate the SD of the anatomical image, a norm matrix and
// finally the Kernelised image

template<typename TargetT>
void KOSMAPOSLReconstruction<TargetT>::
calculate_norm_matrix(TargetT &normp,
                      const int dimf_row,
                      const int dimf_col,
                      const TargetT& emission)
{
//  The following is the 2D matrix containing the feature vector for each voxel of the image "emission"
  Array<2,float> fp;
//  The following are the indexes obtained when reshaping a 3D matrix to a 1D vector and they depend
//  on x y and z, and dx dy and dz respectively
  int l=0,m=0;

  fp = Array<2,float>(IndexRange2D(0,dimf_row,0,dimf_col));

  const int min_z = emission.get_min_index();
  const int max_z = emission.get_max_index();
  this->dimz=max_z-min_z+1;

//The following loop extracts the feature vector related to each voxel in the "emission" image and save it in "fp"
  for (int z=min_z; z<=max_z; z++)
    {
      const int min_dz = max(distance.get_min_index(), min_z-z);
      const int max_dz = min(distance.get_max_index(), max_z-z);

      const int min_y = emission[z].get_min_index();
      const int max_y = emission[z].get_max_index();
      this->dimy=max_y-min_y+1;
      for (int y=min_y;y<= max_y;y++)
        {
          const int min_dy = max(distance[0].get_min_index(), min_y-y);
          const int max_dy = min(distance[0].get_max_index(), max_y-y);

          const int min_x = emission[z][y].get_min_index();
          const int max_x = emission[z][y].get_max_index();
          this->dimx=max_x-min_x+1;


          for (int x=min_x;x<= max_x;x++)
            {
              const int min_dx = max(distance[0][0].get_min_index(), min_x-x);
              const int max_dx = min(distance[0][0].get_max_index(), max_x-x);


              l = (z-min_z)*(max_x-min_x +1)*(max_y-min_y +1)
                + (y-min_y)*(max_x-min_x +1) + (x-min_x);

              //here a matrix with the feature vectors is created
              for (int dz=min_dz;dz<=max_dz;++dz)
                for (int dy=min_dy;dy<=max_dy;++dy)
                  for (int dx=min_dx;dx<=max_dx;++dx)
                    {
                      m = (dz)*(max_dx-min_dx +1)*(max_dy-min_dy +1)
                        + (dy)*(max_dx-min_dx +1)
                        + (dx);
                      int c = m;

                      if(m<0){
                        c = m+this->num_elem_neighbourhood ;
                      } else {
                        c=m;
                      }

                      if (   z+dz > max_z || y+dy> max_y || x+dx > max_x
                          || z+dz < min_z || y+dy< min_y || x+dx < min_x
                          || m > this->num_non_zero_feat-1 || m <0) {
                        continue;
                      }
                      else{
                        fp[l][c] = (emission[z+dz][y+dy][x+dx]) ;
                      }
                    }
            }
        }
    }

  // the norms of the difference between feature vectors related to the
  // same neighbourhood are calculated now
  int p=0,o=0;

  for (int q=0; q<=dimf_row-1; ++q){
    for (int n=-(this->num_neighbours-1)/2*(!this->only_2D);
         n<=(this->num_neighbours-1)/2*(!this->only_2D);
         ++n)
      for (int k=-(this->num_neighbours-1)/2;
           k<=(this->num_neighbours-1)/2;
           ++k)
        for (int j=-(this->num_neighbours-1)/2;
             j<=(this->num_neighbours-1)/2;
             ++j)
          for (int i=0; i<=dimf_col; ++i)
            {

              p = j
                + k*(this->num_neighbours)
                + n*(this->num_neighbours)*(this->num_neighbours)
                + (this->num_elem_neighbourhood-1)/2;

              if (q%dimx==0 && (j+k*this->dimx+n*dimx*dimy)>=(dimx-1))
                {
                  if (j+k*this->dimx+n*dimx*dimy
                      >= dimx+(this->num_neighbours-1)/2) {
                    continue;
                  }

                  o=q+j+k*this->dimx+n*dimx*dimy+1;
                }

              else{
                o=q+j+k*this->dimx+n*dimx*dimy;
              }

              if(o>=dimf_row-1 || o<0 || i<0|| i>this->num_non_zero_feat-1
                 || q>=dimf_row-1 || q<0){
                continue;
              }
              normp[0][q][p] += square(fp[q][i]-fp[o][i]);
            }
      }
}

template<typename TargetT>
void KOSMAPOSLReconstruction<TargetT>::
calculate_norm_const_matrix(std::vector<shared_ptr<TargetT> > normm,
                            const int dimf_row,
                            const int dimf_col)
{
    for( int i=0; i<= anatomical_image_filenames.size()-1;i++){
        calculate_norm_matrix(*normm[i],dimf_row,dimf_col,*(this->anatomical_prior_sptr[i]));
    }



}
template<typename TargetT>
void KOSMAPOSLReconstruction<TargetT>::estimate_stand_dev_for_anatomical_image(std::vector<double> &SD)
{

    for( int i=0; i<= anatomical_image_filenames.size()-1;i++){

        double kmean=0;
        double kStand_dev=0;
        double dim_z=0;
        int nv=0;
        const int min_z = (*anatomical_prior_sptr[i]).get_min_index();
        const int max_z = (*anatomical_prior_sptr[i]).get_max_index();

        dim_z = max_z -min_z+1;

        for (int z=min_z; z<=max_z; z++)
          {

            const int min_y = (*anatomical_prior_sptr[i])[z].get_min_index();
            const int max_y = (*anatomical_prior_sptr[i])[z].get_max_index();
            double dim_y=0;

            dim_y = max_y -min_y+1;

              for (int y=min_y;y<= max_y;y++)
                {

                  const int min_x = (*anatomical_prior_sptr[i])[z][y].get_min_index();
                  const int max_x = (*anatomical_prior_sptr[i])[z][y].get_max_index();
                  double dim_x=0;

                  dim_x = max_x -min_x +1;

                   this->num_voxels = dim_z*dim_y*dim_x;

                    for (int x=min_x;x<= max_x;x++)
                    {
                        if((*anatomical_prior_sptr[i])[z][y][x]>=0 && (*anatomical_prior_sptr[i])[z][y][x]<=1000000){
                        kmean += (*anatomical_prior_sptr[i])[z][y][x];
                        nv+=1;}
                        else{
                            error("The anatomical image might contain nan, negatives or infinitive");
                            break;}
                    }
                }
            }
                      kmean=kmean / nv;

                      for (int z=min_z; z<=max_z; z++)
                        {

                          const int min_y = (*anatomical_prior_sptr[i])[z].get_min_index();
                          const int max_y = (*anatomical_prior_sptr[i])[z].get_max_index();

                            for (int y=min_y;y<= max_y;y++)
                              {

                                const int min_x = (*anatomical_prior_sptr[i])[z][y].get_min_index();
                                const int max_x = (*anatomical_prior_sptr[i])[z][y].get_max_index();

                                for (int x=min_x;x<= max_x;x++)
                                  {
                                    if((*anatomical_prior_sptr[i])[z][y][x]>=0 && (*anatomical_prior_sptr[i])[z][y][x]<=1000000){
                                        kStand_dev += square((*anatomical_prior_sptr[i])[z][y][x] - kmean);}
                                    else{continue;}
                                  }
                               }
                       }

       SD[i]=((double)sqrt(kStand_dev/(nv-1) ));//std::cout<<"SD :"<<SD[i]<<std::endl;
    }
}

template<typename TargetT>
void KOSMAPOSLReconstruction<TargetT>::compute_kernelised_image(
                         TargetT& kernelised_image_out,
                         const TargetT& image_to_kernelise,
                         const TargetT& current_alpha_estimate)
{
    for( int i=0; i<= anatomical_image_filenames.size()-1;i++){
    if(!current_alpha_estimate.has_same_characteristics(*this->anatomical_prior_sptr[i]))
        error("anatomical and emission image have different sizes! Make sure they are the same");
    }
    bool use_compact_implementation = this->num_non_zero_feat == 1;

    // Something very weird happens here if I do not get_empty_copy()
    // KImage elements will be all nan

    unique_ptr<TargetT> kImage_uptr(current_alpha_estimate.get_empty_copy());

    if (!use_compact_implementation && this->get_hybrid()) {
      // Going to need the full emission regional normalised differences
      int dimf_row = this->num_voxels;
      int dimf_col = this->num_non_zero_feat-1;
      calculate_norm_matrix(*this->kpnorm_sptr, dimf_row, dimf_col,
                          current_alpha_estimate);
    }


      //     calculate kernelised image
    int min_z, max_z, min_y, max_y, min_x, max_x;

    min_z = current_alpha_estimate.get_min_index();
    max_z = current_alpha_estimate.get_max_index();
    min_y = current_alpha_estimate[min_z].get_min_index();
    max_y = current_alpha_estimate[min_z].get_max_index();
    min_x = current_alpha_estimate[min_z][min_y].get_min_index();
    max_x = current_alpha_estimate[min_z][min_y].get_max_index();

        // Iterate over the image

        for (int z=min_z; z<=max_z; z++) {
          const int min_dz = max(distance.get_min_index(), min_z-z);
          const int max_dz = min(distance.get_max_index(), max_z-z);

          for (int y=min_y; y<= max_y; y++) {
            const int min_dy = max(distance[0].get_min_index(), min_y-y);
            const int max_dy = min(distance[0].get_max_index(), max_y-y);

            for (int x=min_x; x<= max_x; x++) {

              // std::cout << "c" << std::endl;
              const int min_dx = max(distance[0][0].get_min_index(), min_x-x);
              const int max_dx = min(distance[0][0].get_max_index(), max_x-x);

              // Iterate over the kernel patch, centered at the current voxel

              double kernel_sum = 0;
              for (int dz=min_dz; dz<=max_dz; ++dz) {
                for (int dy=min_dy; dy<=max_dy; ++dy) {
                  for (int dx=min_dx; dx<=max_dx; ++dx) {

                      const int current_ravelled_idx
                        = ravel_index(x, y, z, min_x, min_y, min_z, max_x, max_y, max_z);
                      const int delta_ravelled_idx
                        = ravel_index(dx, dy, dz, min_dx, min_dy, min_dz, max_dx, max_dy, max_dz);

//                     std::cout << "d " <<z<<" "<<y<<" "<<x<< std::endl;
                    // Calculate the emission kernel
                    double emission_kernel;
                    if (get_hybrid()) {
                      if(current_alpha_estimate[z][y][x]==0){
                        continue;
                      }

                      emission_kernel = calc_emission_kernel(current_alpha_estimate[z][y][x],
                                                   current_alpha_estimate[z+dz][y+dy][x+dx],
                                                   distance[dz][dy][dx],
                                                   use_compact_implementation,
                                                   current_ravelled_idx,
                                                   delta_ravelled_idx);
                                    }
                                    else {
                                      emission_kernel = 1;
                                    }
                    // Calculate the anatomical kernel
                     double anatomical_kernel=1;
                    for( int i=0; i<= anatomical_image_filenames.size()-1;i++){
                         anatomical_kernel = anatomical_kernel * calc_anatomical_kernel((*anatomical_prior_sptr[i])[z][y][x],
                                                                     (*anatomical_prior_sptr[i])[z+dz][y+dy][x+dx],
                                                                      distance[dz][dy][dx],
                                                                      use_compact_implementation,
                                                                      current_ravelled_idx,
                                                                      delta_ravelled_idx,
                                                                      i);
                    }

                       const double kernel = anatomical_kernel * emission_kernel;

                       kernelised_image_out[z][y][x]
                       += kernel * image_to_kernelise[z+dz][y+dy][x+dx];
                       kernel_sum += kernel;
                                    }
                                 }
                              }

              if (current_alpha_estimate[z][y][x] == 0) {
                continue;

              }


                      kernelised_image_out[z][y][x] /= kernel_sum;
                    }
                  }
                }
}

template <typename TargetT>
double
KOSMAPOSLReconstruction<TargetT>::
calc_emission_kernel(const double current_alpha_estimate_zyx,
                const double current_alpha_estimate_zyx_dr,
                const double distance_dzdydx,
                const bool use_compact_implementation,
                const int l,
                const int m) {

  const double emission_kernel =
    use_compact_implementation
    ? calc_kernel_compact(current_alpha_estimate_zyx-
                                    current_alpha_estimate_zyx_dr,
                                    sigma_p*sigma_p,
                                    sigma_dp*sigma_dp,
                                    distance_dzdydx*distance_dzdydx,
                                    current_alpha_estimate_zyx*current_alpha_estimate_zyx)
    : calc_kernel_from_precalculated((*kpnorm_sptr)[0][l][m],
                                    sigma_p*sigma_p,
                                    sigma_dp*sigma_dp,
                                    distance_dzdydx*distance_dzdydx,
                                    current_alpha_estimate_zyx*current_alpha_estimate_zyx);

   return emission_kernel;
}

template <typename TargetT>
double
KOSMAPOSLReconstruction<TargetT>::
calc_kernel_from_precalculated(const double precalculated_norm_zxy,
                               const double sq_sigma_int,
                               const double sq_sigma_dist,
                               const double sq_distance_dzdydx,
                               const double sq_precalc_denom) {

  const double norm_distance_sq
    = precalculated_norm_zxy/ sq_precalc_denom/sq_sigma_int+
          sq_distance_dzdydx/sq_sigma_dist/2;

  return gaussian_kernel_already_sq(norm_distance_sq);
}

template <typename TargetT>
double
KOSMAPOSLReconstruction<TargetT>::
calc_anatomical_kernel(const double anatomical_prior_zyx,
                       const double anatomical_prior_zyx_dr,
                       const double distance_dzdydx,
                       const bool use_compact_implementation,
                       const int l,
                       const int m,
                       const int index) {

  const double anatomical_kernel =
    use_compact_implementation
    ? calc_kernel_compact(anatomical_prior_zyx-
                                    anatomical_prior_zyx_dr,
                                    sigma_m[index]*sigma_m[index],
                                    sigma_dm*sigma_dm,
                                    distance_dzdydx*distance_dzdydx,
                                    anatomical_sd[index]*anatomical_sd[index])
    : calc_kernel_from_precalculated((*kmnorm_sptr[index])[0][l][m],
                                     sigma_m[index]*sigma_m[index],
                                     sigma_dm*sigma_dm,
                                     distance_dzdydx*distance_dzdydx,
                                     anatomical_sd[index]*anatomical_sd[index]);
  return anatomical_kernel;
}

template <typename TargetT>
double
KOSMAPOSLReconstruction<TargetT>::
calc_kernel_compact(const double prior_image_zyx_diff,
                              const double sq_sigma_int,
                              const double sq_sigma_dist,
                              const double sq_distance_dzdydx,
                              const double sq_precalc_denom) {

    const double norm_distance_sq
      = ((prior_image_zyx_diff)/sq_precalc_denom/sq_sigma_int)*
        ((prior_image_zyx_diff)/2)+
        sq_distance_dzdydx/sq_sigma_dist/2;

    return gaussian_kernel_already_sq(norm_distance_sq);
}

template <typename TargetT>
void 
KOSMAPOSLReconstruction<TargetT>::
update_estimate(TargetT &current_alpha_coefficent_image)
{
  // TODO should use something like iterator_traits to figure out the 
  // type instead of hard-wiring float
  static const float small_num = 0.000001F;
#ifndef PARALLEL
  //CPUTimer subset_timer;
  //subset_timer.start();
#else // PARALLEL
  PTimer timerSubset;
  timerSubset.Start();
#endif // PARALLEL
  
  // TODO make member parameter to avoid reallocation all the time
  unique_ptr< TargetT > multiplicative_update_image_ptr
    (current_alpha_coefficent_image.get_empty_copy());

  const int subset_num=this->get_subset_num();  
  info(boost::format("Now processing subset #: %1%") % subset_num);

  unique_ptr< TargetT > current_update_image_ptr(current_alpha_coefficent_image.get_empty_copy());
  compute_kernelised_image (*current_update_image_ptr, current_alpha_coefficent_image, current_alpha_coefficent_image);



  base_type::compute_sub_gradient_without_penalty_plus_sensitivity (*multiplicative_update_image_ptr,
                                                          *current_update_image_ptr,
                                                          subset_num); 

  //apply kernel to the multiplicative update
  unique_ptr< TargetT > kmultiplicative_update_ptr((*multiplicative_update_image_ptr).get_empty_copy());
  compute_kernelised_image (*kmultiplicative_update_ptr, *multiplicative_update_image_ptr, current_alpha_coefficent_image);

  // divide by subset sensitivity  
  {
    const TargetT& sensitivity =
      base_type::get_subset_sensitivity(subset_num);

  unique_ptr< TargetT > ksens_ptr(sensitivity.get_empty_copy());
  compute_kernelised_image (*ksens_ptr, sensitivity, current_alpha_coefficent_image);

     int count = 0;
    
    //std::cerr <<this->MAP_model << std::endl;
    
  if (this->objective_function_sptr->prior_is_zero())
    {
      divide(kmultiplicative_update_ptr->begin_all(),
             kmultiplicative_update_ptr->end_all(),
             (*ksens_ptr).begin_all(),
             small_num);
        
    }
    else
    {
      unique_ptr< TargetT > denominator_ptr
        (current_alpha_coefficent_image.get_empty_copy());
      
      
      this->objective_function_sptr->
        get_prior_ptr()->compute_gradient(*denominator_ptr, current_alpha_coefficent_image);
      
      typename TargetT::full_iterator denominator_iter = denominator_ptr->begin_all();
      const typename TargetT::full_iterator denominator_end = denominator_ptr->end_all();
      typename TargetT::const_full_iterator sensitivity_iter = (*ksens_ptr).begin_all();

      if(this->MAP_model =="additive" )
      {
        // lambda_new = lambda / (p_v + beta*prior_gradient/ num_subsets) *
        //                   sum_subset backproj(measured/forwproj(lambda))
        // with p_v = sum_{b in subset} p_bv
        // actually, we restrict 1 + beta*prior_gradient/num_subsets/p_v between .1 and 10
        while (denominator_iter != denominator_end)
          {
            *denominator_iter = *denominator_iter/this->get_num_subsets() + (*sensitivity_iter);
            // bound denominator between (*sensitivity_iter)/10 and (*sensitivity_iter)*10
            *denominator_iter =
                std::max(std::min(*denominator_iter, (*sensitivity_iter)*10),(*sensitivity_iter)/10);
            ++denominator_iter;
            ++sensitivity_iter;
          }
      }
      else
      {
        if(this->MAP_model =="multiplicative" )
        {
          // multiplicative form
          // lambda_new = lambda / (p_v*(1 + beta*prior_gradient)) *
          //                   sum_subset backproj(measured/forwproj(lambda))
          // with p_v = sum_{b in subset} p_bv
          // actually, we restrict 1 + beta*prior_gradient between .1 and 10
        while (denominator_iter != denominator_end)
          {
            *denominator_iter += 1;
            // bound denominator between 1/10 and 1*10
            // TODO code will fail if *denominator_iter is not a float
            *denominator_iter =
                std::max(std::min(*denominator_iter, 10.F),1/10.F);
            *denominator_iter *= (*sensitivity_iter);
            ++denominator_iter;
            ++sensitivity_iter;
          }
        }
      }         
      divide(kmultiplicative_update_ptr->begin_all(),
             kmultiplicative_update_ptr->end_all(),
             denominator_ptr->begin_all(),
             small_num);
    }
    
    info(boost::format("Number of (cancelled) singularities in Sensitivity division: %1%") % count);
  }
  
    
  if(this->inter_update_filter_interval>0 &&
     !is_null_ptr(this->inter_update_filter_ptr) &&
     !(this->subiteration_num%this->inter_update_filter_interval))
  {
    info("Applying inter-update filter");
    this->inter_update_filter_ptr->apply(current_alpha_coefficent_image);
  }
  
  // KT 17/08/2000 limit update
  // TODO move below thresholding?
  if (this->write_update_image && !this->_disable_output)
  {
    // allocate space for the filename assuming that
    // we never have more than 10^49 subiterations ...
    char * fname = new char[this->output_filename_prefix.size() + 60];
    sprintf(fname, "%s_update_%d", this->output_filename_prefix.c_str(), this->subiteration_num);
    
    // Write it to file
    this->output_file_format_ptr->
      write_to_file(fname, *kmultiplicative_update_ptr);
    delete[] fname;
  }
  
  if (this->subiteration_num != 1)
    {
      const float current_min =
        *std::min_element(kmultiplicative_update_ptr->begin_all(),
                          kmultiplicative_update_ptr->end_all());
      const float current_max = 
        *std::max_element(kmultiplicative_update_ptr->begin_all(),
                          kmultiplicative_update_ptr->end_all());
      const float new_min = 
        static_cast<float>(this->minimum_relative_change);
      const float new_max = 
        static_cast<float>(this->maximum_relative_change);
      info(boost::format("Update image old min,max: %1%, %2%, new min,max %3%, %4%") % current_min % current_max % (min(current_min, new_min)) % (max(current_max, new_max)));

      threshold_upper_lower(kmultiplicative_update_ptr->begin_all(),
                            kmultiplicative_update_ptr->end_all(),
                            new_min, new_max);      
    }  

  //current_alpha_coefficent_image *= *kmultiplicative_update_ptr;
  {
    typename TargetT::const_full_iterator multiplicative_update_image_iter = kmultiplicative_update_ptr->begin_all_const();
    const typename TargetT::const_full_iterator end_multiplicative_update_image_iter = kmultiplicative_update_ptr->end_all_const();
    typename TargetT::full_iterator current_alpha_coefficent_image_iter = current_alpha_coefficent_image.begin_all();
    while (multiplicative_update_image_iter!=end_multiplicative_update_image_iter) 
      { 
        *current_alpha_coefficent_image_iter *= (*multiplicative_update_image_iter);
        ++current_alpha_coefficent_image_iter; ++multiplicative_update_image_iter;
      }


    unique_ptr<TargetT> kcurrent_ptr(current_alpha_coefficent_image.get_empty_copy());

    // compute the emission image from the alpha coefficient image
    compute_kernelised_image (*kcurrent_ptr, current_alpha_coefficent_image,current_alpha_coefficent_image);

    //Write the emission image estimate:
    subiteration_counter++;
    if((subiteration_counter)%this->save_interval==0){

        char itC[10];
        sprintf (itC, "%d", subiteration_counter);
        std::string it=itC;
        std::string us="_";
        std::string k=".hv";
        this->current_kimage_filename =this->kernelised_output_filename_prefix+us+it+k;

        write_to_file(this->current_kimage_filename,*kcurrent_ptr); }
  }
  
#ifndef PARALLEL
  //cerr << "Subset : " << subset_timer.value() << "secs " <<endl;
#else // PARALLEL
  timerSubset.Stop();
  info(boost::format("Subset: %1%secs") % timerSubset.GetTime());
#endif
  
}

template class KOSMAPOSLReconstruction<DiscretisedDensity<3,float> >;
//template class KOSMAPOSLReconstruction<ParametricVoxelsOnCartesianGrid >;


END_NAMESPACE_STIR

<|MERGE_RESOLUTION|>--- conflicted
+++ resolved
@@ -247,9 +247,10 @@
 
     if(num_non_zero_feat>1){
          for(int i = 0; i <=anatomical_image_filenames.size()-1; i++){
-    this->kmnorm_sptr[i] = shared_ptr<TargetT>(this->anatomical_prior_sptr[i]->get_empty_copy ());
-    this->kmnorm_sptr[i]->resize(IndexRange3D(0,0,0,this->num_voxels-1,0,this->num_elem_neighbourhood-1));
-            }
+           this->kmnorm_sptr[i] = shared_ptr<TargetT>(this->anatomical_prior_sptr[i]->get_empty_copy ());
+           this->kmnorm_sptr[i]->resize(IndexRange3D(0,0,0,this->num_voxels-1,0,this->num_elem_neighbourhood-1));
+           }
+      
     this->kpnorm_sptr = shared_ptr<TargetT>(this->anatomical_prior_sptr[0]->get_empty_copy ());
     this->kpnorm_sptr->resize(IndexRange3D(0,0,0,this->num_voxels-1,0,this->num_elem_neighbourhood-1));
 
@@ -363,11 +364,8 @@
 //{ return this->kmnorm_sptr; }
 
 template <typename TargetT>
-<<<<<<< HEAD
-std::vector<shared_ptr<TargetT> > &KOSMAPOSLReconstruction<TargetT>::get_anatomical_prior_sptr()
-=======
-shared_ptr<const TargetT> KOSMAPOSLReconstruction<TargetT>::get_anatomical_prior_sptr() const
->>>>>>> 0c4388d0
+
+std::vector<shared_ptr<TargetT> > KOSMAPOSLReconstruction<TargetT>::get_anatomical_prior_sptr()
 { return this->anatomical_prior_sptr; }
 
 
@@ -378,11 +376,7 @@
 template<typename TargetT>
 void
 KOSMAPOSLReconstruction<TargetT>::
-<<<<<<< HEAD
-set_anatomical_prior_sptr (shared_ptr<TargetT>& arg, int &index)
-=======
-set_anatomical_prior_sptr (shared_ptr<TargetT> arg)
->>>>>>> 0c4388d0
+set_anatomical_prior_sptr (shared_ptr<TargetT>& arg, int index)
 {
   this->anatomical_prior_sptr[index] = arg;
 }
@@ -390,7 +384,7 @@
 template <typename TargetT>
 void
 KOSMAPOSLReconstruction<TargetT>::
-set_anatomical_image_filenames(std::string &arg, int &index)
+set_anatomical_image_filenames(std::string &arg, int index)
 {
   this->anatomical_image_filenames[index]  = arg;
 }
