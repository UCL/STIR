--- conflicted
+++ resolved
@@ -220,7 +220,6 @@
   if (!this->anatomical_image_filenames.empty()){
       this->anatomical_prior_sptr= (read_from_file<TargetT>(anatomical_image_filenames[0]));
 
-<<<<<<< HEAD
     set_anatomical_prior_sptr (this->anatomical_prior_sptr);
     info(boost::format("Reading anatomical data '%1%'")
          % anatomical_image_filenames[0]  );
@@ -230,19 +229,6 @@
             return false;
         }
     this->anatomical_sd=estimate_stand_dev_for_anatomical_image();
-=======
-      set_anatomical_prior_sptr (this->anatomical_prior_sptr);
-      info(boost::format("Reading anatomical data '%1%'")
-           % anatomical_image_filenames[0]  );
-      }
-
-  if (is_null_ptr(this->anatomical_prior_sptr)){
-      error("Failed to read anatomical file %s", anatomical_image_filenames[0].c_str());
-      return false;
-      }
-
-  this->anatomical_sd=estimate_stand_dev_for_anatomical_image();
->>>>>>> 4259d653
 
   info(boost::format("SD from anatomical image calculated = '%1%'")
        % this->anatomical_sd);
