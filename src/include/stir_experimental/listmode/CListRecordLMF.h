--- conflicted
+++ resolved
@@ -12,11 +12,6 @@
     Copyright (C) 2003- 2011, Hammersmith Imanet Ltd
 
     SPDX-License-Identifier: Apache-2.0
-<<<<<<< HEAD
-    
-    See STIR/LICENSE.txt for details
-=======
->>>>>>> 7f6de790
 */
 
 #ifndef __stir_listmode_CListRecordLMF_H__
