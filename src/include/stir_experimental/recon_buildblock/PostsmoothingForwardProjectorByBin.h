//
//
/*!

  \file

  \brief Declaration of class PostsmoothingForwardProjectorByBin

  \author Kris Thielemans
  \author Richard Brown

*/
/*
    Copyright (C) 2000- 2001, IRSL
    Copyright (C) 2019, University College London
    See STIR/LICENSE.txt for details
*/
#ifndef __stir_recon_buildblock_PostsmoothingForwardProjectorByBin__H__
#define __stir_recon_buildblock_PostsmoothingForwardProjectorByBin__H__

#include "stir/RegisteredParsingObject.h"
#include "stir/recon_buildblock/ForwardProjectorByBin.h"
#include "stir/shared_ptr.h"
#include "stir/VectorWithOffset.h"

START_NAMESPACE_STIR

template <typename elemT> class Viewgram;

/*!
  \brief A very preliminary class that first forward projects, and then smooths the viewgrams

*/
class PostsmoothingForwardProjectorByBin : 
  public 
    RegisteredParsingObject<PostsmoothingForwardProjectorByBin,
                            ForwardProjectorByBin>
{
public:
  //! Name which will be used when parsing a PostsmoothingForwardProjectorByBin object
  static const char * const registered_name; 

  //! Default constructor (calls set_defaults())
  PostsmoothingForwardProjectorByBin();

  //! Stores all necessary geometric info
  /*! Note that the density_info_ptr is not stored in this object. It's only used to get some info on sizes etc.
  */
  virtual void set_up(		 
		      const shared_ptr<ProjDataInfo>& proj_data_info_ptr,
                      const shared_ptr<DiscretisedDensity<3,float> >& density_info_ptr // TODO should be Info only
    );


  PostsmoothingForwardProjectorByBin(
                       const shared_ptr<ForwardProjectorByBin>& original_forward_projector_ptr,
                       const VectorWithOffset<float>& tangential_kernel,
		       const VectorWithOffset<float>& axial_kernel,
		       const bool smooth_segment_0_axially = false);

  // Informs on which symmetries the projector handles
  // It should get data related by at least those symmetries.
  // Otherwise, a run-time error will occur (unless the derived
  // class has other behaviour).
  const DataSymmetriesForViewSegmentNumbers * get_symmetries_used() const;


private:

  shared_ptr<ForwardProjectorByBin> original_forward_projector_ptr;
  VectorWithOffset<float> tang_kernel;
  VectorWithOffset<float> ax_kernel;
  bool smooth_segment_0_axially;

  // next 2 necessary for parsing because of limitation in KeyParser
  std::vector<double> tang_kernel_double;
  std::vector<double> ax_kernel_double;

#ifdef STIR_PROJECTORS_AS_V3
  void actual_forward_project(RelatedViewgrams<float>&, 
		  const DiscretisedDensity<3,float>&,
		  const int min_axial_pos_num, const int max_axial_pos_num,
		  const int min_tangential_pos_num, const int max_tangential_pos_num);
<<<<<<< HEAD

  virtual void actual_forward_project(Bin&,
                                        const DiscretisedDensity<3,float>&)
  { error("Postsmoothing forward projector currently doesn't support projection by Bin"); }

=======
#endif
  /// Actual forward project where input has already been set.
  void actual_forward_project(RelatedViewgrams<float>&,
          const int min_axial_pos_num, const int max_axial_pos_num,
          const int min_tangential_pos_num, const int max_tangential_pos_num);
>>>>>>> 8275d1f3
  void smooth(Viewgram<float>&,
              const int min_axial_pos_num, const int max_axial_pos_num,
              const int min_tangential_pos_num, const int max_tangential_pos_num) const;


  virtual void set_defaults();
  virtual void initialise_keymap();
  virtual bool post_processing();
};

END_NAMESPACE_STIR

#endif<|MERGE_RESOLUTION|>--- conflicted
+++ resolved
@@ -81,19 +81,11 @@
 		  const DiscretisedDensity<3,float>&,
 		  const int min_axial_pos_num, const int max_axial_pos_num,
 		  const int min_tangential_pos_num, const int max_tangential_pos_num);
-<<<<<<< HEAD
-
-  virtual void actual_forward_project(Bin&,
-                                        const DiscretisedDensity<3,float>&)
-  { error("Postsmoothing forward projector currently doesn't support projection by Bin"); }
-
-=======
 #endif
   /// Actual forward project where input has already been set.
   void actual_forward_project(RelatedViewgrams<float>&,
           const int min_axial_pos_num, const int max_axial_pos_num,
           const int min_tangential_pos_num, const int max_tangential_pos_num);
->>>>>>> 8275d1f3
   void smooth(Viewgram<float>&,
               const int min_axial_pos_num, const int max_axial_pos_num,
               const int min_tangential_pos_num, const int max_tangential_pos_num) const;
