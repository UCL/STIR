//
//
/*
    Copyright (C) 2000 PARAPET partners
    Copyright (C) 2000 - 2011-10-14, Hammersmith Imanet Ltd
    Copyright (C) 2011-07-01 - 2011, Kris Thielemans
    This file is part of STIR.

    This file is free software; you can redistribute it and/or modify
    it under the terms of the GNU Lesser General Public License as published by
    the Free Software Foundation; either version 2.1 of the License, or
    (at your option) any later version.

    This file is distributed in the hope that it will be useful,
    but WITHOUT ANY WARRANTY; without even the implied warranty of
    MERCHANTABILITY or FITNESS FOR A PARTICULAR PURPOSE.  See the
    GNU Lesser General Public License for more details.
    See STIR/LICENSE.txt for details
*/
/*!
  \file
  \ingroup projdata

  \brief Declaration of class stir::ProjDataInfo

  \author Sanida Mustafovic
  \author Kris Thielemans
  \author PARAPET project

*/
#ifndef __stir_ProjDataInfo_H__
#define __stir_ProjDataInfo_H__

#include "stir/VectorWithOffset.h"
#include "stir/Scanner.h"
#include "stir/CartesianCoordinate3D.h"
#include "stir/shared_ptr.h"
#include "stir/unique_ptr.h"
#include <string>
#include <memory>

START_NAMESPACE_STIR

template <typename elemT> class Sinogram;
template <typename elemT> class Viewgram;
template <typename elemT> class SegmentByView;
template <typename elemT> class SegmentBySinogram;
template <typename elemT> class RelatedViewgrams;
class DataSymmetriesForViewSegmentNumbers;
class ViewSegmentNumbers;
class Bin;
template <typename T> class LOR;
template <typename T> class LORInAxialAndNoArcCorrSinogramCoordinates;
class PMessage;

/*!
  \ingroup projdata
  \brief An (abstract base) class that contains information on the 
  projection data.

*/
class ProjDataInfo
{
protected:
  typedef ProjDataInfo root_type;

public:

  /********** static members **************/

  //! Ask for the details and return a ProjDataInfo pointer
  static ProjDataInfo* 
  ask_parameters();

  //! Construct a ProjDataInfo with span=3 for segment 0, but span=1 for others.
  /*! This function implements our old understanding of GE data. An alternative is to use
      construct_proj_data_info() with \c span=2.*/
  static ProjDataInfo*  
  ProjDataInfoGE(const shared_ptr<Scanner>& scanner_ptr, 
		 const int max_delta,
		 const int num_views, const int num_tangential_poss, 
                 const bool arc_corrected = true);

  //! Old name for construct_proj_data_info()
  /*! \deprecated
     */
  static ProjDataInfo* 
    ProjDataInfoCTI(const shared_ptr<Scanner>& scanner_ptr,
		  const int span, const int max_delta,
                  const int num_views, const int num_tangential_poss, 
                  const bool arc_corrected = true);

  //! Construct a ProjDataInfo suitable with a given span
  /*! \c span is used to denote the amount of axial compression (see the STIR glossary).
  Higher span, more axial compression. Span 1 means no axial compression.
  Siemens/CTI currently uses odd span. GE scanners use a mixed case where segment 0
  has span 3, while other segments have span 2. We call this span 2.
  As a generalisation, this function supports any even span.
  */
  static unique_ptr<ProjDataInfo>
	  construct_proj_data_info(const shared_ptr<Scanner>& scanner_sptr,
		  const int span, const int max_delta,
		  const int num_views, const int num_tangential_poss,
		  const bool arc_corrected = true);

  /************ constructors ***********/
  // TODO should probably be protected

  //! Construct an empty object
   ProjDataInfo();
  
  //! Constructor setting all relevant info for a ProjDataInfo
   /*! The num_axial_pos_per_segment argument should be such that
       num_axial_pos_per_segment[segment_num] gives you the appropriate value 
       for a particular segment_num
       */
  ProjDataInfo(const shared_ptr<Scanner>& scanner_ptr,
		      const VectorWithOffset<int>& num_axial_pos_per_segment, 
		      const int num_views, 
		      const int num_tangential_poss);


  //! Standard trick for a 'virtual copy-constructor' 
  virtual ProjDataInfo* clone() const = 0;

  //! Like clone() but return a shared_ptr
  inline shared_ptr<ProjDataInfo> create_shared_clone() const;

  //! Destructor
  virtual ~ProjDataInfo() {}

  /**************** member functions *********/

  //  ProjDataInfo& operator=(const ProjDataInfo&);

  //! \name Functions that change the data size
  //@{

  //! Set a new range of segment numbers
  /*! 
    This function is virtual in case a derived class needs to know the 
    segment range changed.

    \warning the new range has to be 'smaller' than the old one. */
  virtual void reduce_segment_range(const int min_segment_num, const int max_segment_num);
  //! Set number of views (min_view_num is set to 0).
  /*! This function is virtual in case a derived class needs to know the 
    number of views changed. */
  virtual void set_num_views(const int num_views);
  //! Set number of tangential positions
  /*! This function is virtual in case a derived class needs to know the 
    number of tangential positions changed. */
  virtual void set_num_tangential_poss(const int num_tang_poss);
  //! Set number of axial positions per segment
  /*! 
    \param num_axial_poss_per_segment is a vector with the new numbers,
    where the index into the vector is the segment_num (i.e. it is not
    related to the storage order of the segments or so).

    This function is virtual in case a derived class needs to know the 
    number of axial positions changed. */
  virtual void set_num_axial_poss_per_segment(const VectorWithOffset<int>& num_axial_poss_per_segment); 

  //! Set minimum axial position number for 1 segment
  /*! This function is virtual in case a derived class needs to know the number changed. */
  virtual void set_min_axial_pos_num(const int min_ax_pos_num, const int segment_num);
  //! Set maximum axial position number for 1 segment
  /*! This function is virtual in case a derived class needs to know the number changed. */
  virtual void set_max_axial_pos_num(const int max_ax_pos_num, const int segment_num);
  
  //! Set minimum tangential position number
  /*! This function is virtual in case a derived class needs to know the number changed. */
  virtual void set_min_tangential_pos_num(const int min_tang_poss);
  //! Set maximum tangential position number
  /*! This function is virtual in case a derived class needs to know the number changed. */
  virtual void set_max_tangential_pos_num(const int max_tang_poss);
  //@}

  //! \name Functions that return info on the data size
  //@{
  //! Get number of segments
  inline int get_num_segments() const;
  //! Get number of axial positions per segment
  inline int get_num_axial_poss(const int segment_num) const;
  //! Get number of views
  inline int get_num_views() const;
  //! Get number of tangential positions
  inline int get_num_tangential_poss() const;
  //! Get minimum segment number
  inline int get_min_segment_num() const;
  //! Get maximum segment number
  inline int get_max_segment_num() const;
  //! Get minimum axial position per segmnet
  inline int get_min_axial_pos_num(const int segment_num) const;
  //! Get maximum axial position per segment
  inline int get_max_axial_pos_num(const int segment_num) const;
  //! Get minimum view number
  inline int get_min_view_num() const;
  //! Get maximum view number
  inline int get_max_view_num() const;
  //! Get minimum tangential position number
  inline int get_min_tangential_pos_num() const;
  //! Get maximum tangential position number
  inline int get_max_tangential_pos_num() const;
  //@}

  //| \name Functions that return geometrical info for a Bin
  //@{
  //! Get tangent of the co-polar angle of the normal to the projection plane
  /*! theta=0 for 'direct' planes (i.e. projection planes parallel to the scanner axis) */
  virtual float get_tantheta(const Bin&) const =0;
  
  //! Get cosine of the co-polar angle of the normal to the projection plane
  /*! theta=0 for 'direct' planes (i.e. projection planes parallel to the scanner axis) */
  inline float get_costheta(const Bin&) const;
  
  //! Get azimuthal angle phi of the normal to the projection plane
  /*! phi=0 when the normal vector has no component along the horizontal axis */
  virtual float get_phi(const Bin&) const =0;
  
  //! Get value of the (roughly) axial coordinate in the projection plane (in mm)
  /*! t-axis is defined to be orthogonal to the s-axis (and to the vector
      normal to the projection plane */
  virtual float get_t(const Bin&) const =0;

  //! Return z-coordinate of the middle of the LOR (in mm)
  /*!
    The middle is defined as follows: imagine a cylinder centred around
    the scanner axis. The LOR will intersect the cylinder at 2 opposite
    ends. The middle of the LOR is exactly halfway those 2 points.

    The 0 of the z-axis is chosen in the middle of the scanner.

    Default implementation is equivalent to
    \code
    get_t(bin)/get_costheta(bin)
    \endcode
  */  
  virtual inline float get_m(const Bin&) const;

  //! Get value of the tangential coordinate in the projection plane (in mm)
  /*! s-axis is defined to be orthogonal to the scanner axis (and to the vector
      normal to the projection plane */
  virtual float get_s(const Bin&) const =0;

  //! Get LOR corresponding to a given bin
  /*!
      \see get_bin()
      \warning This function might get a different type of arguments
      in the next release.
  */
  virtual void
    get_LOR(LORInAxialAndNoArcCorrSinogramCoordinates<float>&,
	    const Bin&) const = 0;
  //@}

  //! \name Functions that return info on the sampling in the different coordinates
  //@{
  //! Get sampling distance in the \c t coordinate
  /*! For some coordinate systems, this might depend on the Bin. The 
      default implementation computes it as 
      \code
      1/2(get_t(..., ax_pos+1,...)-get_t(..., ax_pos-1,...)))
      \endcode
  */
  virtual float get_sampling_in_t(const Bin&) const;

  //! Get sampling distance in the \c m coordinate
  /*! For some coordinate systems, this might depend on the Bin. The 
      default implementation computes it as 
      \code
      1/2(get_m(..., ax_pos+1,...)-get_m(..., ax_pos-1,...)))
      \endcode
  */
  virtual float get_sampling_in_m(const Bin&) const;

  //! Get sampling distance in the \c s coordinate
  /*! For some coordinate systems, this might depend on the Bin. The 
      default implementation computes it as 
      \code
      1/2(get_s(..., tang_pos+1)-get_s(..., tang_pos_pos-1)))
      \endcode
  */
  virtual float get_sampling_in_s(const Bin&) const;
  //@}


  //! Find the bin in the projection data that 'contains' an LOR
  /*! Projection data corresponds to lines, so most Lines Of Response 
      (LORs) there is a bin in the projection data. Usually this will be
      the bin which has a central LOR that is 'closest' to the LOR that
      is passed as an argument.

      If there is no such bin (e.g. the LOR does not intersect the
      detectors, Bin::get_bin_value() will be less than 0, otherwise
      it will be 1.

      \warning This function might get a different type of arguments
      in the next release.
      \see get_LOR()
  */
  virtual 
    Bin
    get_bin(const LOR<float>&) const = 0;

  //! \name Equality of ProjDataInfo objects
  //@{
  //! check equality
  bool operator ==(const ProjDataInfo& proj) const; 
  
  bool operator !=(const ProjDataInfo& proj) const;

  //! Check if \c *this contains \c proj
  virtual bool operator>=(const ProjDataInfo& proj) const;

  //@}

  //! \name Functions that return sinograms etc (filled with 0)
  //@{

  //! Get empty viewgram
  Viewgram<float> get_empty_viewgram(const int view_num, const int segment_num, 
    const bool make_num_tangential_poss_odd = false) const;
  
  //! Get empty_sinogram
  Sinogram<float> get_empty_sinogram(const int ax_pos_num, const int segment_num,
    const bool make_num_tangential_poss_odd = false) const;

  //! Get empty segment sino
  SegmentByView<float> get_empty_segment_by_view(const int segment_num, 
		  	   const bool make_num_tangential_poss_odd = false) const;
  //! Get empty segment view
  SegmentBySinogram<float> get_empty_segment_by_sinogram(const int segment_num, 
				   const bool make_num_tangential_poss_odd = false) const;


  //! Get empty related viewgrams, where the symmetries_ptr specifies the symmetries to use
  RelatedViewgrams<float> get_empty_related_viewgrams(const ViewSegmentNumbers&,
    const shared_ptr<DataSymmetriesForViewSegmentNumbers>&,
    const bool make_num_tangential_poss_odd = false) const;   
  //@}


  //! Get scanner pointer  
  inline const Scanner* get_scanner_ptr() const;

  //! Get scanner shared pointer
  inline shared_ptr<Scanner> get_scanner_sptr() const;
  
  //! Return a string describing the object
  virtual std::string parameter_info() const;

<<<<<<< HEAD
  //! Get the location of the scanners frame-of-reference in mm from
  //! center of gantry.
  const CartesianCoordinate3D<float>
  get_location_of_vendor_frame_of_reference_in_gantry_space() const;

=======
  //! Set bed offset
  void set_bed_offset(float &bed_offset_arg) { std::cerr << "\n\nsetting bed offset!\n\n";bed_offset = bed_offset_arg; }

  //! Get bed offset
  float get_bed_offset() const { return bed_offset; }
  
>>>>>>> a0030f9d
protected:
  virtual bool blindly_equals(const root_type * const) const = 0;

private:
  shared_ptr<Scanner> scanner_ptr;
  int min_view_num;
  int max_view_num;
  int min_tangential_pos_num;
  int max_tangential_pos_num;
  VectorWithOffset<int> min_axial_pos_per_seg; 
  VectorWithOffset<int> max_axial_pos_per_seg;
  float bed_offset;
  
};

END_NAMESPACE_STIR

#include "stir/ProjDataInfo.inl"

#endif //  __ProjDataInfo_H__
<|MERGE_RESOLUTION|>--- conflicted
+++ resolved
@@ -350,20 +350,20 @@
   //! Return a string describing the object
   virtual std::string parameter_info() const;
 
-<<<<<<< HEAD
   //! Get the location of the scanners frame-of-reference in mm from
   //! center of gantry.
   const CartesianCoordinate3D<float>
   get_location_of_vendor_frame_of_reference_in_gantry_space() const;
 
-=======
   //! Set bed offset
-  void set_bed_offset(float &bed_offset_arg) { std::cerr << "\n\nsetting bed offset!\n\n";bed_offset = bed_offset_arg; }
+  void set_bed_offset(float &bed_offset_arg) {
+    //std::cerr << "\n\nsetting bed offset!\n\n";
+    bed_offset = bed_offset_arg;
+  }
 
   //! Get bed offset
   float get_bed_offset() const { return bed_offset; }
-  
->>>>>>> a0030f9d
+
 protected:
   virtual bool blindly_equals(const root_type * const) const = 0;
 
