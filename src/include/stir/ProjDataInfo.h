--- conflicted
+++ resolved
@@ -73,15 +73,12 @@
   static ProjDataInfo* 
   ask_parameters();
 
-<<<<<<< HEAD
-  //! Construct a ProjDataInfo suitable for GE Advance data
-  //! \warning N.E: TOF mash factor = 1, means possible many TOF bins
-  //! \warning N.E: TOF mash factor = 0 will produce nonTOF data
-=======
   //! Construct a ProjDataInfo with span=3 for segment 0, but span=1 for others.
   /*! This function implements our old understanding of GE data. An alternative is to use
-      construct_proj_data_info() with \c span=2.*/
->>>>>>> 1465c144
+      construct_proj_data_info() with \c span=2.
+	 \warning N.E: TOF mash factor = 1, means possible many TOF bins
+     \warning N.E: TOF mash factor = 0 will produce nonTOF data
+*/
   static ProjDataInfo*  
   ProjDataInfoGE(const shared_ptr<Scanner>& scanner_ptr,
                  const int max_delta,
@@ -92,22 +89,12 @@
   //! Old name for construct_proj_data_info()
   /*! \deprecated
      */
-  //! \warning N.E: TOF mash factor = 1, means possible many TOF bins
-  //! \warning N.E: TOF mash factor = 0 will produce nonTOF data
   static ProjDataInfo* 
-<<<<<<< HEAD
   ProjDataInfoCTI(const shared_ptr<Scanner>& scanner_ptr,
                   const int span, const int max_delta,
                   const int num_views, const int num_tangential_poss,
                   const bool arc_corrected = true,
                   const int tof_mash_factor = 0);
-  
-  
-=======
-    ProjDataInfoCTI(const shared_ptr<Scanner>& scanner_ptr,
-		  const int span, const int max_delta,
-                  const int num_views, const int num_tangential_poss, 
-                  const bool arc_corrected = true);
 
   //! Construct a ProjDataInfo suitable with a given span
   /*! \c span is used to denote the amount of axial compression (see the STIR glossary).
@@ -115,14 +102,16 @@
   Siemens/CTI currently uses odd span. GE scanners use a mixed case where segment 0
   has span 3, while other segments have span 2. We call this span 2.
   As a generalisation, this function supports any even span.
+
+	 \warning N.E: TOF mash factor = 1, means possible many TOF bins
+     \warning N.E: TOF mash factor = 0 will produce nonTOF data
   */
   static unique_ptr<ProjDataInfo>
 	  construct_proj_data_info(const shared_ptr<Scanner>& scanner_sptr,
-		  const int span, const int max_delta,
-		  const int num_views, const int num_tangential_poss,
-		  const bool arc_corrected = true);
-
->>>>>>> 1465c144
+                             const int span, const int max_delta,
+                             const int num_views, const int num_tangential_poss,
+                             const bool arc_corrected = true,
+                             const int tof_mash_factor = 0);
   /************ constructors ***********/
   // TODO should probably be protected
 
