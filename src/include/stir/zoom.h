--- conflicted
+++ resolved
@@ -1,20 +1,4 @@
 /*
-<<<<<<< HEAD
- Copyright (C) 2000 PARAPET partners
- Copyright (C) 2000- 2007, Hammersmith Imanet Ltd
- Copyright (C) 2018-2019, University College London
- This file is part of STIR.
- This file is free software; you can redistribute it and/or modify
- it under the terms of the GNU Lesser General Public License as published by
- the Free Software Foundation; either version 2.1 of the License, or
- (at your option) any later version.
- This file is distributed in the hope that it will be useful,
- but WITHOUT ANY WARRANTY; without even the implied warranty of
- MERCHANTABILITY or FITNESS FOR A PARTICULAR PURPOSE.  See the
- GNU Lesser General Public License for more details.
- See STIR/LICENSE.txt for details
- */
-=======
     Copyright (C) 2000 PARAPET partners
     Copyright (C) 2000- 2007, Hammersmith Imanet Ltd
     Copyright (C) 2018-2019, University College London
@@ -32,73 +16,12 @@
 
     See STIR/LICENSE.txt for details
 */
->>>>>>> 57d25ba5
 #ifndef __stir_ZOOM_H__
 #define  __stir_ZOOM_H__
 
 /*!
- \file
+  \file 
  
-<<<<<<< HEAD
- \brief This file declares various zooming functions.
- \ingroup buildblock
- \author Kris Thielemans
- \author Claire Labbe
- \author PARAPET project
- \author Ludovica Brusaferri
- These functions can be used for zooming of projection data or image data.
- Zooming requires interpolation. Currently, this is done using
- stir::overlap_interpolate.
- 
- The first set of functions allows zooming and translation in transaxial
- planes only. These parameters are the same for projection data or image data.
- That is, zoomed projection data are (approximately) the forward projections
- of zoomed images with the same parameters. These functions have the following
- parameters:
- 
- \param  zoom  scales the projection bins (zoom larger than 1 means more detail, so smaller pixels)
- \param  x_offset_in_mm  x-coordinate of new origin (in mm)
- \param  y_offset_in_mm  y-coordinate of new origin (in mm)
- \par Projection data
- This allows 2-dimensional
- zooming and translation on arccorrected data, here translation means a translation in
- 'image' space which gives a \c sin shift of origin in the \c s - coordinate in
- projection space.
- The new range of \c s coordinates is given by
- \param  min_tang_pos_num [for projection data only] the minimum tangential position number in the new
- projection line
- \param  max_tang_pos_num [for projection data only] the maximum tangential position number in the new
- projection line
- Note that the (projection of the) centre of the scanner axis is supposed to be
- at \a tang_pos_num = 0.
- \par images
- It allows three-dimensional
- zooming and translation. Parameters are derived either from
- stir::CartesianCoordinate3D objects, or from the information in the \a in and \a out
- images.
- 
- In the case that the offsets are 0, the following holds:
- <UL>
- <LI> If \c size is equal to \c zoom*old_size, the same amount of data is represented.
- <LI> If it is less, data are truncated.
- <LI> If it is larger, the outer ends are filled with 0.
- </UL>
- 
- 
- \warning Because overlap_interpolate is used, the zooming is 'count-preserving',
- i.e. when the output range is large enough, the in.sum() == out.sum().
- \warning In STIR 1.x, origins were taken relative to the centre of the coordinate range:
- \code
- x_in_mm = (x_index - x_ctr_index) * voxel_size.x() + origin.x()
- \endcode
- where
- \code
- x_ctr_index = (x_max_index + x_min_index)/2
- \endcode
- This is no longer true. Instead we use
- DiscretisedDensity\<3,float\>::get_physical_coordinates_for_indices.
- */
-=======
   \brief This file declares various zooming functions.
   \ingroup buildblock
   \author Kris Thielemans
@@ -165,7 +88,6 @@
   This is no longer true. Instead we use 
   DiscretisedDensity\<3,float\>::get_physical_coordinates_for_indices.
 */
->>>>>>> 57d25ba5
 
 #include "stir/common.h"
 #include "stir/ZoomOptions.h"
@@ -181,83 +103,51 @@
 
 /*!
  \ingroup buildblock
- \name Functions for interpolating data to new pixel/bin sizes
- */
+  \name Functions for interpolating data to new pixel/bin sizes
+*/
 //@{
 
 /*!
- \brief zoom a RelatedViewgrams object, replacing it with the new data
+  \brief zoom a RelatedViewgrams object, replacing it with the new data
+   \see zoom.h for parameter info
+*/
+void
+zoom_viewgrams (RelatedViewgrams<float>& viewgrams, 
+	       const float zoom, 
+	       const int min_tang_pos_num, const int max_tang_pos_num,
+	       const float x_offset_in_mm = 0, const float y_offset_in_mm = 0);
+
+/*!
+  \brief zoom \a viewgram, replacing it with the new data
+  \see zoom.h for parameter info
+*/
+void
+zoom_viewgram (Viewgram<float>& viewgram, 
+	       const float zoom, 
+	       const int min_tang_pos_num, const int max_tang_pos_num,
+	       const float x_offset_in_mm = 0, const float y_offset_in_mm = 0);
+/*!
+  \brief zoom \a in_viewgram, replacing \a out_viewgram with the new data
+  
+  This version of zoom_viewgram gets the info on the new sizes, sampling etc. 
+  from \a out_viewgram.
  \see zoom.h for parameter info
- */
-void
-zoom_viewgrams (RelatedViewgrams<float>& viewgrams,
-                const float zoom,
-                const int min_tang_pos_num, const int max_tang_pos_num,
-                const float x_offset_in_mm = 0, const float y_offset_in_mm = 0);
-
-/*!
- \brief zoom \a viewgram, replacing it with the new data
- \see zoom.h for parameter info
- */
-void
-zoom_viewgram (Viewgram<float>& viewgram,
-               const float zoom,
-               const int min_tang_pos_num, const int max_tang_pos_num,
-               const float x_offset_in_mm = 0, const float y_offset_in_mm = 0);
-/*!
- \brief zoom \a in_viewgram, replacing \a out_viewgram with the new data
- 
- This version of zoom_viewgram gets the info on the new sizes, sampling etc.
- from \a out_viewgram.
- \see zoom.h for parameter info
- */
-void
-zoom_viewgram (Viewgram<float>& out_viewgram,
-               const Viewgram<float>& in_viewgram,
-               const float x_offset_in_mm = 0, const float y_offset_in_mm = 0);
-
-
-
-/*!
- \brief zoom \a image, returning the new image
- \see zoom.h for parameter info
- \see zoom_image_in_place
- */
+*/
+void
+zoom_viewgram (Viewgram<float>& out_viewgram, 
+	       const Viewgram<float>& in_viewgram, 
+	       const float x_offset_in_mm = 0, const float y_offset_in_mm = 0);
+
+
+
+/*!
+  \brief zoom \a image, returning the new image
+  \see zoom.h for parameter info
+
+  \see zoom_image_in_place
+*/
 VoxelsOnCartesianGrid<float>
 zoom_image(const VoxelsOnCartesianGrid<float> &image,
-<<<<<<< HEAD
-           const CartesianCoordinate3D<float>& zooms,
-           const CartesianCoordinate3D<float>& offsets_in_mm,
-           const BasicCoordinate<3,int>& new_sizes,
-           const ZoomOptions = ZoomOptions::preserve_sum);
-
-/*!
- \brief
- zoom \a image, replacing the first argument with the new data.
- Full 3D shifts and zooms.
- \see zoom.h for parameter info.
- Zooming is done such that the physical coordinates of a point
- (as returned by
- DiscretisedDensity\<3,float\>::get_physical_coordinates_for_indices)
- remain the same.
- The index range of the new image is according to the standard STIR
- conventions (z starts from 0, but x and y from -(new_size/2)).
- The origin is then chosen such that the geometric centres of the
- images satisfy
- \verbatim
- offsets_in_mm == new_middle - old_middle
- \endverbatim
- The geometric centre is determined by the average of the physical
- coordinates of the min and max indices.
- \warning: For even-sized images, this convention can lead to somewhat
- non-intuitive results (half-pixel shifts etc).
- */
-void
-zoom_image_in_place(VoxelsOnCartesianGrid<float> &image,
-                    const CartesianCoordinate3D<float>& zooms,
-                    const CartesianCoordinate3D<float>& offsets_in_mm,
-                    const BasicCoordinate<3,int>& new_sizes,
-=======
 	   const CartesianCoordinate3D<float>& zooms,
 	   const CartesianCoordinate3D<float>& offsets_in_mm,
 	   const BasicCoordinate<3,int>& new_sizes,
@@ -292,40 +182,12 @@
 		    const CartesianCoordinate3D<float>& zooms,
 		    const CartesianCoordinate3D<float>& offsets_in_mm,
 		    const BasicCoordinate<3,int>& new_sizes,
->>>>>>> 57d25ba5
                     const ZoomOptions = ZoomOptions::preserve_sum);
 
 /*!
  \brief zoom \a image_in according to dimensions, origin and voxel_size of \a image_out.
- \see zoom.h for parameter info
- Zooming is done such that the physical coordinates of a point
- (as returned by
- DiscretisedDensity\<3,float\>::get_physical_coordinates_for_indices)
- remain the same.
- The code also provides for three possible rescaling options:
- (i)   preserving the image values: should be used when zooming an attenuation image
- (ii)  preserving the image projectors: should be used when zooming an activity image
- (iii) preserving the image sum: default
- */
-void
-zoom_image(VoxelsOnCartesianGrid<float> &image_out,
-           const VoxelsOnCartesianGrid<float> &image_in,
-           const ZoomOptions = ZoomOptions::preserve_sum);
-
-void
-transpose_zoom_image(VoxelsOnCartesianGrid<float> &image_out,
-           const VoxelsOnCartesianGrid<float> &image_in,
-           const ZoomOptions = ZoomOptions::preserve_sum);
-
-void
-zoom_image_swig(VoxelsOnCartesianGrid<float> &image_out,
-       const VoxelsOnCartesianGrid<float> &image_in, const int zoom_option);
-void
-transpose_zoom_image_swig(VoxelsOnCartesianGrid<float> &image_out,
-       const VoxelsOnCartesianGrid<float> &image_in, const int zoom_option);
-
-<<<<<<< HEAD
-=======
+  \see zoom.h for parameter info
+
   Zooming is done such that the physical coordinates of a point
   (as returned by 
   DiscretisedDensity\<3,float\>::get_physical_coordinates_for_indices)
@@ -340,61 +202,55 @@
 zoom_image(VoxelsOnCartesianGrid<float> &image_out, 
            const VoxelsOnCartesianGrid<float> &image_in,
            const ZoomOptions = ZoomOptions::preserve_sum);
->>>>>>> 57d25ba5
 
 //------------------ 2D zooms---------------------
 
-/*!
- \brief
- zoom \a image2D_in according to dimensions, origin and pixel_size of
- \a image2D_out.
- \see zoom.h for parameter info
- */
-void
-<<<<<<< HEAD
-zoom_image(PixelsOnCartesianGrid<float> &image2D_out,
-=======
+/*! 
+\brief 
+zoom \a image2D_in according to dimensions, origin and pixel_size of 
+\a image2D_out.
+   \see zoom.h for parameter info
+*/
+void
 zoom_image(PixelsOnCartesianGrid<float> &image2D_out, 
->>>>>>> 57d25ba5
            const PixelsOnCartesianGrid<float> &image2D_in,
            const ZoomOptions = ZoomOptions::preserve_sum);
 
 /*!
- \brief zoom \a image, replacing the first argument with the new data
- \see zoom.h for parameter info
- */
+  \brief zoom \a image, replacing the first argument with the new data
+  \see zoom.h for parameter info
+*/
 VoxelsOnCartesianGrid<float>
 zoom_image(const VoxelsOnCartesianGrid<float> &image,
-<<<<<<< HEAD
-           const float zoom,
-           const float x_offset_in_mm, const float y_offset_in_mm,
-           const int new_size,
-=======
 	   const float zoom,
 	   const float x_offset_in_mm, const float y_offset_in_mm, 
 	   const int new_size,
->>>>>>> 57d25ba5
-           const ZoomOptions = ZoomOptions::preserve_sum);
-
-/*!
- \brief zoom \a image, replacing the first argument with the new data
- \see zoom.h for parameter info
- */
+           const ZoomOptions = ZoomOptions::preserve_sum);
+
+/*!
+  \brief zoom \a image, replacing the first argument with the new data
+  \see zoom.h for parameter info
+*/
 void
 zoom_image_in_place(VoxelsOnCartesianGrid<float> &image,
-<<<<<<< HEAD
-                    const float zoom,
-                    const float x_offset_in_mm, const float y_offset_in_mm,
-                    const int new_size,
-=======
 		    const float zoom,
 		    const float x_offset_in_mm, const float y_offset_in_mm, 
 		    const int new_size,
->>>>>>> 57d25ba5
                     const ZoomOptions = ZoomOptions::preserve_sum);
 
 //@}
 
+void
+transpose_zoom_image(VoxelsOnCartesianGrid<float> &image_out,
+           const VoxelsOnCartesianGrid<float> &image_in,
+           const ZoomOptions = ZoomOptions::preserve_sum);
+
+void
+zoom_image_swig(VoxelsOnCartesianGrid<float> &image_out,
+       const VoxelsOnCartesianGrid<float> &image_in, const int zoom_option);
+void
+transpose_zoom_image_swig(VoxelsOnCartesianGrid<float> &image_out,
+       const VoxelsOnCartesianGrid<float> &image_in, const int zoom_option);
 END_NAMESPACE_STIR
 
-#endif+#endif
