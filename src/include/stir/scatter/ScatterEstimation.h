--- conflicted
+++ resolved
@@ -153,34 +153,20 @@
     //! Set the reconstruction method for the scatter estimation
     inline void set_reconstruction_method_sptr(const shared_ptr<Reconstruction < DiscretisedDensity < 3, float > > >);
     //! Set the full resolution attenuation image.
-<<<<<<< HEAD
     inline void set_attenuation_image_sptr(const shared_ptr<const DiscretisedDensity<3, float > > );
-    //!
+    //! set projection data that contains the attenuation correction factors
     inline void set_attenuation_correction_proj_data_sptr(const shared_ptr<ProjData>);
-    //!
-    inline void set_normalisation_proj_data_sptr(const shared_ptr<ProjData>);
-=======
-    inline void set_attenuation_image_sptr(const shared_ptr<DiscretisedDensity<3, float > > );
-    //! set projection data that contains the attenuation correction factors
-    void set_attenuation_correction_proj_data_sptr(const shared_ptr<ProjData>);
     //! set normalisation object (excluding attenuation)
     void set_normalisation_sptr(const shared_ptr<BinNormalisation>);
->>>>>>> 23f4c21b
     //!
     inline void set_background_proj_data_sptr(const shared_ptr<ProjData>);
     //!
     inline void set_initial_activity_image_sptr(const shared_ptr<const DiscretisedDensity<3,float> >);
 
-<<<<<<< HEAD
     inline void set_mask_image_sptr(const shared_ptr<const DiscretisedDensity<3, float> >);
     //! set mask for tail-fitting
     /*! \c arg will not be modified */
     inline void set_mask_proj_data_sptr(const shared_ptr<ProjData> arg);
-=======
-    inline void set_mask_image_sptr(const shared_ptr<DiscretisedDensity<3, float> >);
-
-    inline void set_mask_proj_data_sptr(const shared_ptr<ProjData>);
->>>>>>> 23f4c21b
 
     inline void set_scatter_simulation_method_sptr(const shared_ptr<ScatterSimulation>);
 
@@ -232,19 +218,9 @@
     //! The current activity estimate.
     shared_ptr<DiscretisedDensity < 3, float > > current_activity_image_sptr;
     //! Image with attenuation values.
-<<<<<<< HEAD
     shared_ptr<const DiscretisedDensity < 3, float > > atten_image_sptr;
-    //! ((1/SSRB(1/norm3D)) * SSRB(atten)). Through out the code we set as first the norm
-    //! and second the atten.
-    shared_ptr<BinNormalisation>  multiplicative_binnorm_2d_sptr;
-    //! (norm * atten) in 3D. Through out the code we set as first the norm
-    //! and second the atten.
-    shared_ptr<BinNormalisation>  multiplicative_binnorm_sptr;
-=======
-    shared_ptr<DiscretisedDensity < 3, float > > atten_image_sptr;
     //! normalisation components in 3D (without atten)
     shared_ptr<BinNormalisation>  norm_3d_sptr;
->>>>>>> 23f4c21b
     //! Mask proj_data
     shared_ptr<ProjData> mask_projdata_sptr;
     //! The full 3D projdata are used for the calculation of the 2D
