--- conflicted
+++ resolved
@@ -21,11 +21,7 @@
 InputStreamFromROOTFileForECATPET::
 get_num_rings() const
 {
-<<<<<<< HEAD
-    return this->block_repeater_z * this->crystal_repeater_z;
-=======
    return this->block_repeater_z * this->crystal_repeater_z;
->>>>>>> 57d25ba5
 }
 
 int
