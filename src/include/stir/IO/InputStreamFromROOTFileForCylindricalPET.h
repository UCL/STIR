--- conflicted
+++ resolved
@@ -7,12 +7,8 @@
 \author Robert Twyman
 */
 /*
-<<<<<<< HEAD
  *  Copyright (C) 2016, University of Leeds
-    Copyright (C) 2016, UCL
-=======
     Copyright (C) 2016, 2021, UCL
->>>>>>> 60ebb891
     Copyright (C) 2018 University of Hull
     This file is part of STIR.
 
