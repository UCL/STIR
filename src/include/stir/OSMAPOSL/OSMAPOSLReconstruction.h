//
//
/*
    Copyright (C) 2000 PARAPET partners
    Copyright (C) 2000 - 2007-10-08, Hammersmith Imanet Ltd
    Copyright (C) 2012-06-05 - 2012, Kris Thielemans
    Copyright (C) 2018 Commonwealth Scientific and Industrial Research Organisation
    This file is part of STIR.

    This file is free software; you can redistribute it and/or modify
    it under the terms of the GNU General Public License as published by
    the Free Software Foundation; either version 2.0 of the License, or
    (at your option) any later version.

    This file is distributed in the hope that it will be useful,
    but WITHOUT ANY WARRANTY; without even the implied warranty of
    MERCHANTABILITY or FITNESS FOR A PARTICULAR PURPOSE.  See the
    GNU General Public License for more details.

    See STIR/LICENSE.txt for details
*/
/*!
  \file
  \ingroup OSMAPOSL
  \brief Declaration of class stir::OSMAPOSLReconstruction

  \author Matthew Jacobson
  \author Kris Thielemans
  \author Ashley Gillman
  \author Daniel Deidda
  \author PARAPET project

*/

#ifndef __stir_OSMAPOSL_OSMAPOSLReconstruction_h__
#define __stir_OSMAPOSL_OSMAPOSLReconstruction_h__

#include "stir/recon_buildblock/IterativeReconstruction.h"
#include "stir/RegisteredParsingObject.h"

START_NAMESPACE_STIR

template <typename TargetT> 
class PoissonLogLikelihoodWithLinearModelForMean;

/*! \ingroup OSMAPOSL
  \brief Implementation of the Ordered Subsets version of Green's 
  MAP One Step Late algorithm.
  
  See Jacobson et al, PMB for a description of the implementation.

  When no prior info is specified, this reduces to 'standard' OSEM.

  Two different forms of the prior are implemented. 
  (For background, see Mustavic&Thielemans, proc. IEEE MIC 2001).

  When MAP_model == "additive" this implements the standard form of OSL
  (with a small modification for allowing subsets):
  \code
   lambda_new = lambda / ((p_v + beta*prior_gradient)/ num_subsets) *
                   sum_subset backproj(measured/forwproj(lambda))
   \endcode
   with \f$p_v = sum_b p_{bv}\f$.   
   actually, we restrict 1 + beta*prior_gradient/p_v between .1 and 10

  On the other hand, when MAP_model == "multiplicative" it implements
  \code
   lambda_new = lambda / (p_v*(1 + beta*prior_gradient)/ num_subsets) *
                  sum_subset backproj(measured/forwproj(lambda))
  \endcode
   with \f$p_v = sum_b p_{bv}\f$.
   actually, we restrict 1 + beta*prior_gradient between .1 and 10.
  

  Note that all this assumes 'balanced subsets', i.e. 
  
    \f[\sum_{b \in \rm{subset}} p_{bv} = 
       { \sum_b p_{bv} \over \rm{numsubsets} } \f]

  \warning This class should be the last in a Reconstruction hierarchy.
*/
template <typename TargetT>
class OSMAPOSLReconstruction:
        public
            RegisteredParsingObject<
                OSMAPOSLReconstruction <TargetT > ,
                    Reconstruction < TargetT >,
                    IterativeReconstruction < TargetT >
                 >
//public IterativeReconstruction<TargetT >
{
 private:
  typedef RegisteredParsingObject<
    OSMAPOSLReconstruction <TargetT > ,
        Reconstruction < TargetT >,
        IterativeReconstruction < TargetT >
     > base_type;
public:

    //! Name which will be used when parsing a OSMAPOSLReconstruction object
    static const char * const registered_name;

  //! Default constructor (calling set_defaults())
  OSMAPOSLReconstruction();
  /*!
  \brief Constructor, initialises everything from parameter file, or (when
  parameter_filename == "") by calling ask_parameters().
  */
  explicit 
    OSMAPOSLReconstruction(const std::string& parameter_filename);

  //! accessor for the external parameters
  OSMAPOSLReconstruction& get_parameters(){return *this; }

  //! accessor for the external parameters
  const OSMAPOSLReconstruction& get_parameters() const 
    {return *this;}

  //! gives method information
  virtual std::string method_info() const;

  //! Return current objective function
  /* Overloading IterativeReconstruction::get_objective_function()
     with a return-type specifying it'll always be a Poisson log likelihood.
  */
  PoissonLogLikelihoodWithLinearModelForMean<TargetT > const&
    get_objective_function() const;

  /*! \name Functions to set parameters
    This can be used as alternative to the parsing mechanism.
   \warning Be careful with setting shared pointers. If you modify the objects in 
   one place, all objects that use the shared pointer will be affected.
  */
  //@{
  //! subiteration interval at which to apply inter-update filters 
  void set_inter_update_filter_interval(const int);

  //! inter-update filter object
  void set_inter_update_filter_ptr(const shared_ptr<DataProcessor<TargetT > > &);

  //! restrict updates (larger relative updates will be thresholded)
  void set_maximum_relative_change(const double);

  //! restrict updates (smaller relative updates will be thresholded)
  void set_minimum_relative_change(const double);
  
  //! boolean value to determine if the update images have to be written to disk
  void set_write_update_image(const int);

  //! should be either additive or multiplicative
  void set_MAP_model(const std::string&); 
  //@}

  //! prompts the user to enter parameter values manually
  virtual void ask_parameters();

  //! operations prior to the iterations
  virtual Succeeded set_up(shared_ptr <TargetT > const& target_image_ptr);

  //! the principal operations for updating the image iterates at each iteration
  virtual void update_estimate (TargetT& current_image_estimate);

 protected:

  //! operations prior to the iterations
  virtual Succeeded set_up(shared_ptr <TargetT > const& target_image_ptr);

  //! determines whether non-positive values in the initial image will be set to small positive ones
  bool enforce_initial_positivity;

  //! determines wether voxels outside a circular FOV will be set to 0 or not
  /*! Currently this circular FOV is slightly smaller than the actual image size (1 pixel at each end or so).
      \deprecated
  */
  bool do_rim_truncation;

  //! subiteration interval at which to apply inter-update filters 
  int inter_update_filter_interval;

  //! inter-update filter object
  shared_ptr<DataProcessor<TargetT > > inter_update_filter_ptr;

  // KT 17/08/2000 3 new parameters

  //! restrict updates (larger relative updates will be thresholded)
  double maximum_relative_change;

  //! restrict updates (smaller relative updates will be thresholded)
  double minimum_relative_change;
  
  //! boolean value to determine if the update images have to be written to disk
  int write_update_image;

  //! should be either additive or multiplicative
  std::string MAP_model; 

  virtual void set_defaults();
  virtual void initialise_keymap();

  //! used to check acceptable parameter ranges, etc...
  virtual bool post_processing();

  virtual void compute_sub_gradient_without_penalty_plus_sensitivity(
    TargetT& gradient, const TargetT &current_estimate, const int subset_num);

  virtual const TargetT& get_subset_sensitivity(const int subset_num);

  virtual void apply_multiplicative_update(
    TargetT& current_image_estimate, const TargetT& multiplicative_update_image);
 
private:

  friend void do_sensitivity(const char * const par_filename);

<<<<<<< HEAD

  //! the principal operations for updating the image iterates at each iteration
  virtual void update_estimate (TargetT& current_image_estimate);

=======
>>>>>>> c52e6419
  PoissonLogLikelihoodWithLinearModelForMean<TargetT >&
    objective_function();

  PoissonLogLikelihoodWithLinearModelForMean<TargetT > const&
    objective_function() const;

  unique_ptr<TargetT> multiplicative_update_image_ptr;
};

END_NAMESPACE_STIR

#endif

// __OSMAPOSLReconstruction_h__
<|MERGE_RESOLUTION|>--- conflicted
+++ resolved
@@ -212,13 +212,9 @@
 
   friend void do_sensitivity(const char * const par_filename);
 
-<<<<<<< HEAD
-
   //! the principal operations for updating the image iterates at each iteration
   virtual void update_estimate (TargetT& current_image_estimate);
 
-=======
->>>>>>> c52e6419
   PoissonLogLikelihoodWithLinearModelForMean<TargetT >&
     objective_function();
 
