--- conflicted
+++ resolved
@@ -85,16 +85,13 @@
 	             const bool swapped)
   :
   LORCylindricalCoordinates_z_and_radius<coordT>(z1, z2, radius),
-<<<<<<< HEAD
-   _phi(phi), _s(s), _swapped(swapped)
-=======
-  _phi(to_0_2pi(phi)), _s(s)
->>>>>>> 60ebb891
+  _phi(to_0_2pi(phi)), _s(s), _swapped(swapped)
 {
   if (_phi>=_PI)
     {
       _phi -= coordT(_PI); _s = -_s;
       std::swap(private_base_type::_z1,private_base_type::_z2);
+      _swapped = !swapped;
     }
   check_state();
 }
@@ -118,17 +115,13 @@
 				   const coordT radius,
 	               const bool swapped)
   : LORCylindricalCoordinates_z_and_radius<coordT>(z1, z2, radius),
-<<<<<<< HEAD
-   _phi(phi), _beta(beta), _swapped(swapped)
-=======
-   _phi(to_0_2pi(phi)), _beta(beta)
->>>>>>> 60ebb891
-  
+   _phi(to_0_2pi(phi)), _beta(beta), _swapped(swapped)  
 {
   if (_phi>=_PI)
     {
       _phi -= coordT(_PI); _beta = -_beta;
       std::swap(private_base_type::_z1,private_base_type::_z2);
+      _swapped = !swapped;
     }
   check_state();
 }
