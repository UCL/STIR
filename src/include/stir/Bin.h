--- conflicted
+++ resolved
@@ -36,19 +36,17 @@
  \brief
  A class for storing coordinates and value of a single projection bin.
 
-<<<<<<< HEAD
  The timing position reflect the detection time difference between the two events.
  It is a multiple of the delta t of the least significant clock bit.
+
+ The \c time_frame member defaults to 1 and needs to be set explicitly, e.g. when
+ handling list mode data.
 
  \warning N.E: Constructors with default values were removed. I faced many problems with ambguity. I had to make
  changes to all the framework, when one set a float value, it has to be as 'x.f'
 
  \warning Temporarily the timing_pos_num is not taken into account when comparing two bins,
     Until were are actually able to cache LORs based on timing location this could be let off.
-=======
- The \c time_frame member defaults to 1 and needs to be set explicitly, e.g. when
- handling list mode data.
->>>>>>> 60ebb891
 */
 
 class Bin
@@ -78,24 +76,17 @@
   inline int tangential_pos_num()  const; 
   //! get view number
   inline int view_num() const; 
-<<<<<<< HEAD
   //! get timing position number
   inline int timing_pos_num() const;
-=======
   //! get time-frame number (1-based)
   inline int time_frame_num() const;
->>>>>>> 60ebb891
   
   inline int& axial_pos_num(); 
   inline int& segment_num(); 
   inline int& tangential_pos_num(); 
   inline int& view_num(); 
-<<<<<<< HEAD
   inline int& timing_pos_num();
-=======
   inline int& time_frame_num();
-  
->>>>>>> 60ebb891
   
   //! get an empty copy
   inline Bin get_empty_copy() const;
