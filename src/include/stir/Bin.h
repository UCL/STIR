--- conflicted
+++ resolved
@@ -17,11 +17,8 @@
 /*
     Copyright (C) 2000 PARAPET partners
     Copyright (C) 2000- 2009, Hammersmith Imanet Ltd
-<<<<<<< HEAD
     Copyright (C) 2016, University of Hull
-=======
     Copyright (C) 2023, University College London
->>>>>>> 734a0d71
     This file is part of STIR.
 
     SPDX-License-Identifier: Apache-2.0 AND License-ref-PARAPET-license
@@ -57,16 +54,18 @@
   //! default constructor (leaves most members uninitialised)
   inline Bin();
 
-  //!  A constructor : constructs a bin with value (defaulting to 0)
+  //!  constructs a bin with value (timing_pos defaulting to 0)
   inline Bin(int segment_num,int view_num, int axial_pos_num,
     int tangential_pos_num,float bin_value);
 
+  //!  constructs a bin with value (timing_pos and value defaulting to 0)
   inline Bin(int segment_num, int view_num, int axial_pos_num,
              int tangential_pos_num);
 
   inline Bin(int segment_num, int view_num, int axial_pos_num,
              int tangential_pos_num, int timing_pos_num, float bin_value);
 
+  //!  constructs a bin with value (value defaulting to 0)
   inline Bin(int segment_num, int view_num, int axial_pos_num,
              int tangential_pos_num, int timing_pos_num);
   
@@ -74,23 +73,11 @@
   inline int axial_pos_num()const;
   //! get tangential position number
   inline int tangential_pos_num()  const; 
-<<<<<<< HEAD
-  //! get view number
-  inline int view_num() const; 
-  //! get timing position number
-  inline int timing_pos_num() const;
-=======
->>>>>>> 734a0d71
   //! get time-frame number (1-based)
   inline int time_frame_num() const;
   
   inline int& axial_pos_num(); 
   inline int& tangential_pos_num(); 
-<<<<<<< HEAD
-  inline int& view_num(); 
-  inline int& timing_pos_num();
-=======
->>>>>>> 734a0d71
   inline int& time_frame_num();
   
   //! get an empty copy
@@ -119,7 +106,6 @@
   
   int  axial_pos; 
   int  tangential_pos;
-  int  timing_pos;
   float bin_value;
   int time_frame;
   
