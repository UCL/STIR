/*
    Copyright (C) 2000 PARAPET partners
    Copyright (C) 2000-2010, Hammersmith Imanet Ltd
    Copyright (C) 2011-2013, King's College London
    Copyright (C) 2016, UCL
    Copyright (C) 2016, University of Hull
 
    This file is part of STIR.

    This file is free software; you can redistribute it and/or modify
    it under the terms of the GNU Lesser General Public License as published by
    the Free Software Foundation; either version 2.1 of the License, or
    (at your option) any later version.

    This file is distributed in the hope that it will be useful,
    but WITHOUT ANY WARRANTY; without even the implied warranty of
    MERCHANTABILITY or FITNESS FOR A PARTICULAR PURPOSE.  See the
    GNU Lesser General Public License for more details.

    See STIR/LICENSE.txt for details
*/

/*!
  \file
  \ingroup buildblock

  \brief Declaration of class stir::Scanner

  \author Nikos Efthimiou
  \author Claire Labbe
  \author Kris Thielemans
  \author Sanida Mustafovic
  \author Charalampos Tsoumpas
  \author PARAPET project
*/
#ifndef __stir_buildblock_SCANNER_H__
#define __stir_buildblock_SCANNER_H__

#include "stir/DetectionPosition.h"
#include <string>
#include <list>

START_NAMESPACE_STIR

class Succeeded;

/*!
  \ingroup buildblock
  \brief A class for storing some info on the scanner

  This class stores geometrical info etc on the scanner.
  \warning Currently really only appropriate for cylindrical PET scanners

  \par information on blocks, buckets etc
  This class gives some informations on crystals, blocks etc. However, this
  is currently (i.e. at least up to STIR 2.1) used in very few places.
  For ECAT scanners, this information is used to read the normalisation .n 
  files and computed dead-time correction etc. For all other scanners, STIR
  currently ignores this info. This might change in the future of course.
  
  At present, these functions follow CTI terminology, but the concepts
      are similar for other scanners.
   
      \li \c crystal the smallest detection unit
      \li \c block several crystals are grouped in a block, this can be in
          3 dimensions (see layer). This information could be useful for finding the
          geometry of the scanner, but we would plenty more
          size info presumably.
      \li \c layer Some scanners have multiple layers of detectors to give
          Depth Of Interaction information
      \li \c bucket several \c blocks send detected events to one \c bucket.
          This has consequences for the dead-time modelling. For instance,
          one bucket could have much more singles than another, and hence
          presumably higher singles-dead-time.
      \li \c singles_unit (non-standard terminology)
          Most scanners report the singles detected during the acquisition.
          Some scanners (such as GE scanners) report singles for every crystal,
          while others (such as CTI scanners) give only singles for a 
          collection of blocks. A \c singles_unit is then a set of crystals
          for which we can get singles rates.

      \warning This information is only sensible for discrete detector-based scanners.
      \warning Currently, in a TOF compatible scanner template, the last three types have to
                be explicitly defined to avoid ambiguity.
      \todo Some scanners do not have all info filled in at present. Values are then
      set to 0.

  \todo  
    a hierarchy distinguishing between different types of scanners
  \todo derive from ParsingObject
*/
class Scanner 
{
 public:

   /************* static members*****************************/
  static Scanner * ask_parameters();

  //! get the scanner pointer from the name
  static Scanner * get_scanner_from_name(const std::string& name);
  //! get the list of all names for the particular scanner
  static std::string list_all_names();

  // E931 HAS to be first, Unknown_scanner HAS to be last
  // also, the list HAS to be consecutive (so DO NOT assign numbers here)
  // finally, test_Scanner assumes E966 is the last in the list of CTI scanners
  // supported by ecat_model from the LLN matrix library
  // 08-3-2004, zlong, add user defined scanner
  //! enum for all predefined scanners
  /* \a Userdefined_scanner can be used to set arbitrary scanner geometry info.
     \a Unknown_scanner will be used when parsing (e.g. from an Interfile header) 
     to flag up an error and do some guess work in trying to recognise the scanner from 
     any given parameters.
  */
<<<<<<< HEAD
  enum Type {E931, E951, E953, E921, E925, E961, E962, E966, E1080, test_scanner, Siemens_mMR, RPT,HiDAC,
	     Advance, DiscoveryLS, DiscoveryST, DiscoverySTE, DiscoveryRX, Discovery600,
=======
  enum Type {E931, E951, E953, E921, E925, E961, E962, E966, E1080, Siemens_mMR, RPT,HiDAC,
	     Advance, DiscoveryLS, DiscoveryST, DiscoverySTE, DiscoveryRX, Discovery600,PETMR_Signa,
>>>>>>> a7038bff
	     HZLR, RATPET, PANDA, HYPERimage, nanoPET, HRRT, Allegro, GeminiTF, User_defined_scanner,
	     Unknown_scanner};
  
  //! constructor that takes scanner type as an input argument
  Scanner(Type scanner_type);


  //! constructor -(list of names)
    /*! size info is in mm
        \param intrinsic_tilt_v value in radians, \see get_default_intrinsic_tilt()
        \warning calls error() when block/bucket info are inconsistent
     */
    Scanner(Type type_v, const std::list<std::string>& list_of_names_v,
            int num_detectors_per_ring_v, int num_rings_v,
            int max_num_non_arccorrected_bins_v,
            int default_num_arccorrected_bins_v,
            float inner_ring_radius_v, float average_depth_of_interaction_v,
            float ring_spacing_v, float bin_size_v, float intrinsic_tilt_v,
            int num_axial_blocks_per_bucket_v, int num_transaxial_blocks_per_bucket_v,
            int num_axial_crystals_per_block_v, int num_transaxial_crystals_per_block_v,
            int num_axial_crystals_per_singles_unit_v,
            int num_transaxial_crystals_per_singles_unit_v,
            int num_detector_layers_v);

    //! Overloaded for energy resolution
    Scanner(Type type_v, const std::list<std::string>& list_of_names_v,
            int num_detectors_per_ring_v, int num_rings_v,
            int max_num_non_arccorrected_bins_v,
            int default_num_arccorrected_bins_v,
            float inner_ring_radius_v, float average_depth_of_interaction_v,
            float ring_spacing_v, float bin_size_v, float intrinsic_tilt_v,
            int num_axial_blocks_per_bucket_v, int num_transaxial_blocks_per_bucket_v,
            int num_axial_crystals_per_block_v, int num_transaxial_crystals_per_block_v,
            int num_axial_crystals_per_singles_unit_v,
            int num_transaxial_crystals_per_singles_unit_v,
            int num_detector_layers_v,
            float energy_resolution_v,
            float reference_energy_v);

   //! Overloaded constructed with TOF information
    Scanner(Type type_v, const std::list<std::string>& list_of_names_v,
                int num_detectors_per_ring_v, int num_rings_v,
                int max_num_non_arccorrected_bins_v,
                int default_num_arccorrected_bins_v,
                float inner_ring_radius_v, float average_depth_of_interaction_v,
                float ring_spacing_v, float bin_size_v, float intrinsic_tilt_v,
                int num_axial_blocks_per_bucket_v, int num_transaxial_blocks_per_bucket_v,
                int num_axial_crystals_per_block_v, int num_transaxial_crystals_per_block_v,
                int num_axial_crystals_per_singles_unit_v,
                int num_transaxial_crystals_per_singles_unit_v,
                int num_detector_layers_v,
                short int max_num_of_timing_bins,
                float size_timing_bin,
                float timing_resolution);

    //! constructor ( a single name)
    /*! size info is in mm
        \param intrinsic_tilt value in radians, \see get_default_intrinsic_tilt()
        \warning calls error() when block/bucket info are inconsistent
     */
    Scanner(Type type_v, const std::string& name,
            int num_detectors_per_ring_v, int num_rings_v,
            int max_num_non_arccorrected_bins_v,
            int default_num_arccorrected_bins_v,
            float inner_ring_radius_v, float average_depth_of_interaction_v,
            float ring_spacing_v, float bin_size_v, float intrinsic_tilt_v,
            int num_axial_blocks_per_bucket_v, int num_transaxial_blocks_per_bucket_v,
            int num_axial_crystals_per_block_v, int num_transaxial_crystals_per_block_v,
            int num_axial_crystals_per_singles_unit_v,
            int num_transaxial_crystals_per_singles_unit_v,
            int num_detector_layers_v);

    //! Overloaded for energy resolution
    Scanner(Type type_v, const std::string& name,
            int num_detectors_per_ring_v, int num_rings_v,
            int max_num_non_arccorrected_bins_v,
            int default_num_arccorrected_bins_v,
            float inner_ring_radius_v, float average_depth_of_interaction_v,
            float ring_spacing_v, float bin_size_v, float intrinsic_tilt_v,
            int num_axial_blocks_per_bucket_v, int num_transaxial_blocks_per_bucket_v,
            int num_axial_crystals_per_block_v, int num_transaxial_crystals_per_block_v,
            int num_axial_crystals_per_singles_unit_v,
            int num_transaxial_crystals_per_singles_unit_v,
            int num_detector_layers_v,
            float energy_resolution_v,
            float reference_energy_v);

     //! Overloaded constructor with TOF information  ( a single name)
    Scanner(Type type_v, const std::string& name,
                int num_detectors_per_ring_v, int num_rings_v,
                int max_num_non_arccorrected_bins_v,
                int default_num_arccorrected_bins_v,
                float inner_ring_radius_v, float average_depth_of_interaction_v,
                float ring_spacing_v, float bin_size_v, float intrinsic_tilt_v,
                int num_axial_blocks_per_bucket_v, int num_transaxial_blocks_per_bucket_v,
                int num_axial_crystals_per_block_v, int num_transaxial_crystals_per_block_v,
                int num_axial_crystals_per_singles_unit_v,
                int num_transaxial_crystals_per_singles_unit_v,
                int num_detector_layers_v,
                short int max_num_of_timing_bins,
                float size_timing_bin,
                float timing_resolution);



  //! get scanner parameters as a std::string
  std::string parameter_info() const;
  //! get the scanner name
  const std::string& get_name() const;
  //! get all scanner names as a list of strings
  const std::list<std::string>& get_all_names() const;
  //! get all scanner names as a string
  std::string list_names() const;

  //! comparison operator
  bool operator ==(const Scanner& scanner) const;
  inline bool operator !=(const Scanner& scanner) const;

  //! get scanner type
  inline Type get_type() const;
  //! checks consistency 
  /*! Calls warning() with diagnostics when there are problems
   * N.E: Should something check be added for TOF information?
   */
  Succeeded check_consistency() const;

  //! \name Functions returning geometrical info
  //@{

  //! get number of rings
  inline int get_num_rings() const;
  //! get the number of detectors per ring
  inline int get_num_detectors_per_ring() const;
  //! get the  maximum number of arccorrected tangential positions
  /*! \warning name is not in standard STIR terminology. Should be
      \c get_max_num_non_arccorrected_tangential_poss() or so.
      Even better would be to replace it by a name relating
      to the number of detectors that are in coincidence with a
      a single detector in the ring, as that is the physical
      reason why there is a maximum number anyway.
      \todo change name
  */
  inline int get_max_num_non_arccorrected_bins() const;
  //! get the default number of arccorrected tangential positions
  /*! \warning name is not in standard STIR terminology. Should be
      \c get_max_default_num_arccorrected_tangential_poss() or so.
      \todo change name, mabe refering to the fan of detectors 
      in coincidence or so
  */
  inline int get_default_num_arccorrected_bins() const;
  //! get maximum number of views
  /*! This is simply get_num_detectors_per_ring()/2 */
  inline int get_max_num_views() const;
  //! get inner ring radius
  inline float get_inner_ring_radius() const;
  //! get effective ring radius
  inline float get_effective_ring_radius() const;
  //! get average depth of interaction
  inline float get_average_depth_of_interaction() const;
  //! get ring spacing 
  inline float get_ring_spacing() const;
  //! get default arc-corrected bin size
  inline float get_default_bin_size() const;
  //! get intrinsic tilt in raw sinogram data (in radians)
  /*! Some scanners construct sinograms where the first view does not
      correspond to the vertical. This angle tells you how much the
      image will be rotated when this tilt is ignored in the reconstruction
      algorithm. It uses the same coordinate system as ProjDataInfo::get_phi().

      \todo we still have to decide if ProjDataInfo::get_phi() will take 
      this tilt into account or not. At present, STIR ignores the intrinsic tilt.
  */
  inline float get_default_intrinsic_tilt() const;
  //! \name Info on crystals per block etc.
  //@{
  //! get number of transaxial blocks per bucket
  inline int get_num_transaxial_blocks_per_bucket() const;
  //! get number of axial blocks per bucket
  inline int get_num_axial_blocks_per_bucket() const;   
  //! get number of crystals in the axial direction
  inline int get_num_axial_crystals_per_block() const;  
  //! get number of transaxial crystals 
  inline int get_num_transaxial_crystals_per_block() const;
  //! get crystals in a bucket
  inline int get_num_transaxial_crystals_per_bucket() const;
  //! get crystals in a bucket
  inline int get_num_axial_crystals_per_bucket() const;
  //! get number of crystal layers (for DOI)
  inline int get_num_detector_layers() const;   
  //! get number of axial blocks
  inline int get_num_axial_blocks() const;      
  //! get number of axial blocks
  inline int get_num_transaxial_blocks() const; 
  //! get number of axial buckets
  inline int get_num_axial_buckets() const;     
  //! get number of axial buckets
  inline int get_num_transaxial_buckets() const;        

  //! get number of axial crystals per singles unit
  inline int get_num_axial_crystals_per_singles_unit() const;
  //! get number of transaxial crystals per singles unit.
  inline int get_num_transaxial_crystals_per_singles_unit() const;
  // TODO accomodate more complex geometries of singles units.
  /*  inline int get_num_crystal_layers_per_singles_unit() const; */
  //! get number of axial singles units
  inline int get_num_axial_singles_units() const;
  //! get number of transaxial singles unit
  inline int get_num_transaxial_singles_units() const;
  /* inline int get_num_layers_singles_units() const; */
  inline int get_num_singles_units() const;
  //! Get the maximum number of TOF bins.
  inline int get_num_max_of_timing_bins() const;
  //! Get the delta t which correspnds to the max number of TOF bins in picosecs.
  inline float get_size_of_timing_bin() const;
  //! Get the timing resolution of the scanner.
  inline float get_timing_resolution() const;

  //@} (end of block/bucket info)

  //@} (end of get geometrical info)

   //! \name Functions to get detector responce info
  //@{

  //! get the energy resolution of the system
  inline float get_energy_resolution() const;
  //! get the reference energy of the energy resolution
  inline float get_reference_energy() const;

  //@} (end of get detector responce info)

  //! \name Functions setting info
  /*! Be careful to keep consistency by setting all relevant parameters*/
  //@{
  // zlong, 08-04-2004, add set_methods
  //! set scanner type
  inline void set_type(const Type & new_type);
  //! set number of rings
  inline void set_num_rings(const int & new_num);
  //! set the namber of detectors per ring
  inline void set_num_detectors_per_ring(const int & new_num) ;
  //! set the  maximum number of arccorrected bins
  inline void set_max_num_non_arccorrected_bins(const int & new_num) ;
  //! set the default number of arccorrected_bins
  inline void set_default_num_arccorrected_bins(const int & new_num) ;
  //! set inner ring radius
  inline void set_inner_ring_radius(const float & new_radius);
  //! set average depth of interaction
  inline void set_average_depth_of_interaction(const float& new_depth_of_interaction);
  //! set ring spacing 
  inline void set_ring_spacing(const float & new_spacing);
  //! set default arc-corrected bin size
  inline void set_default_bin_size(const float &new_size);
  //! in degrees
  inline void set_default_intrinsic_tilt(const float & new_tilt);
  //! \name Info on crystals per block etc.
  //@{
  //! set number of transaxial blocks per bucket
  inline void set_num_transaxial_blocks_per_bucket(const int & new_num);
  //! set number of axial blocks per bucket
  inline void set_num_axial_blocks_per_bucket(const int & new_num);     
  //! set number of crystals in the axial direction
  inline void set_num_axial_crystals_per_block(const int & new_num);    
  //! set number of transaxial crystals 
  inline void set_num_transaxial_crystals_per_block(const int & new_num);
  //! set number of crystal layers (for DOI)
  inline void set_num_detector_layers(const int& new_num);      
  //! set number of axial crystals per singles unit
  inline void set_num_axial_crystals_per_singles_unit(const int & new_num);     
  //! set number of transaxial crystals per singles unit
  inline void set_num_transaxial_crystals_per_singles_unit(const int & new_num);
  // TODO accomodate more complex geometries of singles units.

  //@} (end of block/bucket info)
  //! set the energy resolution of the system
  //! A negative value indicates, unknown || not set
  inline void set_energy_resolution(const float new_num);
  //! set the reference energy of the energy resolution
  //! A negative value indicates, unknown || not set
  inline void set_reference_energy(const float new_num);
  //! Set the maximum number of TOF bins.
  inline void set_num_max_of_timing_bins(int new_num);
  //! Set the delta t which correspnds to the max number of TOF bins.
  inline void set_size_of_timing_bin(float new_num);
  //! Set timing resolution
  inline void set_timing_resolution(float new_num_in_ps);
  //@} (end of set info)
  //@} (end of set info)
  
  //! Calculate a singles bin index from axial and transaxial singles bin coordinates.
  inline int get_singles_bin_index(int axial_index, int transaxial_index) const;

  //! Method used to calculate a singles bin index from
  //! a detection position.
  inline int get_singles_bin_index(const DetectionPosition<>& det_pos) const; 
 

  //! Get the axial singles bin coordinate from a singles bin.
  inline int get_axial_singles_unit(int singles_bin_index) const;

  //! Get the transaxial singles bin coordinate from a singles bin.
  inline int get_transaxial_singles_unit(int singles_bin_index) const;

  //! True if it is TOF compatible.
  inline bool is_tof_ready() const;

private:
  Type type;
  std::list<std::string> list_of_names;
  int num_rings;                /* number of direct planes */
  int max_num_non_arccorrected_bins; 
  int default_num_arccorrected_bins; /* default number of bins */
  int num_detectors_per_ring;   

  float inner_ring_radius;      /*! detector inner radius in mm*/
  float average_depth_of_interaction; /*! Average interaction depth in detector crystal */
  float ring_spacing;   /*! ring separation in mm*/
  float bin_size;               /*! arc-corrected bin size in mm (spacing of transaxial elements) */
  float intrinsic_tilt;         /*! intrinsic tilt in radians*/

  int num_transaxial_blocks_per_bucket; /* transaxial blocks per bucket */
  int num_axial_blocks_per_bucket;      /* axial blocks per bucket */
  int num_axial_crystals_per_block;     /* number of crystals in the axial direction */
  int num_transaxial_crystals_per_block;/* number of transaxial crystals */
  int num_detector_layers;

  int num_axial_crystals_per_singles_unit;
  int num_transaxial_crystals_per_singles_unit;

  //!
  //! \brief energy_resolution
  //! \author Nikos Efthimiou
  //! \details This is the energy resolution of the system.
  //! A negative value indicates, unknown.
  //! This value is dominated by the material of the scintilation crystal
  float energy_resolution;

  //!
  //! \brief reference_energy
  //! \author Nikos Efthimiou
  //! \details In PET application this should always be 511 keV.
  //! A negative value indicates, unknown.
  float reference_energy;

  //!
  //! \brief timing_resolution
  //! \author Nikos Efthimiou
  //! \details The timing resolution of the scanner, in psec.
  float timing_resolution;

  //!
  //! \brief num_tof_bins
  //! \author Nikos Efthimiou
  //! \details The number of TOF bins. Without any mash factors
  int max_num_of_timing_bins;

  //!
  //! \brief size_timing_bin
  //! \author Nikos Efthimiou
  //! \details This number corresponds the the least significant clock digit.
  float size_timing_bin;


  //! set all parameters, case where default_num_arccorrected_bins==max_num_non_arccorrected_bins
  void set_params(Type type_v, const std::list<std::string>& list_of_names_v,
                  int num_rings_v,
                  int max_num_non_arccorrected_bins_v,
                  int num_detectors_per_ring_v,
                  float inner_ring_radius_v,
                  float average_depth_of_interaction_v,
                  float ring_spacing_v,
                  float bin_size_v, float intrinsic_tilt_v,
                  int num_axial_blocks_per_bucket_v, int num_transaxial_blocks_per_bucket_v,
                  int num_axial_crystals_per_block_v, int num_transaxial_crystals_per_block_v,
                  int num_axial_crystals_per_singles_unit_v,
                  int num_transaxial_crystals_per_singles_unit_v,
                  int num_detector_layers_v);

  void set_params(Type type_v, const std::list<std::string>& list_of_names_v,
                  int num_rings_v,
                  int max_num_non_arccorrected_bins_v,
                  int num_detectors_per_ring_v,
                  float inner_ring_radius_v,
                  float average_depth_of_interaction_v,
                  float ring_spacing_v,
                  float bin_size_v, float intrinsic_tilt_v,
                  float energy_resolution_v,
                  float reference_energy,
                  int num_axial_blocks_per_bucket_v, int num_transaxial_blocks_per_bucket_v,
                  int num_axial_crystals_per_block_v, int num_transaxial_crystals_per_block_v,
                  int num_axial_crystals_per_singles_unit_v,
                  int num_transaxial_crystals_per_singles_unit_v,
                  int num_detector_layers_v);

  //! Overloaded with TOF stuff.
  void set_params(Type type_v, const std::list<std::string>& list_of_names_v,
                  int num_rings_v,
                  int max_num_non_arccorrected_bins_v,
                  int num_detectors_per_ring_v,
                  float inner_ring_radius_v,
                  float average_depth_of_interaction_v,
                  float ring_spacing_v,
                  float bin_size_v, float intrinsic_tilt_v,
                  int num_axial_blocks_per_bucket_v, int num_transaxial_blocks_per_bucket_v,
                  int num_axial_crystals_per_block_v, int num_transaxial_crystals_per_block_v,
                  int num_axial_crystals_per_singles_unit_v,
                  int num_transaxial_crystals_per_singles_unit_v,
                  int num_detector_layers_v,
                  short int max_num_of_timing_bins_v,
                  float size_timing_bin_v,
                  float timing_resolution_v);

  // ! set all parameters
  void set_params(Type type_v, const std::list<std::string>& list_of_names_v,
                  int num_rings_v,
                  int max_num_non_arccorrected_bins_v,
                  int default_num_arccorrected_bins_v,
                  int num_detectors_per_ring_v,
                  float inner_ring_radius_v,
                  float average_depth_of_interaction_v,
                  float ring_spacing_v,
                  float bin_size_v, float intrinsic_tilt_v,
                  int num_axial_blocks_per_bucket_v, int num_transaxial_blocks_per_bucket_v,
                  int num_axial_crystals_per_block_v, int num_transaxial_crystals_per_block_v,
                  int num_axial_crystals_per_singles_unit_v,
                  int num_transaxial_crystals_per_singles_unit_v,
                  int num_detector_layers_v);

  void set_params(Type type_v, const std::list<std::string>& list_of_names_v,
                  int num_rings_v,
                  int max_num_non_arccorrected_bins_v,
                  int default_num_arccorrected_bins_v,
                  int num_detectors_per_ring_v,
                  float inner_ring_radius_v,
                  float average_depth_of_interaction_v,
                  float ring_spacing_v,
                  float bin_size_v, float intrinsic_tilt_v,
                  float energy_resolution_v,
                  float reference_energy,
                  int num_axial_blocks_per_bucket_v, int num_transaxial_blocks_per_bucket_v,
                  int num_axial_crystals_per_block_v, int num_transaxial_crystals_per_block_v,
                  int num_axial_crystals_per_singles_unit_v,
                  int num_transaxial_crystals_per_singles_unit_v,
                  int num_detector_layers_v);

  //! Overloaded with TOF stuff.
  void set_params(Type type_v, const std::list<std::string>& list_of_names_v,
                  int num_rings_v,
                  int max_num_non_arccorrected_bins_v,
                  int default_num_arccorrected_bins_v,
                  int num_detectors_per_ring_v,
                  float inner_ring_radius_v,
                  float average_depth_of_interaction_v,
                  float ring_spacing_v,
                  float bin_size_v, float intrinsic_tilt_v,
                  int num_axial_blocks_per_bucket_v, int num_transaxial_blocks_per_bucket_v,
                  int num_axial_crystals_per_block_v, int num_transaxial_crystals_per_block_v,
                  int num_axial_crystals_per_singles_unit_v,
                  int num_transaxial_crystals_per_singles_unit_v,
                  int num_detector_layers_v,
                  short int max_num_of_timing_bins_v,
                  float size_timing_bin_v,
                  float timing_resolution_v);


};

END_NAMESPACE_STIR

#include "stir/Scanner.inl"

#endif
 <|MERGE_RESOLUTION|>--- conflicted
+++ resolved
@@ -112,13 +112,8 @@
      to flag up an error and do some guess work in trying to recognise the scanner from 
      any given parameters.
   */
-<<<<<<< HEAD
   enum Type {E931, E951, E953, E921, E925, E961, E962, E966, E1080, test_scanner, Siemens_mMR, RPT,HiDAC,
-	     Advance, DiscoveryLS, DiscoveryST, DiscoverySTE, DiscoveryRX, Discovery600,
-=======
-  enum Type {E931, E951, E953, E921, E925, E961, E962, E966, E1080, Siemens_mMR, RPT,HiDAC,
 	     Advance, DiscoveryLS, DiscoveryST, DiscoverySTE, DiscoveryRX, Discovery600,PETMR_Signa,
->>>>>>> a7038bff
 	     HZLR, RATPET, PANDA, HYPERimage, nanoPET, HRRT, Allegro, GeminiTF, User_defined_scanner,
 	     Unknown_scanner};
   
