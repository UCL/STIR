--- conflicted
+++ resolved
@@ -132,14 +132,9 @@
      any given parameters.
   */
   enum Type {E931, E951, E953, E921, E925, E961, E962, E966, E1080, Siemens_mMR,Siemens_mCT, RPT,HiDAC,
-<<<<<<< HEAD
-	     Advance, DiscoveryLS, DiscoveryST, DiscoverySTE, DiscoveryRX, Discovery600, PETMR_Signa, Discovery690, DiscoveryMI3ring, DiscoveryMI4ring,
-	     HZLR, RATPET, PANDA, HYPERimage, nanoPET, HRRT, Allegro, GeminiTF, SAFIRDualRingPrototype, User_defined_scanner,
-=======
 	     Advance, DiscoveryLS, DiscoveryST, DiscoverySTE, DiscoveryRX, Discovery600, PETMR_Signa,
 	     Discovery690, DiscoveryMI3ring, DiscoveryMI4ring, DiscoveryMI5ring,
-	     HZLR, RATPET, PANDA, HYPERimage, nanoPET, HRRT, Allegro, GeminiTF, User_defined_scanner,
->>>>>>> 4e016d62
+	     HZLR, RATPET, PANDA, HYPERimage, nanoPET, HRRT, Allegro, GeminiTF, SAFIRDualRingPrototype, User_defined_scanner,
 	     Unknown_scanner};
 
   virtual ~Scanner() {}
