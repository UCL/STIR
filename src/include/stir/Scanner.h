/*
    Copyright (C) 2000 PARAPET partners
    Copyright (C) 2000-2010, Hammersmith Imanet Ltd
    Copyright (C) 2011-2013, King's College London
    Copyright (C) 2016, 2019, UCL
<<<<<<< HEAD
    Copyright 2017 ETH Zurich, Institute of Particle Physics and Astrophysics

=======
    Copyright (C 2017-2018, University of Leeds
 
>>>>>>> 1df251c4
    This file is part of STIR.

    This file is free software; you can redistribute it and/or modify
    it under the terms of the GNU Lesser General Public License as published by
    the Free Software Foundation; either version 2.1 of the License, or
    (at your option) any later version.

    This file is distributed in the hope that it will be useful,
    but WITHOUT ANY WARRANTY; without even the implied warranty of
    MERCHANTABILITY or FITNESS FOR A PARTICULAR PURPOSE.  See the
    GNU Lesser General Public License for more details.

    See STIR/LICENSE.txt for details
*/

/*!
  \file
  \ingroup buildblock

  \brief Declaration of class stir::Scanner

  \author Claire Labbe
  \author Kris Thielemans
  \author Sanida Mustafovic
  \author Charalampos Tsoumpas
  \author Ottavia Bertolli
  \author Palak Wadhwa
  \author PARAPET project
  \author Parisa Khateri

*/
#ifndef __stir_buildblock_SCANNER_H__
#define __stir_buildblock_SCANNER_H__

#include "stir/DetectionPosition.h"
#include "stir/CartesianCoordinate3D.h"
#include <string>
#include <list>
#include <vector>
#include <cmath>
#include <algorithm>
#include <fstream>
#include <boost/algorithm/string.hpp>
#include <boost/unordered_map.hpp>

START_NAMESPACE_STIR

class Succeeded;

/*!
  \ingroup buildblock
  \brief A class for storing some info on the scanner

  This class stores geometrical info etc on the scanner.
  \warning Currently really only appropriate for cylindrical PET scanners

  \par information on blocks, buckets etc
  This class gives some informations on crystals, blocks etc. However, this
  is currently (i.e. at least up to STIR 2.1) used in very few places.
  For ECAT scanners, this information is used to read the normalisation .n 
  files and computed dead-time correction etc. For all other scanners, STIR
  currently ignores this info. This might change in the future of course.
  
  At present, these functions follow CTI terminology, but the concepts
      are similar for other scanners.
   
      \li \c crystal the smallest detection unit
      \li \c block several crystals are grouped in a block, this can be in
          3 dimensions (see layer). This information could be useful for finding the
          geometry of the scanner, but we would plenty more
          size info presumably.
      \li \c layer Some scanners have multiple layers of detectors to give
          Depth Of Interaction information
      \li \c bucket several \c blocks send detected events to one \c bucket.
          This has consequences for the dead-time modelling. For instance,
          one bucket could have much more singles than another, and hence
          presumably higher singles-dead-time.
      \li \c singles_unit (non-standard terminology)
          Most scanners report the singles detected during the acquisition.
          Some scanners (such as GE scanners) report singles for every crystal,
          while others (such as CTI scanners) give only singles for a 
          collection of blocks. A \c singles_unit is then a set of crystals
          for which we can get singles rates.

      A further complication is that some scanners (including many Siemens scanners) 
      insert virtual crystals in the sinogram data (corresponding to gaps between
      detector blocks). We currently define the blocks as the "virtual" ones,
      but provide extra members to find out how many of these virtual crystals there are.

      \warning This information is only sensible for discrete detector-based scanners.
      \todo Some scanners do not have all info filled in at present. Values are then
      set to 0.

  \todo  
    a hierarchy distinguishing between different types of scanners
  \todo derive from ParsingObject
*/
class Scanner 
{
 public:

   /************* static members*****************************/
  static Scanner * ask_parameters();

  //! get the scanner pointer from the name
  static Scanner * get_scanner_from_name(const std::string& name);
  //! get the list of all names for the particular scanner
  static std::string list_all_names();

  // E931 HAS to be first, Unknown_scanner HAS to be last
  // also, the list HAS to be consecutive (so DO NOT assign numbers here)
  // finally, test_Scanner assumes E966 is the last in the list of CTI scanners
  // supported by ecat_model from the LLN matrix library
  // 08-3-2004, zlong, add user defined scanner
  //! enum for all predefined scanners
  /* \a Userdefined_scanner can be used to set arbitrary scanner geometry info.
     \a Unknown_scanner will be used when parsing (e.g. from an Interfile header) 
     to flag up an error and do some guess work in trying to recognise the scanner from 
     any given parameters.
  */
  enum Type {E931, E951, E953, E921, E925, E961, E962, E966, E1080, Siemens_mMR,Siemens_mCT, RPT,HiDAC,
	     Advance, DiscoveryLS, DiscoveryST, DiscoverySTE, DiscoveryRX, Discovery600, PETMR_Signa, Discovery690,
	     HZLR, RATPET, PANDA, HYPERimage, nanoPET, HRRT, Allegro, GeminiTF, User_defined_scanner,
	     Unknown_scanner};
  
  //! constructor that takes scanner type as an input argument
  Scanner(Type scanner_type);


  //! constructor -(list of names)
  /*! size info is in mm
      \param intrinsic_tilt_v value in radians, \see get_default_intrinsic_tilt()
      \warning calls error() when block/bucket info are inconsistent
   */
  Scanner(Type type_v, const std::list<std::string>& list_of_names_v,
          int num_detectors_per_ring_v, int num_rings_v, 
          int max_num_non_arccorrected_bins_v,
          int default_num_arccorrected_bins_v,
          float inner_ring_radius_v, float average_depth_of_interaction_v, 
          float ring_spacing_v, float bin_size_v, float intrinsic_tilt_v,
          int num_axial_blocks_per_bucket_v, int num_transaxial_blocks_per_bucket_v,
          int num_axial_crystals_per_block_v, int num_transaxial_crystals_per_block_v,
          int num_axial_crystals_per_singles_unit_v, 
          int num_transaxial_crystals_per_singles_unit_v,
          int num_detector_layers_v,
          float energy_resolution_v = -1.0f,
          float reference_energy_v = -1.0f,
          const std::string& scanner_orientation_v = "",
          const std::string& scanner_geometry_v = "",
          float axial_crystal_spacing_v = -1.0f,
          float transaxial_crystal_spacing_v = -1.0f,
          float axial_block_spacing_v = -1.0f,
          float transaxial_block_spacing_v = -1.0f,
          const std::string& crystal_map_file_name = "");

  //! constructor ( a single name)
  /*! size info is in mm
      \param intrinsic_tilt value in radians, \see get_default_intrinsic_tilt()
      \warning calls error() when block/bucket info are inconsistent
   */
  Scanner(Type type_v, const std::string& name,
          int num_detectors_per_ring_v, int num_rings_v, 
          int max_num_non_arccorrected_bins_v,
          int default_num_arccorrected_bins_v,
          float inner_ring_radius_v, float average_depth_of_interaction_v, 
          float ring_spacing_v, float bin_size_v, float intrinsic_tilt_v,
          int num_axial_blocks_per_bucket_v, int num_transaxial_blocks_per_bucket_v,
          int num_axial_crystals_per_block_v, int num_transaxial_crystals_per_block_v,
          int num_axial_crystals_per_singles_unit_v, 
          int num_transaxial_crystals_per_singles_unit_v,
          int num_detector_layers_v,
          float energy_resolution_v = -1.0f,
          float reference_energy_v = -1.0f,
          const std::string& scanner_orientation_v = "",
          const std::string& scanner_geometry_v = "",
          float axial_crystal_spacing_v = -1.0f,
          float transaxial_crystal_spacing_v = -1.0f,
          float axial_block_spacing_v = -1.0f,
          float transaxial_block_spacing_v = -1.0f,
          const std::string& crystal_map_file_name = "");



  //! get scanner parameters as a std::string
  std::string parameter_info() const;
  //! get the scanner name
  const std::string& get_name() const;
  //! get all scanner names as a list of strings
  const std::list<std::string>& get_all_names() const;
  //! get all scanner names as a string
  std::string list_names() const;

  //! comparison operator
  bool operator ==(const Scanner& scanner) const;
  inline bool operator !=(const Scanner& scanner) const;

  //! get scanner type
  inline Type get_type() const;
  //! checks consistency 
  /*! Calls warning() with diagnostics when there are problems
   */
  Succeeded check_consistency() const;

  //! \name Functions returning geometrical info
  //@{

  //! get number of rings
  inline int get_num_rings() const;
  //! get the number of detectors per ring
  inline int get_num_detectors_per_ring() const;
  //! get the  maximum number of arccorrected tangential positions
  /*! \warning name is not in standard STIR terminology. Should be
      \c get_max_num_non_arccorrected_tangential_poss() or so.
      Even better would be to replace it by a name relating
      to the number of detectors that are in coincidence with a
      a single detector in the ring, as that is the physical
      reason why there is a maximum number anyway.
      \todo change name
  */
  inline int get_max_num_non_arccorrected_bins() const;
  //! get the default number of arccorrected tangential positions
  /*! \warning name is not in standard STIR terminology. Should be
      \c get_max_default_num_arccorrected_tangential_poss() or so.
      \todo change name, mabe refering to the fan of detectors 
      in coincidence or so
  */
  inline int get_default_num_arccorrected_bins() const;
  //! get maximum number of views
  /*! This is simply get_num_detectors_per_ring()/2 */
  inline int get_max_num_views() const;
  //! get inner ring radius
  inline float get_inner_ring_radius() const;
  //! get effective ring radius
  inline float get_effective_ring_radius() const;
  //! get average depth of interaction
  inline float get_average_depth_of_interaction() const;
  //! get ring spacing 
  inline float get_ring_spacing() const;
  //! get default arc-corrected bin size
  inline float get_default_bin_size() const;
  //! get intrinsic tilt in raw sinogram data (in radians)
  /*! Some scanners construct sinograms where the first view does not
      correspond to the vertical. This angle tells you how much the
      image will be rotated when this tilt is ignored in the reconstruction
      algorithm. It uses the same coordinate system as ProjDataInfo::get_phi().

      \todo we still have to decide if ProjDataInfo::get_phi() will take 
      this tilt into account or not. At present, STIR ignores the intrinsic tilt.
  */
  inline float get_default_intrinsic_tilt() const;
  //! \name Info on crystals per block etc.
  //@{
  //! get number of transaxial blocks per bucket
  inline int get_num_transaxial_blocks_per_bucket() const;
  //! get number of axial blocks per bucket
  inline int get_num_axial_blocks_per_bucket() const;   
  //! get number of crystals in the axial direction
  inline int get_num_axial_crystals_per_block() const;  
  //! get number of transaxial crystals 
  inline int get_num_transaxial_crystals_per_block() const;
  //! get crystals in a bucket
  inline int get_num_transaxial_crystals_per_bucket() const;
  //! get crystals in a bucket
  inline int get_num_axial_crystals_per_bucket() const;
  //! get number of crystal layers (for DOI)
  inline int get_num_detector_layers() const;   
  //! get number of axial blocks
  inline int get_num_axial_blocks() const;      
  //! get number of axial blocks
  inline int get_num_transaxial_blocks() const; 
  //! get number of axial buckets
  inline int get_num_axial_buckets() const;     
  //! get number of axial buckets
  inline int get_num_transaxial_buckets() const;        

  //! get number of axial crystals per singles unit
  inline int get_num_axial_crystals_per_singles_unit() const;
  //! get number of transaxial crystals per singles unit.
  inline int get_num_transaxial_crystals_per_singles_unit() const;
  // TODO accomodate more complex geometries of singles units.
  /*  inline int get_num_crystal_layers_per_singles_unit() const; */
  //! get number of axial singles units
  inline int get_num_axial_singles_units() const;
  //! get number of transaxial singles unit
  inline int get_num_transaxial_singles_units() const;
  /* inline int get_num_layers_singles_units() const; */
  inline int get_num_singles_units() const;

  //! \name number of "fake" crystals per block, inserted by the scanner
  /*! Some scanners (including many Siemens scanners) insert virtual crystals in the sinogram data.
    The other members of the class return the size of the "virtual" block. With these
    functions you can find its true size.
  */
  //@{! 
  int get_num_virtual_axial_crystals_per_block() const;
  int get_num_virtual_transaxial_crystals_per_block() const;
  //@}

  //! \name functions to get block geometry info
  //@{
  //! get scanner orientation
  inline std::string get_scanner_orientation() const;
  //! get scanner geometry
  inline std::string get_scanner_geometry() const;
  //! get crystal spacing in axial direction
  inline float get_axial_crystal_spacing() const;
  //! get crystal spacing in transaxial direction
  inline float get_transaxial_crystal_spacing() const;
  //! get block spacing in axial direction
  inline float get_axial_block_spacing() const;
  //! get block spacing in transaxial direction
  inline float get_transaxial_block_spacing() const;
  //@} (end of get block geometry info)
  
  //! \name functions to get generic geometry info
  //! get crystal map file name
  inline std::string get_crystal_map_file_name() const;
  
  //@} (end of block/bucket info)

  //@} (end of get geometrical info)

   //! \name Functions to get detector responce info
  //@{

  //! get the energy resolution of the system
  inline float get_energy_resolution() const;
  //! get the reference energy of the energy resolution
  inline float get_reference_energy() const;

  //@} (end of get detector responce info)

  //! \name Functions setting info
  /*! Be careful to keep consistency by setting all relevant parameters*/
  //@{
  // zlong, 08-04-2004, add set_methods
  //! set scanner type
  inline void set_type(const Type & new_type);
  //! set number of rings
  inline void set_num_rings(const int & new_num);
  //! set the namber of detectors per ring
  inline void set_num_detectors_per_ring(const int & new_num) ;
  //! set the  maximum number of arccorrected bins
  inline void set_max_num_non_arccorrected_bins(const int & new_num) ;
  //! set the default number of arccorrected_bins
  inline void set_default_num_arccorrected_bins(const int & new_num) ;
  //! set inner ring radius
  inline void set_inner_ring_radius(const float & new_radius);
  //! set average depth of interaction
  inline void set_average_depth_of_interaction(const float& new_depth_of_interaction);
  //! set ring spacing 
  inline void set_ring_spacing(const float & new_spacing);
  //! set default arc-corrected bin size
  inline void set_default_bin_size(const float &new_size);
  //! in degrees
  inline void set_default_intrinsic_tilt(const float & new_tilt);
  //! \name Info on crystals per block etc.
  //@{
  //! set number of transaxial blocks per bucket
  inline void set_num_transaxial_blocks_per_bucket(const int & new_num);
  //! set number of axial blocks per bucket
  inline void set_num_axial_blocks_per_bucket(const int & new_num);     
  //! set number of crystals in the axial direction
  inline void set_num_axial_crystals_per_block(const int & new_num);    
  //! set number of transaxial crystals 
  inline void set_num_transaxial_crystals_per_block(const int & new_num);
  //! set number of crystal layers (for DOI)
  inline void set_num_detector_layers(const int& new_num);      
  //! set number of axial crystals per singles unit
  inline void set_num_axial_crystals_per_singles_unit(const int & new_num);     
  //! set number of transaxial crystals per singles unit
  inline void set_num_transaxial_crystals_per_singles_unit(const int & new_num);
  // TODO accomodate more complex geometries of singles units.
  //@{
  //! name functions to set block geometry info
  //! set scanner orientation
  inline void set_scanner_orientation(const std::string& new_scanner_orientation);
  //! set scanner geometry
  inline void set_scanner_geometry(const std::string& new_scanner_geometry);
  //! set crystal spacing in axial direction
  inline void set_axial_crystal_spacing(const float & new_spacing);
  //! set crystal spacing in transaxial direction
  inline void set_transaxial_crystal_spacing(const float & new_spacing);
  //! set block spacing in axial direction
  inline void set_axial_block_spacing(const float & new_spacing);
  //! set block spacing in transaxial direction
  inline void set_transaxial_block_spacing(const float & new_spacing);
  //@} (end of block geometry info)

  //@} (end of block/bucket info)
  //! set the energy resolution of the system
  //! A negative value indicates, unknown || not set
  inline void set_energy_resolution(const float new_num);
  //! set the reference energy of the energy resolution
  //! A negative value indicates, unknown || not set
  inline void set_reference_energy(const float new_num);

  inline bool has_energy_information() const;
  //@} (end of set info)
  
  // Calculate a singles bin index from axial and transaxial singles bin coordinates.
  inline int get_singles_bin_index(int axial_index, int transaxial_index) const;

  // Method used to calculate a singles bin index from
  // a detection position.
  inline int get_singles_bin_index(const DetectionPosition<>& det_pos) const; 
 

  // Get the axial singles bin coordinate from a singles bin.
  inline int get_axial_singles_unit(int singles_bin_index) const;

  // Get the transaxial singles bin coordinate from a singles bin.
  inline int get_transaxial_singles_unit(int singles_bin_index) const;
  
  // Get the STIR detection position (det#, ring#, layer#) given the detection position id in the input crystal map
  // used in CListRecordSAFIR.inl for accessing the coordinates
  inline stir::DetectionPosition<> get_detpos_given_id(const stir::DetectionPosition<> det_pos) const;
  // Get the Cartesian coordinates (x,y,z) given the STIR detection position (det#, ring#, layer#)
  // used in ProjInfoDataGenericNoArcCorr.cxx for accessing the coordinates
  inline stir::CartesianCoordinate3D<float> get_coords_given_detpos(const stir::DetectionPosition<> det_pos) const;

private:
  Type type;
  std::list<std::string> list_of_names;
  int num_rings;                /* number of direct planes */
  int max_num_non_arccorrected_bins; 
  int default_num_arccorrected_bins; /* default number of bins */
  int num_detectors_per_ring;   

  float inner_ring_radius;      /*! detector inner radius in mm*/
  float average_depth_of_interaction; /*! Average interaction depth in detector crystal */
  float ring_spacing;   /*! ring separation in mm*/
  float bin_size;               /*! arc-corrected bin size in mm (spacing of transaxial elements) */
  float intrinsic_tilt;         /*! intrinsic tilt in radians*/

  int num_transaxial_blocks_per_bucket; /* transaxial blocks per bucket */
  int num_axial_blocks_per_bucket;      /* axial blocks per bucket */
  int num_axial_crystals_per_block;     /* number of crystals in the axial direction */
  int num_transaxial_crystals_per_block;/* number of transaxial crystals */
  int num_detector_layers;

  int num_axial_crystals_per_singles_unit;
  int num_transaxial_crystals_per_singles_unit;

   //!
  //! \brief energy_resolution
  //! \author Nikos Efthimiou
  //! \details This is the energy resolution of the system.
  //! A negative value indicates, unknown.
  //! This value is dominated by the material of the scintilation crystal
  float energy_resolution;

  //!
  //! \brief reference_energy
  //! \author Nikos Efthimiou
  //! \details In PET application this should always be 511 keV.
  //! A negative value indicates, unknown.
  float reference_energy;

  //!
  //! \brief scanner info needed for block geometry
  //! \author Parisa Khateri
  //! A negative value indicates unknown.
  std::string scanner_orientation;       /*! scanner orientation */
  std::string scanner_geometry;          /*! scanner geometry */
  float axial_crystal_spacing;           /*! crystal pitch in axial direction in mm*/
  float transaxial_crystal_spacing;      /*! crystal pitch in transaxial direction in mm*/
  float axial_block_spacing;             /*! block pitch in axial direction in mm*/
  float transaxial_block_spacing;        /*! block pitch in transaxial direction in mm*/
  
  //!
  //!\brief map and hash function for saving the coords in generic geometry
  //!\author Michael Roethlisberger
  struct ihash
    : std::unary_function<stir::DetectionPosition<> , std::size_t>
  {
    std::size_t operator()(stir::DetectionPosition<>  const& detpos) const
    {
        std::size_t seed = 0;
        boost::hash_combine(seed, detpos.axial_coord());
        boost::hash_combine(seed, detpos.radial_coord());
        boost::hash_combine(seed, detpos.tangential_coord());
        return seed;
    }
  };
  boost::unordered_map<stir::DetectionPosition<>, stir::DetectionPosition<>, ihash> input_index_to_stir_index;
  boost::unordered_map<stir::DetectionPosition<>, stir::CartesianCoordinate3D<float>, ihash> stir_index_to_coord;
  std::string crystal_map_file_name;

  // function to create the maps
  void read_detectormap_from_file( const std::string& filename );


  // ! set all parameters, case where default_num_arccorrected_bins==max_num_non_arccorrected_bins
  void set_params(Type type_v, const std::list<std::string>& list_of_names_v,
                  int num_rings_v, 
                  int max_num_non_arccorrected_bins_v,
                  int num_detectors_per_ring_v,
                  float inner_ring_radius_v,
                  float average_depth_of_interaction_v,
                  float ring_spacing_v,
                  float bin_size_v, float intrinsic_tilt_v,
                  int num_axial_blocks_per_bucket_v, int num_transaxial_blocks_per_bucket_v, 
                  int num_axial_crystals_per_block_v, int num_transaxial_crystals_per_block_v,
                  int num_axial_crystals_per_singles_unit_v,
                  int num_transaxial_crystals_per_singles_unit_v,
                  int num_detector_layers_v,
                  float energy_resolution_v = -1.0f,
                  float reference_energy = -1.0f,
                  const std::string& scanner_orientation_v = "",
                  const std::string& scanner_geometry_v = "",
                  float axial_crystal_spacing_v = -1.0f,
                  float transaxial_crystal_spacing_v = -1.0f,
                  float axial_block_spacing_v = -1.0f,
                  float transaxial_block_spacing_v = -1.0f,
                  const std::string& crystal_map_file_name = "");

  // ! set all parameters
  void set_params(Type type_v, const std::list<std::string>& list_of_names_v,
                  int num_rings_v, 
                  int max_num_non_arccorrected_bins_v,
                  int default_num_arccorrected_bins_v,
                  int num_detectors_per_ring_v,
                  float inner_ring_radius_v,
                  float average_depth_of_interaction_v,
                  float ring_spacing_v,
                  float bin_size_v, float intrinsic_tilt_v,
                  int num_axial_blocks_per_bucket_v, int num_transaxial_blocks_per_bucket_v, 
                  int num_axial_crystals_per_block_v, int num_transaxial_crystals_per_block_v,
                  int num_axial_crystals_per_singles_unit_v,
                  int num_transaxial_crystals_per_singles_unit_v,
                  int num_detector_layers_v,
                  float energy_resolution_v = -1.0f,
                  float reference_energy = -1.0f,
                  const std::string& scanner_orientation_v = "",
                  const std::string& scanner_geometry_v = "",
                  float axial_crystal_spacing_v = -1.0f,
                  float transaxial_crystal_spacing_v = -1.0f,
                  float axial_block_spacing_v = -1.0f,
                  float transaxial_block_spacing_v = -1.0f,
                  const std::string& crystal_map_file_name = "");


};

END_NAMESPACE_STIR

#include "stir/Scanner.inl"

#endif
 <|MERGE_RESOLUTION|>--- conflicted
+++ resolved
@@ -3,13 +3,8 @@
     Copyright (C) 2000-2010, Hammersmith Imanet Ltd
     Copyright (C) 2011-2013, King's College London
     Copyright (C) 2016, 2019, UCL
-<<<<<<< HEAD
     Copyright 2017 ETH Zurich, Institute of Particle Physics and Astrophysics
-
-=======
     Copyright (C 2017-2018, University of Leeds
- 
->>>>>>> 1df251c4
     This file is part of STIR.
 
     This file is free software; you can redistribute it and/or modify
