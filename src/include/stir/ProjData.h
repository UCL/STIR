/*
    Copyright (C) 2000 PARAPET partners
    Copyright (C) 2000- 2012, Hammersmith Imanet Ltd
    Copyright (C) 2016, 2017, University of Hull
    Copyright (C) 2013, 2015-2017, 2020, University College London
    This file is part of STIR.

    This file is free software; you can redistribute it and/or modify
    it under the terms of the GNU Lesser General Public License as published by
    the Free Software Foundation; either version 2.1 of the License, or
    (at your option) any later version.

    This file is distributed in the hope that it will be useful,
    but WITHOUT ANY WARRANTY; without even the implied warranty of
    MERCHANTABILITY or FITNESS FOR A PARTICULAR PURPOSE.  See the
    GNU Lesser General Public License for more details.

    See STIR/LICENSE.txt for details
*/
/*!
  \file
  \ingroup projdata
  \brief Declaration of class stir::ProjData

  \author Nikos Efthimiou
  \author Sanida Mustafovic
  \author Kris Thielemans
  \author PARAPET project
*/
#ifndef __stir_ProjData_H__
#define __stir_ProjData_H__

#include "stir/Array.h"
#include "stir/shared_ptr.h"
#include "stir/ProjDataInfo.h"
#include <string>
#include <iostream>
#include "stir/Succeeded.h"
#include "stir/SegmentBySinogram.h"
#include "stir/SegmentByView.h"

//#include <ios>

#include "stir/ExamData.h"

START_NAMESPACE_STIR


template <typename elemT> class RelatedViewgrams;
class DataSymmetriesForViewSegmentNumbers;
template <typename elemT> class SegmentBySinogram;
template <typename elemT> class SegmentByView;
template <typename elemT> class Viewgram;
template <typename elemT> class Sinogram;
class ViewSegmentNumbers;
class Succeeded;
//class ExamInfo;

/*!
  \ingroup projdata
  \brief The (abstract) base class for the projection data.

  Projection data are supposed to be indexed by 4 coordinates
  (corresponding to the most general case of projection data in
  all directions of a 3D volume):
  <ul>
  <li> \c segment_num : indexes polar angle theta, or ring difference
          (segment_num==0 are the projections orthogonal to the scanner axis)
  <li> \c view_num : indexes azimuthal angle phi
  <li> \c axial_pos_num : indexes different positions along the scanner axis
          (corresponding to 'z', or different rings)
  <li> \c tangential_pos_num : indexes different positions in a direction 
        tangential to the scanner cylinder.
        (sometimes called 'bin' or 'element')
  <li> \c timing_pos_num : indexes different positions in the LOR, based on
        the photon detection time difference.
  </ul>

  The number of axial positions is allowed to depend on segment_num.

  Different 'subsets' of the 4D data are possible by fixing one or
  more of the 4 coordinates. Currently we support the following cases
  <ul>
  <li> SegmentBySinogram (fixed segment_num)
  <li> SegmentByView (fixed segment_num)
  <li> Viewgram (fixed segment_num and view_num)
  <li> Sinogram (fixed segment_num and axial_pos_num)
  <li> RelatedViewgrams (different Viewgrams related by symmetry)
  </ul>

  This abstract class provides the general interface for accessing the
  projection data. This works with get_ and set_ pairs. (Generally, 
  the 4D dataset might be too big to be kept in memory.) In addition, there
  are get_empty_ functions that just create the corresponding object
  of appropriate sizes etc. but filled with 0.

  One important member of this class is get_proj_data_info_sptr() which
  allows access to a ProjDataInfo object, which describes the dimensions
  of the data, the scanner type, the geometry ...

  \warning The arguments 'make_num_tangential_poss_odd' are temporary
  and will be deleted in the next release.
*/
class ProjData : public ExamData
{
public:

   //! A static member to get the projection data from a file
  static shared_ptr<ProjData> 
    read_from_file(const std::string& filename,
		   const std::ios::openmode open_mode = std::ios::in);

  //! Empty constructor 
  ProjData();
  //! construct by specifying info. Data will be undefined.
  ProjData(const shared_ptr<const ExamInfo>& exam_info_sptr,
           const shared_ptr<const ProjDataInfo>& proj_data_info_ptr);
#if 0
  // it would be nice to have something like this. However, it's implementation
  // normally fails as we'd need to use set_viewgram or so, which is virtual, but
  // this doesn't work inside a constructor
  ProjData(const ProjData&);
#endif

  //! Destructor
  virtual ~ProjData() {}
  //! Get shared pointer to proj data info
  inline shared_ptr<const ProjDataInfo>
    get_proj_data_info_sptr() const;
  //! Get viewgram
  virtual Viewgram<float> 
    get_viewgram(const int view, const int segment_num,
                 const bool make_num_tangential_poss_odd = false,
                 const int timing_pos = 0) const = 0;
  //! Set viewgram
  virtual Succeeded 
    set_viewgram(const Viewgram<float>&) = 0;
  //! Get sinogram
  virtual Sinogram<float> 
    get_sinogram(const int ax_pos_num, const int segment_num,
                 const bool make_num_tangential_poss_odd = false,
                 const int timing_pos = 0) const = 0;
  //! Set sinogram
  virtual Succeeded 
    set_sinogram(const Sinogram<float>&) = 0;
  // //! Get Bin value
  //virtual float get_bin_value(const Bin& this_bin) const = 0;

  //! Get empty viewgram
  Viewgram<float> get_empty_viewgram(const int view, const int segment_num, 
    const bool make_num_tangential_poss_odd = false, const int timing_pos = 0) const;
  
  //! Get empty_sinogram
  Sinogram<float> 
    get_empty_sinogram(const int ax_pos_num, const int segment_num,
    const bool make_num_tangential_poss_odd = false, const int timing_pos = 0) const;

   //! Get empty segment sino
  SegmentByView<float> 
    get_empty_segment_by_view(const int segment_num, 
		  	   const bool make_num_tangential_poss_odd = false,
			   const int timing_pos = 0) const;
  //! Get empty segment view
  SegmentBySinogram<float> 
    get_empty_segment_by_sinogram(const int segment_num, 
				   const bool make_num_tangential_poss_odd = false,
				   const int timing_pos = 0) const;


  //! Get segment by sinogram
  virtual SegmentBySinogram<float>
    get_segment_by_sinogram(const int segment_num, const int timing_pos = 0) const;
  //! Get segment by view
  virtual SegmentByView<float> 
    get_segment_by_view(const int segment_num, const int timing_pos = 0) const;
  //! Set segment by sinogram
  virtual Succeeded 
    set_segment(const SegmentBySinogram<float>&);
  //! Set segment by view 
  virtual Succeeded 
    set_segment(const SegmentByView<float>&);

  //! Get related viewgrams
  virtual RelatedViewgrams<float> 
    get_related_viewgrams(const ViewSegmentNumbers&,
    const shared_ptr<DataSymmetriesForViewSegmentNumbers>&,
    const bool make_num_tangential_poss_odd = false,
	const int timing_pos = 0) const;
  //! Set related viewgrams
  virtual Succeeded set_related_viewgrams(const RelatedViewgrams<float>& viewgrams);
//  //! Get related bin values
//  //! \todo This function temporaliry has as input a vector<Bin> instead this should be replaced by RelatedBins.
//  std::vector<float> get_related_bin_values(const std::vector<Bin>&) const;

  //! Get empty related viewgrams, where the symmetries_ptr specifies the symmetries to use
  RelatedViewgrams<float> 
    get_empty_related_viewgrams(const ViewSegmentNumbers& view_segmnet_num,
    //const int view_num, const int segment_num, 
    const shared_ptr<DataSymmetriesForViewSegmentNumbers>& symmetries_ptr,
    const bool make_num_tangential_poss_odd = false,
	const int timing_pos = 0) const;


  //! set all bins to the same value
  /*! will call error() if setting failed */
  virtual void fill(const float value);

  //! set all bins from another ProjData object
  /*! will call error() if setting failed or if the 'source' proj_data is not compatible.
    The current check requires at least the same segment numbers (but the source can have more),
    all other geometric parameters have to be the same.
 */
  virtual void fill(const ProjData&);

  //! Return a vector with segment numbers in a standard order
  /*! This returns a vector filled as \f$ [0, 1, -1, 2, -2, ...] \f$.
    In the (unlikely!) case that the segment range is not symmetric,
    the sequence just continues with
    <i>valid</i> segment numbers, e.g. \f$ [0, 1, -1, 2, 3 ] \f$.
   */
  static
    std::vector<int>
    standard_segment_sequence(const ProjDataInfo& pdi);

  //! set all bins from an array iterator
  /*!
    \return \a array_iter advanced over the number of bins (as \c std::copy)
  
    Data are filled by `SegmentBySinogram`, with segment order given by
    standard_segment_sequence().

    \warning there is no range-check on \a array_iter
  */
  template < typename iterT>
  iterT fill_from( iterT array_iter)
  {
      // A type check would be useful.
      //      BOOST_STATIC_ASSERT((boost::is_same<typename std::iterator_traits<iterT>::value_type, Type>::value));

      for (int s=0; s<= this->get_max_segment_num(); ++s)
      {
          for (int k=this->get_proj_data_info_sptr()->get_min_tof_pos_num();
                  k<=this->get_proj_data_info_sptr()->get_max_tof_pos_num();
        		  ++k)
          {
			  SegmentBySinogram<float> segment = this->get_empty_segment_by_sinogram(s, false, k);
			  // cannot use std::copy sadly as needs end-iterator for range
			  for (SegmentBySinogram<float>::full_iterator seg_iter = segment.begin_all();
				   seg_iter != segment.end_all();
				   /*empty*/)
				  *seg_iter++ = *array_iter++;
			  this->set_segment(segment);

			  if (s!=0)
			  {
				  segment = this->get_empty_segment_by_sinogram(-s,false,k);
				  for (SegmentBySinogram<float>::full_iterator seg_iter = segment.begin_all();
					   seg_iter != segment.end_all();
					   /*empty*/)
					  *seg_iter++ = *array_iter++;
				  this->set_segment(segment);
			  }
          }
      }
      return array_iter;
  }

  //! Copy all bins to a range specified by a (forward) iterator
  /*! 
    \return \a array_iter advanced over the number of bins (as \c std::copy)

    Data are filled by `SegmentBySinogram`, with segment order given by
    standard_segment_sequence().

    \warning there is no range-check on \a array_iter
  */
  template < typename iterT>
  iterT copy_to(iterT array_iter) const
  {
      iterT init_pos = array_iter;
      for (int k = this->get_proj_data_info_sptr()->get_min_tof_pos_num();
          k <= this->get_proj_data_info_sptr()->get_max_tof_pos_num();
		  ++k)
      {
		  for (int s = 0; s <= this->get_max_segment_num(); ++s)
          {
			  SegmentBySinogram<float> segment= this->get_segment_by_sinogram(s,k);
			  std::copy(segment.begin_all_const(), segment.end_all_const(), array_iter);
			  std::advance(array_iter, segment.size_all());
			  if (s!=0)
			  {
				  segment=this->get_segment_by_sinogram(-s,k);
				  std::copy(segment.begin_all_const(), segment.end_all_const(), array_iter);
				  std::advance(array_iter, segment.size_all());
			  }
          }
      }
      return array_iter;
  }

  //! Get number of segments
  inline int get_num_segments() const;
  //! Get number of axial positions per segment
  inline int get_num_axial_poss(const int segment_num) const;
  //! Get number of views
  inline int get_num_views() const;
  //! Get number of tangential positions
  inline int get_num_tangential_poss() const;
  //! Get number of TOF positions
  inline int get_num_tof_poss() const;
<<<<<<< HEAD
  //! Get the index of the first timing position
  inline int get_min_tof_pos_num() const;
  //! Get the index of the last timgin position.
  inline int get_max_tof_pos_num() const;
  //! Get TOG mash factor
  inline int get_tof_mash_factor() const;
=======
>>>>>>> 72ba8897
  //! Get minimum segment number
  inline int get_min_segment_num() const;
  //! Get maximum segment number
  inline int get_max_segment_num() const;
  //! Get mininum axial position per segmnet
  inline int get_min_axial_pos_num(const int segment_num) const;
  //! Get maximum axial position per segment
  inline int get_max_axial_pos_num(const int segment_num) const;
  //! Get minimum view number
  inline int get_min_view_num() const;
  //! Get maximum view number
  inline int get_max_view_num() const;
  //! Get minimum tangential position number
  inline int get_min_tangential_pos_num() const;
  //! Get maximum tangential position number
  inline int get_max_tangential_pos_num() const;
  //! Get the total number of sinograms
  /*! Note that this will count TOF sinograms as well.
      \see get_num_non_tof_sinograms()
  */
  inline int get_num_sinograms() const;
  //! Get the number of non-tof sinograms
  /*! Note that this is the sum of the number of axial poss over all segments.
      \see get_num_sinograms()
  */
  inline int get_num_non_tof_sinograms() const;
  //! Get the total size of the data
  inline std::size_t size_all() const;
  //! writes data to a file in Interfile format
  Succeeded write_to_file(const std::string& filename) const;

  //! \deprecated a*x+b*y (\see xapyb)
  STIR_DEPRECATED virtual void axpby(const float a, const ProjData& x,
                                     const float b, const ProjData& y);

  //! set values of the array to x*a+y*b, where a and b are scalar, and x and y are ProjData
  virtual void xapyb(const ProjData& x, const float a,
                     const ProjData& y, const float b);

  //! set values of the array to x*a+y*b, where a, b, x and y are ProjData
  virtual void xapyb(const ProjData& x, const ProjData& a,
                     const ProjData& y, const ProjData& b);

  //! set values of the array to self*a+y*b where a and b are scalar, y is ProjData
  virtual void sapyb(const float a, const ProjData& y, const float b);

  //! set values of the array to self*a+y*b where a, b and y are ProjData
  virtual void sapyb(const ProjData& a, const ProjData& y, const ProjData& b);

protected:

   shared_ptr<const ProjDataInfo> proj_data_info_sptr;
};


END_NAMESPACE_STIR

#include "stir/ProjData.inl"
#endif
<|MERGE_RESOLUTION|>--- conflicted
+++ resolved
@@ -308,15 +308,12 @@
   inline int get_num_tangential_poss() const;
   //! Get number of TOF positions
   inline int get_num_tof_poss() const;
-<<<<<<< HEAD
   //! Get the index of the first timing position
   inline int get_min_tof_pos_num() const;
   //! Get the index of the last timgin position.
   inline int get_max_tof_pos_num() const;
   //! Get TOG mash factor
   inline int get_tof_mash_factor() const;
-=======
->>>>>>> 72ba8897
   //! Get minimum segment number
   inline int get_min_segment_num() const;
   //! Get maximum segment number
