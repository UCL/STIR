//
//
/*!

  \file
  \ingroup projdata

  \brief Implementations of inline functions of class stir::Bin

  \author Sanida Mustafovic
  \author Kris Thielemans
  \author PARAPET project

*/
/*
    Copyright (C) 2000 PARAPET partners
    Copyright (C) 2000- 2009, Hammersmith Imanet Ltd
    This file is part of STIR.

    SPDX-License-Identifier: Apache-2.0 AND License-ref-PARAPET-license

    See STIR/LICENSE.txt for details
*/

START_NAMESPACE_STIR

Bin::Bin()
{}


Bin::Bin(int segment_num,int view_num, int axial_pos_num,int tangential_pos_num,float bin_value)
	 :segment(segment_num),view(view_num),
<<<<<<< HEAD
     axial_pos(axial_pos_num),tangential_pos(tangential_pos_num),bin_value(bin_value)
=======
	 axial_pos(axial_pos_num),tangential_pos(tangential_pos_num),bin_value(bin_value),time_frame(1)
>>>>>>> 06a68d19
     {}
     
int
 Bin:: axial_pos_num()const
{ return axial_pos;}

int
 Bin::segment_num()const 
{return segment;}

int
 Bin::tangential_pos_num()  const
{ return tangential_pos;}

int
 Bin::view_num() const
{ return view;}

int
<<<<<<< HEAD
 Bin::first_energy_window_num() const
{ return first_energy_window;}

int
 Bin::second_energy_window_num() const
{ return second_energy_window;}
=======
 Bin:: time_frame_num() const
{return time_frame;}
>>>>>>> 06a68d19

int&
 Bin::axial_pos_num()
{ return axial_pos;}

int&
 Bin:: segment_num()
{return segment;}

int&
 Bin::tangential_pos_num()
{ return tangential_pos;}

int&
 Bin:: view_num() 
{ return view;}

int&
<<<<<<< HEAD
 Bin::first_energy_window_num()
{ return first_energy_window;}

int&
 Bin::second_energy_window_num()
{ return second_energy_window;}

=======
 Bin:: time_frame_num()
{return time_frame;}
>>>>>>> 06a68d19

#if 0
const ProjDataInfo *
Bin::get_proj_data_info_sptr() const
{
  return proj_data_info_ptr.get();
}
#endif

Bin
Bin::get_empty_copy() const
{
 
  Bin copy(segment_num(),view_num(),axial_pos_num(),tangential_pos_num(),0);

  return copy;
}

float 
Bin::get_bin_value()const 
{ return bin_value;}

void
Bin::set_bin_value( float v )
{ bin_value = v ;}


float
Bin::get_first_energy_window_num()const
{ return first_energy_window;}

void
Bin::set_first_energy_window_num( int v )
{ first_energy_window = v ;}

float
Bin::get_second_energy_window_num()const
{ return second_energy_window;}

void
Bin::set_second_energy_window_num( int v )
{ second_energy_window = v ;}


Bin&  
Bin::operator+=(const float dx) 
{ bin_value+=dx;  
  return *this;}


bool  
Bin::operator==(const Bin& bin2) const
{ 
  return 
    segment == bin2.segment && view == bin2.view && 
    axial_pos == bin2.axial_pos && tangential_pos == bin2.tangential_pos &&
    bin_value == bin2.bin_value;
}

bool  
Bin::operator!=(const Bin& bin2) const
{ 
  return !(*this==bin2);
}

Bin&
Bin::operator*=(const float dx)
{
    bin_value*=dx;
    return *this;
}

Bin&
Bin::operator/=(const float dx)
{
    if (dx == 0.f)
        bin_value = 0.0f;
    else
        bin_value /= dx;

    return *this;
}

END_NAMESPACE_STIR<|MERGE_RESOLUTION|>--- conflicted
+++ resolved
@@ -30,11 +30,8 @@
 
 Bin::Bin(int segment_num,int view_num, int axial_pos_num,int tangential_pos_num,float bin_value)
 	 :segment(segment_num),view(view_num),
-<<<<<<< HEAD
-     axial_pos(axial_pos_num),tangential_pos(tangential_pos_num),bin_value(bin_value)
-=======
-	 axial_pos(axial_pos_num),tangential_pos(tangential_pos_num),bin_value(bin_value),time_frame(1)
->>>>>>> 06a68d19
+          axial_pos(axial_pos_num),tangential_pos(tangential_pos_num),bin_value(bin_value),
+          first_energy_window(0), second_energy_window(0), time_frame(1)
      {}
      
 int
@@ -54,17 +51,16 @@
 { return view;}
 
 int
-<<<<<<< HEAD
  Bin::first_energy_window_num() const
 { return first_energy_window;}
 
 int
  Bin::second_energy_window_num() const
 { return second_energy_window;}
-=======
+
+int
  Bin:: time_frame_num() const
 {return time_frame;}
->>>>>>> 06a68d19
 
 int&
  Bin::axial_pos_num()
@@ -83,7 +79,6 @@
 { return view;}
 
 int&
-<<<<<<< HEAD
  Bin::first_energy_window_num()
 { return first_energy_window;}
 
@@ -91,10 +86,9 @@
  Bin::second_energy_window_num()
 { return second_energy_window;}
 
-=======
+int&
  Bin:: time_frame_num()
 {return time_frame;}
->>>>>>> 06a68d19
 
 #if 0
 const ProjDataInfo *
