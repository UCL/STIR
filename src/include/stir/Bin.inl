//
//
/*!

  \file
  \ingroup projdata

  \brief Implementations of inline functions of class stir::Bin

  \author Nikos Efthimiou
  \author Sanida Mustafovic
  \author Kris Thielemans
  \author PARAPET project

*/
/*
    Copyright (C) 2000 PARAPET partners
    Copyright (C) 2000- 2009, Hammersmith Imanet Ltd
<<<<<<< HEAD
    Copyright (C) 2016, University of Hull
=======
    Copyright (C) 2023, University College London
>>>>>>> 734a0d71
    This file is part of STIR.

    SPDX-License-Identifier: Apache-2.0 AND License-ref-PARAPET-license

    See STIR/LICENSE.txt for details
*/

START_NAMESPACE_STIR

<<<<<<< HEAD
Bin::Bin():segment(0),view(0),
    axial_pos(0),tangential_pos(0),timing_pos(0), bin_value(0.0f),time_frame(1)
{}


Bin::Bin(int segment_num,int view_num, int axial_pos_num,int tangential_pos_num, float bin_value)
     :segment(segment_num),view(view_num),
     axial_pos(axial_pos_num),tangential_pos(tangential_pos_num), timing_pos(0), bin_value(bin_value),time_frame(1)
     {}

Bin::Bin(int segment_num,int view_num, int axial_pos_num,int tangential_pos_num)
     :segment(segment_num),view(view_num),
     axial_pos(axial_pos_num),tangential_pos(tangential_pos_num),timing_pos(0), bin_value(0.0f),time_frame(1)
     {}

Bin::Bin(int segment_num,int view_num, int axial_pos_num,int tangential_pos_num, int  timing_pos_num, float bin_value)
     :segment(segment_num),view(view_num),
     axial_pos(axial_pos_num),tangential_pos(tangential_pos_num), timing_pos(timing_pos_num), bin_value(bin_value),time_frame(1)
     {}

Bin::Bin(int segment_num,int view_num, int axial_pos_num,int tangential_pos_num, int  timing_pos_num)
     :segment(segment_num),view(view_num),
      axial_pos(axial_pos_num),tangential_pos(tangential_pos_num), timing_pos(timing_pos_num), bin_value(0.0f), time_frame(1)
     {}
=======
Bin::Bin()
  : time_frame(1)
{}


Bin::Bin(int segment_num,int view_num, int axial_pos_num,int tangential_pos_num,float bin_value)
  : ViewgramIndices(view_num, segment_num),
    axial_pos(axial_pos_num),tangential_pos(tangential_pos_num),bin_value(bin_value),time_frame(1)
{}
>>>>>>> 734a0d71

     
int
 Bin:: axial_pos_num()const
{ return axial_pos;}

int
 Bin::tangential_pos_num()  const
{ return tangential_pos;}

int
<<<<<<< HEAD
 Bin::view_num() const
{ return view;}

int
Bin::timing_pos_num() const
{ return timing_pos; }

int
=======
>>>>>>> 734a0d71
 Bin:: time_frame_num() const
{return time_frame;}

int&
 Bin::axial_pos_num()
{ return axial_pos;}

int&
 Bin::tangential_pos_num()
{ return tangential_pos;}

int&
<<<<<<< HEAD
 Bin:: view_num() 
{ return view;}

int&
Bin:: timing_pos_num()
{ return timing_pos;}

int&
Bin:: time_frame_num()
=======
 Bin:: time_frame_num()
>>>>>>> 734a0d71
{return time_frame;}

#if 0
const ProjDataInfo *
Bin::get_proj_data_info_sptr() const
{
  return proj_data_info_ptr.get();
}
#endif

Bin
Bin::get_empty_copy() const
{
 
  Bin copy(segment_num(),view_num(),axial_pos_num(),tangential_pos_num(),timing_pos_num(), 0.f);

  return copy;
}

float 
Bin::get_bin_value()const 
{ return bin_value;}

void
Bin::set_bin_value( float v )
{ bin_value = v ;}

Bin&  
Bin::operator+=(const float dx) 
{ bin_value+=dx;  
  return *this;}


bool  
Bin::operator==(const Bin& bin2) const
{ 
  return 
    base_type::operator==(bin2) &&
    axial_pos == bin2.axial_pos && tangential_pos == bin2.tangential_pos &&
    timing_pos == bin2.timing_pos &&
    time_frame == bin2.time_frame &&
    bin_value == bin2.bin_value;
}

bool  
Bin::operator!=(const Bin& bin2) const
{ 
  return !(*this==bin2);
}

Bin&
Bin::operator*=(const float dx)
{
    bin_value*=dx;
    return *this;
}

Bin&
Bin::operator/=(const float dx)
{
    if (dx == 0.f)
        bin_value = 0.0f;
    else
        bin_value /= dx;

    return *this;
}

END_NAMESPACE_STIR<|MERGE_RESOLUTION|>--- conflicted
+++ resolved
@@ -16,11 +16,8 @@
 /*
     Copyright (C) 2000 PARAPET partners
     Copyright (C) 2000- 2009, Hammersmith Imanet Ltd
-<<<<<<< HEAD
     Copyright (C) 2016, University of Hull
-=======
     Copyright (C) 2023, University College London
->>>>>>> 734a0d71
     This file is part of STIR.
 
     SPDX-License-Identifier: Apache-2.0 AND License-ref-PARAPET-license
@@ -30,43 +27,29 @@
 
 START_NAMESPACE_STIR
 
-<<<<<<< HEAD
-Bin::Bin():segment(0),view(0),
-    axial_pos(0),tangential_pos(0),timing_pos(0), bin_value(0.0f),time_frame(1)
+Bin::Bin()
+  : axial_pos(0),tangential_pos(0), bin_value(0.0f),time_frame(1)
 {}
 
-
 Bin::Bin(int segment_num,int view_num, int axial_pos_num,int tangential_pos_num, float bin_value)
-     :segment(segment_num),view(view_num),
-     axial_pos(axial_pos_num),tangential_pos(tangential_pos_num), timing_pos(0), bin_value(bin_value),time_frame(1)
-     {}
+  : ViewgramIndices(view_num, segment_num, /*timing_pos_num*/0),
+    axial_pos(axial_pos_num),tangential_pos(tangential_pos_num), bin_value(bin_value),time_frame(1)
+{}
 
 Bin::Bin(int segment_num,int view_num, int axial_pos_num,int tangential_pos_num)
-     :segment(segment_num),view(view_num),
-     axial_pos(axial_pos_num),tangential_pos(tangential_pos_num),timing_pos(0), bin_value(0.0f),time_frame(1)
-     {}
+  : ViewgramIndices(view_num, segment_num, /*timing_pos_num*/0),
+    axial_pos(axial_pos_num),tangential_pos(tangential_pos_num), bin_value(0.0f),time_frame(1)
+{}
 
 Bin::Bin(int segment_num,int view_num, int axial_pos_num,int tangential_pos_num, int  timing_pos_num, float bin_value)
-     :segment(segment_num),view(view_num),
-     axial_pos(axial_pos_num),tangential_pos(tangential_pos_num), timing_pos(timing_pos_num), bin_value(bin_value),time_frame(1)
-     {}
+  : ViewgramIndices(view_num, segment_num, timing_pos_num),
+    axial_pos(axial_pos_num),tangential_pos(tangential_pos_num), bin_value(bin_value),time_frame(1)
+{}
 
 Bin::Bin(int segment_num,int view_num, int axial_pos_num,int tangential_pos_num, int  timing_pos_num)
-     :segment(segment_num),view(view_num),
-      axial_pos(axial_pos_num),tangential_pos(tangential_pos_num), timing_pos(timing_pos_num), bin_value(0.0f), time_frame(1)
-     {}
-=======
-Bin::Bin()
-  : time_frame(1)
+  : ViewgramIndices(view_num, segment_num, timing_pos_num),
+    axial_pos(axial_pos_num),tangential_pos(tangential_pos_num), bin_value(0.0f), time_frame(1)
 {}
-
-
-Bin::Bin(int segment_num,int view_num, int axial_pos_num,int tangential_pos_num,float bin_value)
-  : ViewgramIndices(view_num, segment_num),
-    axial_pos(axial_pos_num),tangential_pos(tangential_pos_num),bin_value(bin_value),time_frame(1)
-{}
->>>>>>> 734a0d71
-
      
 int
  Bin:: axial_pos_num()const
@@ -77,17 +60,6 @@
 { return tangential_pos;}
 
 int
-<<<<<<< HEAD
- Bin::view_num() const
-{ return view;}
-
-int
-Bin::timing_pos_num() const
-{ return timing_pos; }
-
-int
-=======
->>>>>>> 734a0d71
  Bin:: time_frame_num() const
 {return time_frame;}
 
@@ -100,19 +72,7 @@
 { return tangential_pos;}
 
 int&
-<<<<<<< HEAD
- Bin:: view_num() 
-{ return view;}
-
-int&
-Bin:: timing_pos_num()
-{ return timing_pos;}
-
-int&
-Bin:: time_frame_num()
-=======
  Bin:: time_frame_num()
->>>>>>> 734a0d71
 {return time_frame;}
 
 #if 0
@@ -152,7 +112,6 @@
   return 
     base_type::operator==(bin2) &&
     axial_pos == bin2.axial_pos && tangential_pos == bin2.tangential_pos &&
-    timing_pos == bin2.timing_pos &&
     time_frame == bin2.time_frame &&
     bin_value == bin2.bin_value;
 }
