--- conflicted
+++ resolved
@@ -245,26 +245,18 @@
 			 const int timing_pos_num = 0) const;
 
   //! This routine gets the detector pair corresponding to a bin.
-<<<<<<< HEAD
   /*!
   \see get_det_pair_for_view_tangential_pos_num() for
   restrictions. In addition, this routine only works for span=1 data,
   i.e. no axial compression.
   \obsolete
   */
-  inline void
-	  get_det_pair_for_bin(
-		  int& det1_num, int& ring1_num,
-		  int& det2_num, int& ring2_num,
-		  const Bin&) const;
-=======
 
   inline void
   get_det_pair_for_bin(
                int& det_num1, int& ring_num1,
                int& det_num2, int& ring_num2,
                const Bin& bin) const;
->>>>>>> 915ce908
 
   //@}
 
