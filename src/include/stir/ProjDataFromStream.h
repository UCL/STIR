//
//
/*!

  \file
  \ingroup projdata
  \brief Declaration of class stir::ProjDataFromStream

  \author Nikos Efthimiou
  \author Sanida Mustafovic
  \author Kris Thielemans
  \author Claire Labbe
  \author PARAPET project


*/
/*
    Copyright (C) 2000 PARAPET partners
    Copyright (C) 2000- 2013, Hammersmith Imanet Ltd
    This file is part of STIR.

    This file is free software; you can redistribute it and/or modify
    it under the terms of the GNU Lesser General Public License as published by
    the Free Software Foundation; either version 2.1 of the License, or
    (at your option) any later version.

    This file is distributed in the hope that it will be useful,
    but WITHOUT ANY WARRANTY; without even the implied warranty of
    MERCHANTABILITY or FITNESS FOR A PARTICULAR PURPOSE.  See the
    GNU Lesser General Public License for more details.

    See STIR/LICENSE.txt for details
*/
#ifndef __ProjDataFromStream_H__
#define __ProjDataFromStream_H__

#include "stir/ProjData.h" 
#include "stir/NumericType.h"
#include "stir/ByteOrder.h"
#include "stir/shared_ptr.h"
#include "stir/Bin.h"
#include <iostream>
#include <vector>

START_NAMESPACE_STIR


/*!
  \ingroup projdata
  \brief A class which reads/writes projection data from/to a (binary) stream.

  At tehe end of every write (i.e., \ set_*) operation, the stream is flushed such that 
  subsequent read operations from the same file will be able this data even if the 
  stream isn't closed yet. This is important in an interactive context, as the object
  owning the stream might not be deleted yet before we try to read the file again.

  \warning Data have to be contiguous.
  \warning The parameter \c make_num_tangential_poss_odd (used in various 
  \c get_ functions) is temporary and will be removed soon.

*/
class ProjDataFromStream : public ProjData
{
public:

  enum StorageOrder {
    Segment_AxialPos_View_TangPos, Segment_View_AxialPos_TangPos, 
    Unsupported };
#if 0    
  static  ProjDataFromStream* ask_parameters(const bool on_disk = true);
#endif

#if 0   
  //! Empty constructor
  ProjDataFromStream()
    {}
#endif    
    
  //! constructor taking all necessary parameters
  /*! 
    \param segment_sequence_in_stream has to be set according to the order
    in which the segments occur in the stream. segment_sequence_in_stream[i]
    is the segment number of the i-th segment in the stream.
  */
  ProjDataFromStream (shared_ptr<ExamInfo> const& exam_info_sptr,
		      shared_ptr<ProjDataInfo> const& proj_data_info_ptr,
		      shared_ptr<std::iostream> const& s, 
		      const std::streamoff offs, 
		      const std::vector<int>& segment_sequence_in_stream,
		      StorageOrder o = Segment_View_AxialPos_TangPos,
		      NumericType data_type = NumericType::FLOAT,
		      ByteOrder byte_order = ByteOrder::native,  
		      float scale_factor = 1 );

  //! as above, but with a default value for segment_sequence_in_stream
  /*! The default value for segment_sequence_in_stream is a vector with
    values min_segment_num, min_segment_num+1, ..., max_segment_num
  */
  ProjDataFromStream (shared_ptr<ExamInfo> const& exam_info_sptr,
		      shared_ptr<ProjDataInfo> const& proj_data_info_ptr,
		      shared_ptr<std::iostream> const& s, 
		      const std::streamoff offs = 0, 
		      StorageOrder o = Segment_View_AxialPos_TangPos,
		      NumericType data_type = NumericType::FLOAT,
		      ByteOrder byte_order = ByteOrder::native,  
		      float scale_factor = 1 );
  //! Obtain the storage order
  inline StorageOrder get_storage_order() const;
    
  //! Get the offset -Changed into streamoff from int
  //inline int get_offset_in_stream() const;
  inline std::streamoff get_offset_in_stream() const;
    
  //! Get the data_type in the stream 
  inline NumericType get_data_type_in_stream() const;
    
  //! Get the byte order
  inline ByteOrder get_byte_order_in_stream() const;   
    
  //! Get the segment sequence
  inline std::vector<int> get_segment_sequence_in_stream() const;
    
  //! Get & set viewgram 
  Viewgram<float> get_viewgram(const int view_num, const int segment_num,const bool make_num_tangential_poss_odd=false) const;
  Succeeded set_viewgram(const Viewgram<float>& v);
    
  //! Get & set sinogram 
  Sinogram<float> get_sinogram(const int ax_pos_num, const int segment_num,const bool make_num_tangential_poss_odd=false) const; 
  Succeeded set_sinogram(const Sinogram<float>& s);
    
  //! Get all sinograms for the given segment
  SegmentBySinogram<float> get_segment_by_sinogram(const int segment_num) const;
  //! Get all viewgrams for the given segment
  SegmentByView<float> get_segment_by_view(const int segment_num) const;
    
    
  //! Set all sinograms for the given segment
  Succeeded set_segment(const SegmentBySinogram<float>&);
  //! Set all viewgrams for the given segment
  Succeeded set_segment(const SegmentByView<float>&);

  //! Get scale factor
  float get_scale_factor() const;  

  //! Get the value of bin.
  float get_bin_value(const Bin& this_bin) const;
    
protected:
  //! the stream with the data
  shared_ptr<std::iostream> sino_stream;

private:
  //! offset of the whole 3d sinogram in the stream
  std::streamoff  offset;
  
  
  //!the order in which the segments occur in the stream
  std::vector<int> segment_sequence;
  
  inline int find_segment_index_in_sequence(const int segment_num) const;
  
  StorageOrder storage_order;
  
  NumericType on_disk_data_type;
  
  ByteOrder on_disk_byte_order;
  
  // scale_factor is only used when reading data from file. Data are stored in
  // memory as float, with the scale factor multiplied out
  float scale_factor;
  
  //! Calculate the offset for the given segmnet
  std::streamoff get_offset_segment(const int segment_num) const;
  
  //! Calculate offsets for viewgram data  
  std::vector<std::streamoff> get_offsets(const int view_num, const int segment_num) const;
  //! Calculate offsets for sinogram data
  std::vector<std::streamoff> get_offsets_sino(const int ax_pos_num, const int segment_num) const;
    
  //! Calculate the offsets for specific bins.
  std::vector<std::streamoff> get_offsets_bin(const Bin) const;
  
private:
#if __cplusplus > 199711L
  ProjDataFromStream& operator=(ProjDataFromStream&&) = delete;
<<<<<<< HEAD
#else
  ProjDataFromStream& operator=(ProjDataFromStream&&){}
=======
>>>>>>> 496674df
#endif
  
};

END_NAMESPACE_STIR

#include "stir/ProjDataFromStream.inl"

#endif<|MERGE_RESOLUTION|>--- conflicted
+++ resolved
@@ -183,11 +183,6 @@
 private:
 #if __cplusplus > 199711L
   ProjDataFromStream& operator=(ProjDataFromStream&&) = delete;
-<<<<<<< HEAD
-#else
-  ProjDataFromStream& operator=(ProjDataFromStream&&){}
-=======
->>>>>>> 496674df
 #endif
   
 };
