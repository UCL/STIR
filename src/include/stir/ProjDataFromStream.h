--- conflicted
+++ resolved
@@ -100,25 +100,15 @@
   /*! The default value for segment_sequence_in_stream is a vector with
     values min_segment_num, min_segment_num+1, ..., max_segment_num
   */
-<<<<<<< HEAD
-  ProjDataFromStream (shared_ptr<ExamInfo> const& exam_info_sptr,
-              shared_ptr<ProjDataInfo> const& proj_data_info_ptr,
+  ProjDataFromStream (shared_ptr<const ExamInfo> const& exam_info_sptr,
+              shared_ptr<const ProjDataInfo> const& proj_data_info_ptr,
               shared_ptr<std::iostream> const& s,
               const std::streamoff offs = 0,
               StorageOrder o = Segment_View_AxialPos_TangPos,
               NumericType data_type = NumericType::FLOAT,
               ByteOrder byte_order = ByteOrder::native,
               float scale_factor = 1.f);
-=======
-  ProjDataFromStream (shared_ptr<const ExamInfo> const& exam_info_sptr,
-		      shared_ptr<const ProjDataInfo> const& proj_data_info_ptr,
-		      shared_ptr<std::iostream> const& s, 
-		      const std::streamoff offs = 0, 
-		      StorageOrder o = Segment_View_AxialPos_TangPos,
-		      NumericType data_type = NumericType::FLOAT,
-		      ByteOrder byte_order = ByteOrder::native,  
-		      float scale_factor = 1 );
->>>>>>> 59defaa1
+
   //! Obtain the storage order
   inline StorageOrder get_storage_order() const;
     
