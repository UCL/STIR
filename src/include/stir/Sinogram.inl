//
//
/*
    Copyright (C) 2000 PARAPET partners
    Copyright (C) 2000- 2007,Hammersmith Imanet Ltd
    Copyright (C) 2023, University College London
    This file is part of STIR.

    SPDX-License-Identifier: Apache-2.0 AND License-ref-PARAPET-license

    See STIR/LICENSE.txt for details
*/
/*!

  \file
  \ingroup projdata

  \brief Implementations of inline functions of class stir::Sinogram

  \author Sanida Mustafovic
  \author Kris Thielemans
  \author PARAPET project


*/

#include "stir/IndexRange2D.h"

START_NAMESPACE_STIR


template <typename elemT>
SinogramIndices
Sinogram<elemT>::get_sinogram_indices() const
{
  return this->_indices;
}

template <typename elemT>
int
Sinogram<elemT>::get_segment_num() const
{ return this->_indices.segment_num(); }

template <typename elemT>
int
Sinogram<elemT>::get_axial_pos_num() const
{ return this->_indices.axial_pos_num(); }

template <typename elemT>
int
Sinogram<elemT>::get_timing_pos_num() const
{ return timing_pos_num; }

template <typename elemT>
int
Sinogram<elemT>::get_min_view_num() const
  {return this->get_min_index();}

template <typename elemT>
int
Sinogram<elemT>::get_max_view_num() const
  { return this->get_max_index(); }

template <typename elemT>
int
Sinogram<elemT>::get_num_views() const
  { return this->get_length();}

template <typename elemT>
int
Sinogram<elemT>::get_num_tangential_poss()const
  { return this->get_length()==0 ? 0 : (*this)[get_min_view_num()].get_length();}

template <typename elemT>
int
Sinogram<elemT>::get_min_tangential_pos_num() const
  { return this->get_length()==0 ? 0 :(*this)[get_min_view_num()].get_min_index();}

template <typename elemT>
int
Sinogram<elemT>::get_max_tangential_pos_num() const
{ return this->get_length()==0 ? 0 :(*this)[get_min_view_num()].get_max_index(); }



template <typename elemT>
Sinogram<elemT>
Sinogram<elemT>::get_empty_copy(void) const
{
<<<<<<< HEAD
    Sinogram<elemT> copy(proj_data_info_ptr, get_axial_pos_num(), get_segment_num(), get_timing_pos_num());
    return copy;
=======
  Sinogram<elemT> copy(proj_data_info_ptr, get_sinogram_indices());
  return copy;
>>>>>>> 734a0d71
}

template <typename elemT>
shared_ptr<const ProjDataInfo>
Sinogram<elemT>::get_proj_data_info_sptr() const
{
  return proj_data_info_ptr;
}

template <typename elemT>
Sinogram<elemT>::
Sinogram(const Array<2,elemT>& p, 
         const shared_ptr<const ProjDataInfo >& pdi_ptr, 
<<<<<<< HEAD
         const int ax_pos_num, const int s_num, const int t_num) 
=======
         const SinogramIndices& ind)
>>>>>>> 734a0d71
  :
  Array<2,elemT>(p),
  proj_data_info_ptr(pdi_ptr),
<<<<<<< HEAD
  axial_pos_num(ax_pos_num), 
  segment_num(s_num),
  timing_pos_num(t_num)
=======
  _indices(ind)
>>>>>>> 734a0d71
{
  assert(ind.axial_pos_num() <= proj_data_info_ptr->get_max_axial_pos_num(ind.segment_num()));
  assert(ind.axial_pos_num() >= proj_data_info_ptr->get_min_axial_pos_num(ind.segment_num()));
  // segment_num is already checked by doing get_max_axial_pos_num(s_num)

  assert( get_min_view_num() == pdi_ptr->get_min_view_num());
  assert( get_max_view_num() == pdi_ptr->get_max_view_num());
  assert( get_min_tangential_pos_num() == pdi_ptr->get_min_tangential_pos_num());
  assert( get_max_tangential_pos_num() == pdi_ptr->get_max_tangential_pos_num());
}



template <typename elemT>
Sinogram<elemT>::
Sinogram(const shared_ptr<const ProjDataInfo >& pdi_ptr, 
<<<<<<< HEAD
         const int ax_pos_num, const int s_num, const int t_num) 
=======
         const SinogramIndices& ind)
>>>>>>> 734a0d71
  :
  Array<2,elemT>(IndexRange2D (pdi_ptr->get_min_view_num(),
			       pdi_ptr->get_max_view_num(),
			       pdi_ptr->get_min_tangential_pos_num(),
			       pdi_ptr->get_max_tangential_pos_num())), 
  proj_data_info_ptr(pdi_ptr),
<<<<<<< HEAD
  axial_pos_num(ax_pos_num),
  segment_num(s_num),
  timing_pos_num(t_num)
=======
  _indices(ind)
>>>>>>> 734a0d71
{
  assert(ind.axial_pos_num() <= proj_data_info_ptr->get_max_axial_pos_num(ind.segment_num()));
  assert(ind.axial_pos_num() >= proj_data_info_ptr->get_min_axial_pos_num(ind.segment_num()));
  // segment_num is already checked by doing get_max_axial_pos_num(s_num)
}

template <typename elemT>
Sinogram<elemT>::
Sinogram(const Array<2,elemT>& p,
         const shared_ptr<const ProjDataInfo >& pdi_sptr,
         const int ax_pos_num, const int s_num) 
  : Sinogram(p, pdi_sptr, SinogramIndices(ax_pos_num, s_num))
{}

template <typename elemT>
Sinogram<elemT>::
Sinogram(const shared_ptr<const ProjDataInfo >& pdi_sptr,
         const int ax_pos_num, const int s_num) 
  : Sinogram(pdi_sptr, SinogramIndices(ax_pos_num, s_num))
{}

END_NAMESPACE_STIR<|MERGE_RESOLUTION|>--- conflicted
+++ resolved
@@ -49,7 +49,7 @@
 template <typename elemT>
 int
 Sinogram<elemT>::get_timing_pos_num() const
-{ return timing_pos_num; }
+{ return this->_indices.timing_pos_num(); }
 
 template <typename elemT>
 int
@@ -87,13 +87,8 @@
 Sinogram<elemT>
 Sinogram<elemT>::get_empty_copy(void) const
 {
-<<<<<<< HEAD
-    Sinogram<elemT> copy(proj_data_info_ptr, get_axial_pos_num(), get_segment_num(), get_timing_pos_num());
-    return copy;
-=======
   Sinogram<elemT> copy(proj_data_info_ptr, get_sinogram_indices());
   return copy;
->>>>>>> 734a0d71
 }
 
 template <typename elemT>
@@ -107,21 +102,11 @@
 Sinogram<elemT>::
 Sinogram(const Array<2,elemT>& p, 
          const shared_ptr<const ProjDataInfo >& pdi_ptr, 
-<<<<<<< HEAD
-         const int ax_pos_num, const int s_num, const int t_num) 
-=======
          const SinogramIndices& ind)
->>>>>>> 734a0d71
   :
   Array<2,elemT>(p),
   proj_data_info_ptr(pdi_ptr),
-<<<<<<< HEAD
-  axial_pos_num(ax_pos_num), 
-  segment_num(s_num),
-  timing_pos_num(t_num)
-=======
   _indices(ind)
->>>>>>> 734a0d71
 {
   assert(ind.axial_pos_num() <= proj_data_info_ptr->get_max_axial_pos_num(ind.segment_num()));
   assert(ind.axial_pos_num() >= proj_data_info_ptr->get_min_axial_pos_num(ind.segment_num()));
@@ -131,6 +116,8 @@
   assert( get_max_view_num() == pdi_ptr->get_max_view_num());
   assert( get_min_tangential_pos_num() == pdi_ptr->get_min_tangential_pos_num());
   assert( get_max_tangential_pos_num() == pdi_ptr->get_max_tangential_pos_num());
+  assert( get_min_timing_pos_num() == pdi_sptr->get_min_timing_pos_num());
+  assert( get_max_timing_pos_num() == pdi_sptr->get_max_timing_pos_num());
 }
 
 
@@ -138,24 +125,14 @@
 template <typename elemT>
 Sinogram<elemT>::
 Sinogram(const shared_ptr<const ProjDataInfo >& pdi_ptr, 
-<<<<<<< HEAD
-         const int ax_pos_num, const int s_num, const int t_num) 
-=======
          const SinogramIndices& ind)
->>>>>>> 734a0d71
   :
   Array<2,elemT>(IndexRange2D (pdi_ptr->get_min_view_num(),
 			       pdi_ptr->get_max_view_num(),
 			       pdi_ptr->get_min_tangential_pos_num(),
 			       pdi_ptr->get_max_tangential_pos_num())), 
   proj_data_info_ptr(pdi_ptr),
-<<<<<<< HEAD
-  axial_pos_num(ax_pos_num),
-  segment_num(s_num),
-  timing_pos_num(t_num)
-=======
   _indices(ind)
->>>>>>> 734a0d71
 {
   assert(ind.axial_pos_num() <= proj_data_info_ptr->get_max_axial_pos_num(ind.segment_num()));
   assert(ind.axial_pos_num() >= proj_data_info_ptr->get_min_axial_pos_num(ind.segment_num()));
@@ -166,15 +143,15 @@
 Sinogram<elemT>::
 Sinogram(const Array<2,elemT>& p,
          const shared_ptr<const ProjDataInfo >& pdi_sptr,
-         const int ax_pos_num, const int s_num) 
-  : Sinogram(p, pdi_sptr, SinogramIndices(ax_pos_num, s_num))
+         const int ax_pos_num, const int s_num, const int t_num) 
+  : Sinogram(p, pdi_sptr, SinogramIndices(ax_pos_num, s_num, t_num))
 {}
 
 template <typename elemT>
 Sinogram<elemT>::
 Sinogram(const shared_ptr<const ProjDataInfo >& pdi_sptr,
-         const int ax_pos_num, const int s_num) 
-  : Sinogram(pdi_sptr, SinogramIndices(ax_pos_num, s_num))
+         const int ax_pos_num, const int s_num, const int t_num)
+  : Sinogram(pdi_sptr, SinogramIndices(ax_pos_num, s_num, t_num))
 {}
 
 END_NAMESPACE_STIR