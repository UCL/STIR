--- conflicted
+++ resolved
@@ -60,11 +60,7 @@
 get_LOR() const
 {
   LORAs2Points<float> lor;
-<<<<<<< HEAD
-  const bool swap = true;//this->get_delta_time() < 0.F;
-=======
   const bool swap = true;
->>>>>>> 2eaacd64
   // provide somewhat shorter names for the 2 coordinates, taking swap into account
   CartesianCoordinate3D<float>& coord_1 = swap ? lor.p2() : lor.p1();
   CartesianCoordinate3D<float>& coord_2 = swap ? lor.p1() : lor.p2();
