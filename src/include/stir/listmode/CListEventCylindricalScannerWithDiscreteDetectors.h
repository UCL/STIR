--- conflicted
+++ resolved
@@ -44,7 +44,7 @@
 {
 public:
   inline explicit 
-    CListEventCylindricalScannerWithDiscreteDetectors(const shared_ptr<ProjDataInfo>& proj_data_info);
+    CListEventCylindricalScannerWithDiscreteDetectors(const shared_ptr<const ProjDataInfo>& proj_data_info);
 
   const Scanner * get_scanner_ptr() const
     { return this->uncompressed_proj_data_info_sptr->get_scanner_ptr(); }
@@ -85,15 +85,9 @@
        return uncompressed_proj_data_info_sptr;
      }
 
-<<<<<<< HEAD
-//   shared_ptr<Scanner> scanner_sptr;
+   //shared_ptr<Scanner> scanner_sptr;
 
-   shared_ptr<ProjDataInfoCylindricalNoArcCorr>
-=======
-   shared_ptr<Scanner> scanner_sptr;
- private:
    shared_ptr<const ProjDataInfoCylindricalNoArcCorr>
->>>>>>> 59defaa1
      uncompressed_proj_data_info_sptr;
 
 };
