--- conflicted
+++ resolved
@@ -49,12 +49,6 @@
 
 #include "stir/DetectorCoordinateMap.h"
 #include "boost/make_shared.hpp"
-<<<<<<< HEAD
-// #include "petsird_helpers.h"
-// #include "petsird_helpers/create.h"
-// #include "petsird_helpers/geometry.h"
-=======
->>>>>>> 35501787
 
 START_NAMESPACE_STIR
 
@@ -147,42 +141,6 @@
 // #endif
 // };
 
-<<<<<<< HEAD
-=======
-  //! Returns 1 if if event is time and 0 if it is prompt
-  inline bool is_time() const { return type; }
-
-  //! Can be used to set "promptness" of event.
-  inline Succeeded set_prompt(const bool prompt = true)
-  {
-    isDelayed = !prompt;
-    return Succeeded::yes;
-  }
-
-private:
-#if STIRIsNativeByteOrderBigEndian
-  unsigned type : 1;
-  unsigned isDelayed : 1;
-  unsigned reserved : 6;
-  unsigned layerB : 4;
-  unsigned layerA : 4;
-  unsigned detB : 16;
-  unsigned detA : 16;
-  unsigned ringB : 8;
-  unsigned ringA : 8;
-#else
-  unsigned ringA : 8;
-  unsigned ringB : 8;
-  unsigned detA : 16;
-  unsigned detB : 16;
-  unsigned layerA : 4;
-  unsigned layerB : 4;
-  unsigned reserved : 6;
-  unsigned isDelayed : 1;
-  unsigned type : 1;
-#endif
-};
->>>>>>> 35501787
 
 //! Class for record with time data using PETSIRD bitfield definition
 /*! \ingroup listmode */
@@ -197,8 +155,6 @@
   }
   inline bool is_time() const { return type; }
 
-private:
-
 };
 
 
