/* CListRecordSAFIR.inl

 Coincidence Event Class for SAFIR: Inline File

	Copyright 2015 ETH Zurich, Institute of Particle Physics
<<<<<<< HEAD
	Copyright 2017 ETH Zurich, Institute of Particle Physics and Astrophysics
=======
	Copyright 2020 Positrigo AG, Zurich
>>>>>>> ad1c4fff

	Licensed under the Apache License, Version 2.0 (the "License");
	you may not use this file except in compliance with the License.
	You may obtain a copy of the License at

		http://www.apache.org/licenses/LICENSE-2.0

	Unless required by applicable law or agreed to in writing, software
	distributed under the License is distributed on an "AS IS" BASIS,
	WITHOUT WARRANTIES OR CONDITIONS OF ANY KIND, either express or implied.
	See the License for the specific language governing permissions and
	limitations under the License.

 */
#include<random>

#include "stir/LORCoordinates.h"
#include "stir/listmode/CListRecord.h"
#include "stir/ProjDataInfo.h"
#include "stir/Bin.h"
#include "stir/LORCoordinates.h"
#include "stir/Succeeded.h"

#include "stir/ProjDataInfoCylindricalNoArcCorr.h"
#include "stir/ProjDataInfoBlocksOnCylindricalNoArcCorr.h"
#include "stir/ProjDataInfoGenericNoArcCorr.h"
#include "stir/CartesianCoordinate3D.h"

START_NAMESPACE_STIR

template <class Derived>
LORAs2Points<float>
CListEventSAFIR<Derived>::get_LOR() const
{
	LORAs2Points<float> lor;
	DetectionPositionPair<> det_pos_pair;

	static_cast<const Derived*>(this)->get_data().get_detection_position_pair(det_pos_pair);

	if(!map) stir::error("Crystal map not set.");

	lor.p1() = map->get_detector_coordinate(det_pos_pair.pos1());
	lor.p2() = map->get_detector_coordinate(det_pos_pair.pos2());

	return lor;
}

//! author Parisa Khateri
//! Overrides the default implementation to use get_detection_position() which should be faster.
template <class Derived>
void
CListEventSAFIR<Derived>::
get_bin(Bin& bin, const ProjDataInfo& proj_data_info) const
{
	DetectionPositionPair<> det_pos_pair;
	static_cast<const Derived*>(this)->get_data().get_detection_position_pair(det_pos_pair);

	//check aligned detectors
  if (det_pos_pair.pos1().tangential_coord() == det_pos_pair.pos2().tangential_coord())
  {
		/*std::cerr<<"WARNING: aligned detectors: det1="<<det_pos_pair.pos1().tangential_coord()
              	<<"\tdet2="<<det_pos_pair.pos2().tangential_coord()
                <<"\tring1="<<det_pos_pair.pos1().axial_coord()
                <<"\tring2="<<det_pos_pair.pos2().axial_coord()<<"\n";*/
		bin.set_bin_value(-1);
  }
  // Case for generic scanner
  if(proj_data_info.get_scanner_ptr()->get_scanner_geometry() == "Generic" && bin.get_bin_value() != -1)
  {
      const ProjDataInfoGenericNoArcCorr& proj_data_info_gen =
                  dynamic_cast<const ProjDataInfoGenericNoArcCorr&>(proj_data_info);
      //transform det_pos_pair into stir coordinates
      DetectionPosition<> pos1 = det_pos_pair.pos1();
      DetectionPosition<> pos2 = det_pos_pair.pos2();
      det_pos_pair.pos1() = proj_data_info_gen.get_scanner_ptr()->get_detpos_given_id(pos1);
      det_pos_pair.pos2() = proj_data_info_gen.get_scanner_ptr()->get_detpos_given_id(pos2);

      if (proj_data_info_gen.get_bin_for_det_pos_pair(bin, det_pos_pair) == Succeeded::yes)
         bin.set_bin_value(1);
      else
         bin.set_bin_value(-1);
  }
  else
  {
	  if(!map) stir::error("Crystal map not set.");

      stir::CartesianCoordinate3D<float> c1 = map->get_detector_coordinate(det_pos_pair.pos1());
      stir::CartesianCoordinate3D<float> c2 = map->get_detector_coordinate(det_pos_pair.pos2());
      int det1, det2, ring1, ring2;

      if(proj_data_info.get_scanner_ptr()->get_scanner_geometry() == "Cylindrical"
                           && bin.get_bin_value()!=-1)
      {
         //const ProjDataInfoCylindricalNoArcCorr& proj_data_info_cyl =
          //         dynamic_cast<const ProjDataInfoCylindricalNoArcCorr&>(proj_data_info);
                   
         LORAs2Points<float> lor;
       	 lor.p1() = c1;
         lor.p2() = c2;
         bin = proj_data_info.get_bin(lor);
      }
      else if(proj_data_info.get_scanner_ptr()->get_scanner_geometry() == "BlocksOnCylindrical"
                   				&& bin.get_bin_value()!=-1)
      {
    		const ProjDataInfoBlocksOnCylindricalNoArcCorr& proj_data_info_blk =
                    dynamic_cast<const ProjDataInfoBlocksOnCylindricalNoArcCorr&>(proj_data_info);

        if (proj_data_info_blk.find_scanner_coordinates_given_cartesian_coordinates(det1, det2, ring1, ring2, c1, c2) == Succeeded::no)
        		bin.set_bin_value(-1);
        else
        {
    			assert(!(ring1<0 ||
                   ring1>=proj_data_info_blk.get_scanner_ptr()->get_num_rings() ||
    							 ring2<0 ||
    							 ring2>=proj_data_info_blk.get_scanner_ptr()->get_num_rings())
    						 );
          
    			if(proj_data_info_blk.get_bin_for_det_pair(bin, det1, ring1, det2, ring2)==Succeeded::yes)
    					bin.set_bin_value(1);
          else
    					bin.set_bin_value(-1);
         }
      }
  }
}

void CListEventDataSAFIR::get_detection_position_pair(DetectionPositionPair<>& det_pos_pair)
{
	det_pos_pair.pos1().radial_coord() = layerA;
	det_pos_pair.pos2().radial_coord() = layerB;

	det_pos_pair.pos1().axial_coord() = ringA;
	det_pos_pair.pos2().axial_coord() = ringB;

	det_pos_pair.pos1().tangential_coord() = detA;
	det_pos_pair.pos2().tangential_coord() = detB;
}

END_NAMESPACE_STIR<|MERGE_RESOLUTION|>--- conflicted
+++ resolved
@@ -3,11 +3,8 @@
  Coincidence Event Class for SAFIR: Inline File
 
 	Copyright 2015 ETH Zurich, Institute of Particle Physics
-<<<<<<< HEAD
 	Copyright 2017 ETH Zurich, Institute of Particle Physics and Astrophysics
-=======
 	Copyright 2020 Positrigo AG, Zurich
->>>>>>> ad1c4fff
 
 	Licensed under the Apache License, Version 2.0 (the "License");
 	you may not use this file except in compliance with the License.
