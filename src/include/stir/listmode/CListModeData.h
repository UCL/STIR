/*
    Copyright (C) 2003 - 2011-06-24, Hammersmith Imanet Ltd
    Copyright (C) 2011-07-01 - 2014, Kris Thielemans
    This file is part of STIR.

    This file is free software; you can redistribute it and/or modify
    it under the terms of the GNU Lesser General Public License as published by
    the Free Software Foundation; either version 2.1 of the License, or
    (at your option) any later version.

    This file is distributed in the hope that it will be useful,
    but WITHOUT ANY WARRANTY; without even the implied warranty of
    MERCHANTABILITY or FITNESS FOR A PARTICULAR PURPOSE.  See the
    GNU Lesser General Public License for more details.

    See STIR/LICENSE.txt for details
*/
/*!
  \file
  \ingroup listmode
  \brief Declaration of class stir::CListModeData
    
  \author Kris Thielemans
*/

#ifndef __stir_listmode_CListModeData_H__
#define __stir_listmode_CListModeData_H__

#include "stir/Scanner.h"
#include "stir/shared_ptr.h"
#include <string>
#include <ctime>
<<<<<<< HEAD
#include "stir/ProjDataInfo.h"
=======

#include "stir/IO/ExamData.h"
#include "stir/RegisteredParsingObject.h"

>>>>>>> 9174b766
# ifdef BOOST_NO_STDC_NAMESPACE
namespace std { using ::time_t; }
#endif

START_NAMESPACE_STIR
class CListRecord;
class Succeeded;
class ExamInfo;

/*!
  \brief The base class for reading list mode data.
  \ingroup listmode

  \par What is list mode data?

  List mode data is a format for storing detected counts as a list, as
  opposed to a histogram. For each count, a list mode event contains
  all the properties that the scanner can give you. Hence, the
  list mode data gives you all the information about your acquisition
  that you can possibly get. Which information this is obviously depends
  on the scanner.

  For most (all?) scanners, events are stored in chronological order. 
  In addition to events, time flags are inserted into the list mode data.
  So, generally list mode data is a list of 'records', which can be
  of different types. In STIR, this concept of a 'record' corresponds to 
  the CListRecord class and its relatives (see the documentation for
  CListRecord).

  \par Usage
  
  For most applications, i.e. when one just wants to go through the list of
  all events, the code would be as follows:

  \code
  shared_ptr<CListModeData> 
    lm_data_sptr(read_from_file<CListModeData>(filename));

  // get a pointer to a 'template' record that will work for the scanner 
  // from which we're reading data
  shared_ptr <CListRecord> record_sptr = 
    lm_data_ptr->get_empty_record_sptr();
  // give the record a simple name to avoid cluttering the code below
  CListRecord& record = *record_sptr;

  double current_time = 0;
  while (lm_data_sptr->get_next_record(record) == Succeeded::yes) 
    {
      if (record.is_time())
      {
	current_time= record.time().get_time_in_secs();
      }
      if (record.is_event())
      {
        if (record.event().is_prompt())
	{ // do something 
        }
        // ...
      } 
    }
  \endcode

  In addition, there is a facility to 'remember' positions in the list,
  and go back to one of these positions. This could be useful to
  mark time frames. This goes as follows.

  \code
  // somehow I found out this is the start of the frame, so save it
  CListModeData::SavedPosition start_of_this_frame =
     lm_data_sptr->save_get_position();

  // now do something with this frame

  // now get back to the start of the frame
  if ( lm_data_sptr->set_get_position(start_of_this_frame)
     != Succeeded::yes)
    error("Help!");
  \endcode

  \todo Currently, this class (and CListRecord) is specific to PET, i.e. to
  coincidence detection (hence the 'C'). However, the only part that
  is not general are the functions related to prompts and delayeds.
  Potentially, we make classes ListModeData etc which would work for SPECT
  (and other count-based modalities?). Alternatively, SPECT can be
  handled by calling all single photon events 'prompts'.
  
  \par Notes for developers

  If you want to add a new type of list mode data, you have to make corresponding
  derived classes of CListModeData, CListRecord etc. You also have to modify
  make sure that read_from_file<CListModeData> recognises your data. This
  normally involves creating a new InputFileFormat class.
*/
class CListModeData : public ExamData
{
public:

  //! Use this typedef for save/set_get_position
  typedef unsigned int SavedPosition;

  //! Default constructor
  CListModeData();

  virtual
    ~CListModeData();

  //! Returns the name of the list mode data
  /*! This name is not necessarily unique, and might be empty. However, it is expected
      (but not guaranteed) that 
      <code>CListModeData::read_from_file(lm_data_ptr-\>get_name())</code> would read 
      the same list mode data.

      The reason this cannot be guaranteed is largely in case the list mode data is 
      not really on disk, but the object corresponds for instance to a Monte Carlo simulator.
  */
  virtual std::string
    get_name() const = 0;

//  //! Get const pointer to exam info
//  const ExamInfo*
//    get_exam_info_ptr() const;
//  //! Get shared pointer to exam info
//  /*! \warning Use with care. If you modify the object pointer to by a shared ptr, all objects using the same
//    shared pointer will be affected. */
//  shared_ptr<ExamInfo>
//    get_exam_info_sptr() const;

  //! Get shared pointer to projData info
  shared_ptr<ProjDataInfo>
    get_proj_data_info_sptr() const
  { return this->proj_data_info_sptr; }

#if 0
  //! Scan start time
  /*! In secs since midnight (UTC) 1/1/1970 (as returned by std::time()).

     Should return <tt>std::time_t(-1)</tt> if unknown or invalid.
     \deprecated
     Use ExamInfo instead.
  */
  virtual
    std::time_t 
    get_scan_start_time_in_secs_since_1970() const;
#endif

  //! Get a pointer to an empty record
  /*! This is mainly/only useful to get a record of the correct type, that can then be
      passed to get_next_record().
  */
  virtual
    shared_ptr <CListRecord> get_empty_record_sptr() const = 0;

  //! Gets the next record in the listmode sequence
  virtual 
    Succeeded get_next_record(CListRecord& event) const = 0;

  //! Call this function if you want to re-start reading at the beginning.
  virtual 
    Succeeded reset() = 0;

  //! Save the current reading position
  /*!
      Note that the return value is not related to the number of events
      already read. In particular, you cannot do any arithmetic on it to 
      skip a few events. This is different from e.g. std::streampos.

      \warning There is a maximum number of times this function can be called.
      This is determined by the SavedPosition type. Once you save more
      positions, the first positions will be overwritten. There is currently 
      no way of finding out after how many times this will happen (but it's
      a large number...).

      \warning These saved positions are only valid for the lifetime of the 
      CListModeData object.

      \warning A derived class might disable this facility. It will/should
      then always return Succeeded::no when calling set_get_position().
  */
  virtual
    SavedPosition save_get_position() = 0;

  //! Set the position for reading to a previously saved point
  
  virtual
    Succeeded set_get_position(const SavedPosition&) = 0;

  //! Get scanner pointer  
  /*! Returns a pointer to a scanner object that is appropriate for the 
      list mode data that is being read.
  */
  const Scanner* get_scanner_ptr() const;

  //! Return if the file stores delayed events as well (as opposed to prompts)
  virtual bool has_delayeds() const = 0;

protected:
  //! Has to be set by the derived class
  shared_ptr<Scanner> scanner_sptr;
  //! Has to be set by the derived class
<<<<<<< HEAD
  shared_ptr<ExamInfo> exam_info_sptr;
  //! Has to be set by the derived class
  shared_ptr<ProjDataInfo> proj_data_info_sptr;
=======
//  shared_ptr<ExamInfo> exam_info_sptr;
>>>>>>> 9174b766
};

END_NAMESPACE_STIR

#endif<|MERGE_RESOLUTION|>--- conflicted
+++ resolved
@@ -30,14 +30,11 @@
 #include "stir/shared_ptr.h"
 #include <string>
 #include <ctime>
-<<<<<<< HEAD
-#include "stir/ProjDataInfo.h"
-=======
 
 #include "stir/IO/ExamData.h"
 #include "stir/RegisteredParsingObject.h"
 
->>>>>>> 9174b766
+#include "stir/ProjDataInfo.h"
 # ifdef BOOST_NO_STDC_NAMESPACE
 namespace std { using ::time_t; }
 #endif
@@ -237,13 +234,10 @@
   //! Has to be set by the derived class
   shared_ptr<Scanner> scanner_sptr;
   //! Has to be set by the derived class
-<<<<<<< HEAD
   shared_ptr<ExamInfo> exam_info_sptr;
   //! Has to be set by the derived class
   shared_ptr<ProjDataInfo> proj_data_info_sptr;
-=======
 //  shared_ptr<ExamInfo> exam_info_sptr;
->>>>>>> 9174b766
 };
 
 END_NAMESPACE_STIR
