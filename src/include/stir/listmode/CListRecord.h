--- conflicted
+++ resolved
@@ -6,22 +6,17 @@
   \brief Declarations of classes stir::CListRecord, and stir::CListEvent which
   are used for list mode data.
     
-<<<<<<< HEAD
+
   \author Nikos Efthimiou
-=======
   \author Daniel Deidda
->>>>>>> a1143ac0
   \author Kris Thielemans
 
 */
 /*
-<<<<<<< HEAD
     Copyright (C) 2003- 2011, Hammersmith Imanet Ltd
     Copyright (C) 2016, University of Hull
-=======
     Copyright (C) 2019, National Physical Laboratory
     Copyright (C) 2019, University College of London
->>>>>>> a1143ac0
     This file is part of STIR.
 
     This file is free software; you can redistribute it and/or modify
@@ -70,52 +65,6 @@
     Succeeded
     set_prompt(const bool prompt = true);
 
-<<<<<<< HEAD
-  //! Finds the LOR between the coordinates where the detection took place
-  /*! Obviously, these coordinates are only estimates which depend on the
-      scanner hardware. For example, Depth-of-Interaction might not be
-      taken into account. However, the intention is that this function returns
-      'likely' positions (e.g. not the face of a crystal, but a point somewhere 
-      in the middle).
-
-      Coordinates are in mm and in the standard STIR coordinate system
-      used by ProjDataInfo etc (i.e. origin is in the centre of the scanner).
-      
-      \todo This function might need time info or so for rotating scanners.
-  */
-  virtual LORAs2Points<float>
-    get_LOR() const = 0;
-
-  //! Finds the bin coordinates of this event for some characteristics of the projection data
-  /*! bin.get_bin_value() will be <=0 when the event corresponds to
-      an LOR outside the range of the projection data.
-
-      bin.get_bin_value() will be set to a negative value if no such bin
-      can be found.
-
-      Currently, bin.get_bin_value() might indicate some weight
-      which can be used for normalisation. This is unlikely
-      to remain the case in future versions.
-
-      The default implementation uses get_LOR()
-      and ProjDataInfo::get_bin(). However, a derived class
-      can overload this with a more efficient implementation.
-
-    \todo get_bin() might need time info or so for rotating scanners.
-  */
-  virtual
-    void
-    get_bin(Bin& bin, const ProjDataInfo&) const;
-
-    //! This method checks if the template is valid for LmToProjData
-    /*! Used before the actual processing of the data (see issue #61), before calling get_bin()
-    *  Most scanners have listmode data that correspond to non arc-corrected data and
-    *  this check avoids a crash when an unsupported template is used as input.
-    */
-    virtual
-    bool
-    is_valid_template(const ProjDataInfo&) const =0;
-
     //! Returns true is the delta_time has been swapped.
     bool
     get_swapped() const
@@ -130,93 +79,17 @@
     //! Indicates if the detectors' order has been swapped.
     bool swapped;
 
-=======
->>>>>>> a1143ac0
 }; /*-coincidence event*/
 
 class CListRecord : public ListRecord
 {
 public:
-<<<<<<< HEAD
-  virtual ~CListTime() {}
-
-  virtual unsigned long get_time_in_millisecs() const = 0;
-  inline double get_time_in_secs() const
-    { return get_time_in_millisecs()/1000.; }
-
-  virtual Succeeded set_time_in_millisecs(const unsigned long time_in_millisecs) = 0;
-  inline Succeeded set_time_in_secs(const double time_in_secs)
-    {
-      unsigned long time_in_millisecs;
-      round_to(time_in_millisecs, time_in_secs/1000.);
-      return set_time_in_millisecs(time_in_millisecs);
-    }
-
-  //! Get the timing component of the bin.
-  virtual inline void get_bin(Bin&, const ProjDataInfo&) const
-  {
-      error("CListTime::get_bin() currently is implemented only "
-            "ROOT data. Abort.");
-  }
-
-};
-
-//! A class recording external input to the scanner (normally used for gating)
-/*! For some scanners, the state of some external measurements can be recorded in the
-   list file, such as ECG triggers etc. We currently assume that these take discrete values.
-
-   If your scanner has more data available, you can provide it in the derived class.
-*/
-class CListGatingInput
-{
-public:
-  virtual ~CListGatingInput() {}
-
-  //! get gating-related info
-  /*! Generally, gates are numbered from 0 to some maximum value.
-   */
-  virtual unsigned int get_gating() const = 0;
-
-  virtual Succeeded set_gating(unsigned int) = 0;
-};
-
-//! A class for a general element of a list mode file
-/*! \ingroup listmode
-    This represents either a timing or coincidence event in a list mode
-    data stream.
-
-    Some scanners can have more types of records. For example,
-    the Quad-HiDAC puts singles information in the
-    list mode file. If you need that information,
-    you will have to do casting to e.g. CListRecordQHiDAC.
-    
-    \see CListModeData for more info on list mode data. 
-*/
-class CListRecord
-{
-public:
-  virtual ~CListRecord() {}
-
-  virtual bool is_time() const = 0;
-
-  virtual bool is_event() const = 0;
-
-  virtual CListEvent&  event() = 0;
-  virtual const CListEvent&  event() const = 0;
-  virtual CListTime&   time() = 0; 
-  virtual const CListTime&   time() const = 0; 
-
-  virtual bool operator==(const CListRecord& e2) const = 0;
-  bool operator!=(const CListRecord& e2) const { return !(*this == e2); }
   
   //! Used in TOF reconstruction to get both the geometric and the timing
   //!  component of the event
   virtual void full_event(Bin&, const ProjDataInfo&) const
   {error("CListRecord::full_event() is implemented only for records which "
          "hold timing and spatial information.");}
-
-=======
->>>>>>> a1143ac0
 };
 
 class CListRecordWithGatingInput : public CListRecord
