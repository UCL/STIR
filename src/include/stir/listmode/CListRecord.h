--- conflicted
+++ resolved
@@ -64,147 +64,11 @@
     Succeeded
     set_prompt(const bool prompt = true);
 
-<<<<<<< HEAD
-  //! Finds the LOR between the coordinates where the detection took place
-  /*! Obviously, these coordinates are only estimates which depend on the
-      scanner hardware. For example, Depth-of-Interaction might not be
-      taken into account. However, the intention is that this function returns
-      'likely' positions (e.g. not the face of a crystal, but a point somewhere 
-      in the middle).
-
-      Coordinates are in mm and in the standard STIR coordinate system
-      used by ProjDataInfo etc (i.e. origin is in the centre of the scanner).
-      
-      \todo This function might need time info or so for rotating scanners.
-  */
-  virtual LORAs2Points<float>
-    get_LOR() const = 0;
-
-  //! Finds the bin coordinates of this event for some characteristics of the projection data
-  /*! bin.get_bin_value() will be <=0 when the event corresponds to
-      an LOR outside the range of the projection data.
-
-      bin.get_bin_value() will be set to a negative value if no such bin
-      can be found.
-
-      Currently, bin.get_bin_value() might indicate some weight
-      which can be used for normalisation. This is unlikely
-      to remain the case in future versions.
-
-      The default implementation uses get_LOR()
-      and ProjDataInfo::get_bin(). However, a derived class
-      can overload this with a more efficient implementation.
-
-    \todo get_bin() might need time info or so for rotating scanners.
-  */
-  virtual
-    void
-    get_bin(Bin& bin, const ProjDataInfo&, const std::pair<int,int> &energy_window_pair = std::pair<int,int>(1,1)) const;
-
-  //! This method checks if the template is valid for LmToProjData
-  /*! Used before the actual processing of the data (see issue #61), before calling get_bin()
-   *  Most scanners have listmode data that correspond to non arc-corrected data and
-   *  this check avoids a crash when an unsupported template is used as input.
-   */
-  virtual
-  bool
-  is_valid_template(const ProjDataInfo&) const =0;
-
-=======
->>>>>>> 57d25ba5
 }; /*-coincidence event*/
 
 class CListRecord : public ListRecord
 {
 public:
-<<<<<<< HEAD
-  virtual ~CListTime() {}
-
-  virtual unsigned long get_time_in_millisecs() const = 0;
-  inline double get_time_in_secs() const
-    { return get_time_in_millisecs()/1000.; }
-
-  virtual Succeeded set_time_in_millisecs(const unsigned long time_in_millisecs) = 0;
-  inline Succeeded set_time_in_secs(const double time_in_secs)
-    { 
-      unsigned long time_in_millisecs;
-      round_to(time_in_millisecs, time_in_secs/1000.);
-      return set_time_in_millisecs(time_in_millisecs); 
-    }
-
-};
-
-
-//! A class for storing and using a energy record from a listmode file
-/*! \ingroup listmode
-    CListEnergy is used to provide an interface to the 'energy' events
-    in the list mode stream.
-
-*/
-class CListEnergy
-{
-public:
-  virtual ~CListEnergy() {}
-
-    virtual double get_energyA_in_keV() const = 0;
-    virtual double get_energyB_in_keV() const = 0;
-};
-
-//! A class recording external input to the scanner (normally used for gating)
-/*! For some scanners, the state of some external measurements can be recorded in the
-   list file, such as ECG triggers etc. We currently assume that these take discrete values.
-
-   If your scanner has more data available, you can provide it in the derived class.
-*/
-class CListGatingInput
-{
-public:
-  virtual ~CListGatingInput() {}
-
-  //! get gating-related info
-  /*! Generally, gates are numbered from 0 to some maximum value.
-   */
-  virtual unsigned int get_gating() const = 0;
-
-  virtual Succeeded set_gating(unsigned int) = 0;
-};
-
-//! A class for a general element of a list mode file
-/*! \ingroup listmode
-    This represents either a timing or coincidence event in a list mode
-    data stream.
-
-    Some scanners can have more types of records. For example,
-    the Quad-HiDAC puts singles information in the
-    list mode file. If you need that information,
-    you will have to do casting to e.g. CListRecordQHiDAC.
-    
-    \see CListModeData for more info on list mode data. 
-*/
-class CListRecord
-{
-public:
-  virtual ~CListRecord() {}
-
-  virtual bool is_time() const = 0;
-
-  virtual bool is_event() const = 0;
-
-  virtual bool is_energy() const = 0;
-
-  virtual CListEvent&  event() = 0;
-  virtual const CListEvent&  event() const = 0;
-  virtual CListTime&   time() = 0; 
-  virtual const CListTime&   time() const = 0; 
-
-  virtual CListEnergy&   energy() = 0;
-  virtual const CListEnergy&   energy() const = 0;
-
-  virtual bool operator==(const CListRecord& e2) const = 0;
-  bool operator!=(const CListRecord& e2) const { return !(*this == e2); }
-
-=======
->>>>>>> 57d25ba5
 };
 
 class CListRecordWithGatingInput : public CListRecord
