--- conflicted
+++ resolved
@@ -165,21 +165,10 @@
 #endif
 };
 
-//! Class for record with time data
-class CListEnergyDataSAFIR
-{
-public:
-
-};
-
 
 
 //! Class for general record, containing a union of data, time and raw record and providing access to certain elements.
-<<<<<<< HEAD
-class CListRecordSAFIR : public CListRecord, public CListTime, public CListEnergy, public CListEventSAFIR<CListRecordSAFIR>
-=======
 class CListRecordSAFIR : public CListRecord, public ListTime, public CListEventSAFIR<CListRecordSAFIR>
->>>>>>> 57d25ba5
 {
 public:
 	typedef CListEventDataSAFIR DataType;
@@ -198,8 +187,6 @@
 	virtual bool is_event() const
 	{ return time_data.type == 0; }
 
-    virtual bool is_energy() const
-    { return true;}
 
 	virtual CListEvent&  event()
 	{ return *this; }
@@ -219,12 +206,6 @@
     virtual const ListTime&   time() const
 	{ return *this; }
 
-
-    virtual CListEnergy&   energy()
-    { return *this; }
-
-    virtual const CListEnergy&   energy() const
-    { return *this; }
 
 
 	virtual bool operator==(const CListRecord& e2) const
@@ -239,10 +220,6 @@
 	inline Succeeded set_time_in_millisecs(const unsigned long time_in_millisecs)
 	{ return time_data.set_time_in_millisecs(time_in_millisecs); }
 
-    inline double get_energyA_in_keV() const
-    { return 0.F;  }
-    inline double get_energyB_in_keV() const
-    { return 0.F;  }
 
 	inline bool is_prompt() const { return !(event_data.isRandom); }
 
@@ -271,7 +248,6 @@
 	union {
 		CListEventDataSAFIR event_data;
 		CListTimeDataSAFIR time_data;
-        CListEnergyDataSAFIR energy_data;
 	    boost::int64_t raw;
 	};
 	BOOST_STATIC_ASSERT(sizeof(boost::uint64_t)==8);
