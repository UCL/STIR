//
//
/*!
  \file
  \ingroup projdata

  \brief Definition of class stir::ViewSegmentNumbers, alias to stir::ViewgramIndices

  \author Kris Thielemans

*/
/*
    Copyright (C) 2023, University College London
    This file is part of STIR.

    SPDX-License-Identifier: Apache-2.0

    See STIR/LICENSE.txt for details
*/

#ifndef __stir_ViewSegmentNumbers_h__
#define __stir_ViewSegmentNumbers_h__

#include "stir/ViewgramIndices.h"

START_NAMESPACE_STIR
//! alias for ViewgramIndices
/*!
  For backwards compatibility only.

  \deprecated
*/
class ViewSegmentNumbers : public ViewgramIndices
{
public:
<<<<<<< HEAD

  //! an empty constructor (sets everything to 0)
  inline  ViewSegmentNumbers();
  //! constructor taking view and segment number as arguments
  inline ViewSegmentNumbers( const int view_num, const int segment_num,
                             const int tof_num = 0);

  //! get segment number for const objects
  inline int segment_num() const;
  //! get view number for const objects
  inline int view_num() const;
  //! get tof number for const objects
  inline int tof_pos_num() const;

  //! get reference to segment number
  inline int&  segment_num();
  //! get reference to view number
  inline int&  view_num();
  //! get reference to timing position index
  inline int& tof_pos_num();

 
  //! comparison operator, only useful for sorting
  /*! order : (0,1) < (0,-1) < (1,1) ...*/
  inline bool operator<(const ViewSegmentNumbers& other) const;

  //! test for equality
  inline bool operator==(const ViewSegmentNumbers& other) const;
  inline bool operator!=(const ViewSegmentNumbers& other) const;

private:
  int segment;
  int view;
  int tof;

=======
  using ViewgramIndices::ViewgramIndices;
  // default constructor (needed for Visual Studio)
  ViewSegmentNumbers() : ViewgramIndices() {}
  ViewSegmentNumbers(const ViewgramIndices& ind)
    : ViewgramIndices(ind)
  {}
>>>>>>> 734a0d71
};

END_NAMESPACE_STIR

#endif<|MERGE_RESOLUTION|>--- conflicted
+++ resolved
@@ -33,50 +33,12 @@
 class ViewSegmentNumbers : public ViewgramIndices
 {
 public:
-<<<<<<< HEAD
-
-  //! an empty constructor (sets everything to 0)
-  inline  ViewSegmentNumbers();
-  //! constructor taking view and segment number as arguments
-  inline ViewSegmentNumbers( const int view_num, const int segment_num,
-                             const int tof_num = 0);
-
-  //! get segment number for const objects
-  inline int segment_num() const;
-  //! get view number for const objects
-  inline int view_num() const;
-  //! get tof number for const objects
-  inline int tof_pos_num() const;
-
-  //! get reference to segment number
-  inline int&  segment_num();
-  //! get reference to view number
-  inline int&  view_num();
-  //! get reference to timing position index
-  inline int& tof_pos_num();
-
- 
-  //! comparison operator, only useful for sorting
-  /*! order : (0,1) < (0,-1) < (1,1) ...*/
-  inline bool operator<(const ViewSegmentNumbers& other) const;
-
-  //! test for equality
-  inline bool operator==(const ViewSegmentNumbers& other) const;
-  inline bool operator!=(const ViewSegmentNumbers& other) const;
-
-private:
-  int segment;
-  int view;
-  int tof;
-
-=======
   using ViewgramIndices::ViewgramIndices;
   // default constructor (needed for Visual Studio)
   ViewSegmentNumbers() : ViewgramIndices() {}
   ViewSegmentNumbers(const ViewgramIndices& ind)
     : ViewgramIndices(ind)
   {}
->>>>>>> 734a0d71
 };
 
 END_NAMESPACE_STIR
