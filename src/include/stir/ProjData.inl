--- conflicted
+++ resolved
@@ -86,7 +86,6 @@
 int ProjData::get_max_tangential_pos_num() const
 { return proj_data_info_ptr->get_max_tangential_pos_num(); }
 
-<<<<<<< HEAD
 int ProjData::get_min_tof_pos_num() const
 { return proj_data_info_ptr->get_min_tof_pos_num(); }
 
@@ -94,17 +93,7 @@
 { return proj_data_info_ptr->get_max_tof_pos_num(); }
 
 int ProjData::get_num_non_tof_sinograms() const
-{
-    int num_sinos = proj_data_info_ptr->get_num_axial_poss(0);
-    for (int s=1; s<= this->get_max_segment_num(); ++s)
-        num_sinos += 2* this->get_num_axial_poss(s);
-
-    return num_sinos;
-}
-=======
-int ProjData::get_num_sinograms() const
 { return proj_data_info_ptr->get_num_sinograms(); }
->>>>>>> a1143ac0
 
 int ProjData::get_num_sinograms() const
 {
