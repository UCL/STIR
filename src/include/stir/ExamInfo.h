--- conflicted
+++ resolved
@@ -58,7 +58,6 @@
   ExamInfo()
     : start_time_in_secs_since_1970(0.)
     {
-<<<<<<< HEAD
 
       num_windows = 1;
       low_energy_thres.resize(1);
@@ -71,12 +70,6 @@
 
    }
 
-
-=======
-      low_energy_thres = 450.f;
-      up_energy_thres = 650.f;
-  }
->>>>>>> 57d25ba5
 
   std::string originating_system;
   
@@ -119,14 +112,11 @@
   inline void set_high_energy_thres_vect(std::vector<float> new_val,bool switch_energy = false);
   //@}
 
-<<<<<<< HEAD
-=======
   inline bool has_energy_information() const
   {
-    return (low_energy_thres > 0.f)&&(up_energy_thres > 0.f);
+    return (low_energy_thres[0] > 0.f)&&(up_energy_thres[0] > 0.f);
   }
 
->>>>>>> 57d25ba5
   //! Standard trick for a 'virtual copy-constructor'
   inline ExamInfo* clone() const;
   //! Like clone() but return a shared_ptr
