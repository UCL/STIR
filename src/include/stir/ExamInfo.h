--- conflicted
+++ resolved
@@ -117,10 +117,8 @@
       time_frame_definitions = new_time_frame_definitions;
     }
 
-<<<<<<< HEAD
   bool operator == (const ExamInfo &p1) const { return  *this==p1; }
   
-=======
   //! Clone and create shared_ptr of the copy
   shared_ptr<ExamInfo> create_shared_clone()
   {
@@ -131,7 +129,6 @@
   /*! the returned string is not intended for parsing. */
   std::string parameter_info() const;
 
->>>>>>> 7b4c2747
   private:
      //!
   //! \brief low_energy_thres
