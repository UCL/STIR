--- conflicted
+++ resolved
@@ -100,15 +100,13 @@
   inline void set_low_energy_thres(float new_val);
   //! Set the high energy boundary
   inline void set_high_energy_thres(float new_val);
-<<<<<<< HEAD
+
   //! Set the Calibration factor
   inline void set_calibration_factor(const float cal_val);
   //! Set the radionuclide
   inline void set_radionuclide(const std::string& name);
-=======
   //! Copy energy information from another ExamInfo
   inline void set_energy_information_from(const ExamInfo&);
->>>>>>> abd59922
   //@}
 
   inline bool has_energy_information() const
