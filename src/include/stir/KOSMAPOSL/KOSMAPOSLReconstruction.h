--- conflicted
+++ resolved
@@ -91,17 +91,6 @@
   \verbatim
   KOSMAPOSL Parameters:=
 
-<<<<<<< HEAD
-  hybrid:=1
-  sigma m:= 1
-  sigma p:=1 
-  sigma dm:=1
-  sigma dp:=1
-  number of neighbours:= 3                   ;is the cubic root of the number of voxels in the neighbourhood;
-  anatomical image filenames:={filename1,filename2}        ;are the filenames of the anatomical images
-  number of non-zero feature elements:=1     ;is the number of non zero elements in the feature vector. This makes you choose the size of your feature vector by default we only have one element;
-  only_2D:=0                                 ;=1 if you want to reconstruct 2D images;
-=======
   kernelised_output_filename_prefix:= ; filename for the KOSMAPOSL estimates
   hybrid:=1 ; defaults to 0
   sigma m:= {} ; needs to be a list of the same size as 'anatomical image filename'
@@ -112,7 +101,6 @@
   anatomical image filenames:={}             ;a list of filenames of the anatomical images;
   number of non-zero feature elements:=1     ;is the number of non zero elements in the feature vector.
                                              ;This makes you choose the size of your feature vector by default we only have one element;
->>>>>>> a1416196
 
   only_2D:=0                                 ;=1 if you want to reconstruct 2D images;
 
@@ -199,11 +187,7 @@
   void set_sigma_dm(const double);
   void set_only_2D(const bool);
   void set_hybrid(const bool);
-<<<<<<< HEAD
   void set_freeze_iterative_kernel_at_subiter_num(const int);
-  
-=======
->>>>>>> a1416196
   //@}
 
   //! prompts the user to enter parameter values manually
@@ -264,11 +248,7 @@
 
   /*! Estimate the SD of the anatomical image to be used as normalisation for the feature vector */
     void estimate_stand_dev_for_anatomical_image(std::vector<double> &SD);
-<<<<<<< HEAD
-
-=======
 #if 0
->>>>>>> a1416196
   /*! Compute for each voxel, jl, of the emission image the linear combination between the coefficient \f$ \alpha_{jl} \f$ and the kernel matrix \f$ k_{jl} \f$ */
   /*! The information is stored in the image, kImage */
 //    void full_compute_kernelised_image(TargetT& kernelised_image_out,
