/*
    Copyright (C) 2005 - 2007-10-08, Hammersmith Imanet Ltd
    Copyright (C) 2013, Kris Thielemans
    Copyright (C) 2013, 2016-2020 University College London
    This file is part of STIR.

    SPDX-License-Identifier: Apache-2.0

    See STIR/LICENSE.txt for details
*/
#ifndef __stir_MultipleProjData__H__
#define __stir_MultipleProjData__H__

/*!
  \file
  \ingroup data_buildblock
  \brief Declaration of class stir::MultipleProjData
  \author Kris Thielemans
*/
#include "stir/ProjData.h"
#include "stir/ExamData.h"
#include "stir/shared_ptr.h"
#include "stir/Array.h"
#include "stir/is_null_ptr.h"
#include "stir/copy_fill.h"
//#include "stir/Scanner.h"
#include <vector>

START_NAMESPACE_STIR

class MultipleProjData : public ExamData
{
public:

  MultipleProjData():ExamData() {}

  MultipleProjData(const shared_ptr<const ExamInfo>& exam_info_sptr)
    :ExamData(exam_info_sptr)
  {
  }

  //!
  //! \brief MultipleProjData
  //! \param exam_info_sptr
  //! \param num_gates
  //! \author Nikos Efthimiou
  //! \details Convinience constructor which sets the number of gates.
  //! \warning The _proj_datas have been resized, but are still empty.
  MultipleProjData(const shared_ptr<const ExamInfo>& exam_info_sptr,
                   const int num_gates);

  static
  unique_ptr<MultipleProjData>
  read_from_file(const std::string &parameter_file);

  //N.E.14/07/16 Inherited from ExamData
  // //! Get a pointer to the exam information
//  const ExamInfo*
//    get_exam_info_ptr() const
//  {
//    return this->_exam_info_sptr.get();
//  }

//  //! Get a shared pointer to the exam information
//  shared_ptr<ExamInfo>
//    get_exam_info_sptr() const
//  {
//    return this->_exam_info_sptr;
//  }

  unsigned
    get_num_proj_data() const
  {
    return static_cast<unsigned>(this->_proj_datas.size());
  }

  //!
  //! \brief get_projData_size
  //! \return The size of the projdata[0]
  //!
  std::size_t get_proj_data_size() const
  {
      return _proj_datas.at(0)->size_all();
  }


  //! resize to new number of projection data
  /*! This acts like std::vector::resize(), i.e. if the new size is smaller than the previous size,
    the last elements are deleted. If the new size is larger than the previous size, the new
    elements are assigned with null pointers. In the latter case, you need to use set_proj_data_sptr()
  */
  void resize(const unsigned new_size)
  {
    this->_proj_datas.resize(new_size);
  }

  //! set projection data for a particular index
  /*! \arg proj_data_sptr projection data (already fully initialised)
      \arg index number of the data (needs to be between 1 and get_num_proj_data())
  */
  void 
    set_proj_data_sptr(const shared_ptr<ProjData >& proj_data_sptr, 
		       const unsigned int index);
  /*!
    \warning The index starts from 1
  */
  const ProjData & 
    operator[](const unsigned int index) const 
    { 
      assert(index>=1);
      assert(index<= this->get_num_proj_data());
      return *this->_proj_datas[index-1]; 
    }
  /*!
    \warning The index starts from 1
  */
  const ProjData & 
    get_proj_data(const unsigned int index) const 
    { return (*this)[index]; }

  /*!
    \warning The index starts from 1
  */
  shared_ptr<ProjData> 
    get_proj_data_sptr(const unsigned int index) const 
    {
      assert(index>=1);
      assert(index<= this->get_num_proj_data());
      return this->_proj_datas[index-1]; 
    }

  const shared_ptr<const ProjDataInfo>
    get_proj_data_info_sptr() const;
  // return get_proj_data_sptr(1))->get_proj_data_info_sptr()

  /*! \deprecated */
  unsigned int get_num_gates() const
  {
    return static_cast<unsigned int>(_proj_datas.size());
  }

  //!
  //! \brief copy_to
<<<<<<< HEAD
  //! \return \a array_iter advanced over the number of bins (as \c std::copy)
  //! \param full_iterator of some array
  //! \details Copy all data to an array.
=======
  //! \param array_iter an iterator to an array or other object (which has to be pre-allocated)
  //! \details Copy all data by incrementing \c array_iter.
>>>>>>> a1416196
  //! \author Nikos Efthimiou
  template < typename iterT>
  iterT copy_to(iterT array_iter) const
  {
    for ( std::vector<shared_ptr<ProjData> >::const_iterator it = _proj_datas.begin();
            it != _proj_datas.end(); ++it)
      {
          if ( is_null_ptr( *(it)))
              error("Dynamic/gated ProjData have not been properly allocated. Abort.");

          array_iter = stir::copy_to(*(*it), array_iter);
      }
      return array_iter;
  }

  //!
  //! \brief fill_from
  //! \param array_iter output iterator, e.g. of some array
  //! \details Fills all ProjData from the iterator (which has to fit the size)
  //! \author Nikos Efthimiou
  template <typename iterT>
  void fill_from(iterT array_iter)
  {
      for (std::vector<shared_ptr<ProjData> >::iterator it = _proj_datas.begin();
           it != _proj_datas.end(); ++it)
      {
          if ( is_null_ptr( *(it)))
              error("Dynamic ProjData have not been properly allocated.Abort.");

          array_iter = (*it)->fill_from(array_iter);
      }
  }

  //!
  //! \brief Returns the total number of elements in the object
  //! \author Nikos Efthimiou
  std::size_t size_all() const
  {
      std::size_t size = 0;
      for (std::size_t i_gate = 0; i_gate < this->get_num_gates(); i_gate++)
          size += _proj_datas.at(i_gate)->size_all();

      return size;
  }

protected:
  std::vector<shared_ptr<ProjData > > _proj_datas;
  //shared_ptr<Scanner> _scanner_sptr;
 protected:
  //N.E:14/07/16 Inherited from ExamData.
//  shared_ptr<ExamInfo> _exam_info_sptr;
};


//! Copy all bins to a range specified by an iterator
/*! 
  \ingroup copy_fill
  \return \a iter advanced over the range (as std::copy)
  
  \warning there is no range-check on \a iter
*/
template<>
struct CopyFill<MultipleProjData>
{ template < typename iterT>
    static
iterT copy_to(const MultipleProjData& stir_object, iterT iter)
{
  //std::cerr<<"Using MultipleProjData::copy_to\n";
  return stir_object.copy_to(iter);
}
};

//! set all elements of a MultipleProjData  from an iterator
/*!  
   Implementation that resorts to MultipleProjData::fill_from
   \warning there is no size/range-check on \a iter
*/
template < typename iterT>
void fill_from(MultipleProjData& stir_object, iterT iter, iterT /*iter_end*/)
{
  return stir_object.fill_from(iter);
}

END_NAMESPACE_STIR
#endif<|MERGE_RESOLUTION|>--- conflicted
+++ resolved
@@ -141,14 +141,8 @@
 
   //!
   //! \brief copy_to
-<<<<<<< HEAD
-  //! \return \a array_iter advanced over the number of bins (as \c std::copy)
-  //! \param full_iterator of some array
-  //! \details Copy all data to an array.
-=======
   //! \param array_iter an iterator to an array or other object (which has to be pre-allocated)
   //! \details Copy all data by incrementing \c array_iter.
->>>>>>> a1416196
   //! \author Nikos Efthimiou
   template < typename iterT>
   iterT copy_to(iterT array_iter) const
