--- conflicted
+++ resolved
@@ -69,22 +69,13 @@
 
 public:
   //! Construct from proj_data_info pointer, view and segment number. Data are set to 0.
-<<<<<<< HEAD
-  inline Viewgram(const shared_ptr<ProjDataInfo>& proj_data_info_ptr, 
+  inline Viewgram(const shared_ptr<const ProjDataInfo>& proj_data_info_ptr, 
                   const int v_num, const int s_num, const int t_num = 0);
 
   //! Construct with data set to the array.
-  inline Viewgram(const Array<2,elemT>& p,const shared_ptr<ProjDataInfo>& proj_data_info_ptr, 
+  inline Viewgram(const Array<2,elemT>& p,const shared_ptr<const ProjDataInfo>& proj_data_info_ptr, 
                   const int v_num, const int s_num, const int t_num = 0);
-=======
-  inline Viewgram(const shared_ptr<const ProjDataInfo>& proj_data_info_ptr, 
-                  const int v_num, const int s_num); 
 
-  //! Construct with data set to the array.
-  inline Viewgram(const Array<2,elemT>& p,const shared_ptr<const ProjDataInfo>& proj_data_info_ptr, 
-                  const int v_num, const int s_num); 
->>>>>>> 59defaa1
-  
 
   //! Get segment number
   inline int get_segment_num() const; 
