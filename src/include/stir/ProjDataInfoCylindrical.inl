/*
    Copyright (C) 2000 PARAPET partners
    Copyright (C) 2000-2003, Hammersmith Imanet Ltd
    Copyright (C) 2013, University College London
    Copyright (C) 2013, Institute for Bioengineering of Catalonia
    Copyright (C) 2018, Palak Wadhwa and University of Leeds
<<<<<<< HEAD
=======
    Copyright (C) 2018, Univ. of Hull

>>>>>>> a32713f8

    This file is part of STIR.

    This file is free software; you can redistribute it and/or modify
    it under the terms of the GNU Lesser General Public License as published by
    the Free Software Foundation; either version 2.1 of the License, or
    (at your option) any later version.

    This file is distributed in the hope that it will be useful,
    but WITHOUT ANY WARRANTY; without even the implied warranty of
    MERCHANTABILITY or FITNESS FOR A PARTICULAR PURPOSE.  See the
    GNU Lesser General Public License for more details.

    See STIR/LICENSE.txt for details
*/
/*!

  \file
  \ingroup projdata

  \brief Implementation of inline functions of class stir::ProjDataInfoCylindrical

  \author Nikos Efthimiou
  \author Sanida Mustafovic
  \author Kris Thielemans
  \author Berta Marti Fuster
  \author PARAPET project
*/

// for sqrt
#include <math.h>
#include "stir/Bin.h"
#include "stir/Succeeded.h"
#include "stir/is_null_ptr.h"
#include <algorithm>

START_NAMESPACE_STIR

void 
ProjDataInfoCylindrical::
initialise_ring_diff_arrays_if_not_done_yet() const
{
  // for efficiency reasons, use "Double-Checked-Locking(DCL) pattern" with OpenMP atomic operation
  // OpenMP v3.1 or later required
  // thanks to yohjp: http://stackoverflow.com/questions/27975737/how-to-handle-cached-data-structures-with-multi-threading-e-g-openmp
#if defined(STIR_OPENMP) &&  _OPENMP >=201012
  bool initialised;
#pragma omp atomic read
  initialised = ring_diff_arrays_computed;

  if (!initialised)
#endif
    {
#if defined(STIR_OPENMP)
#pragma omp critical(PROJDATAINFOCYLINDRICALRINGDIFFARRAY)
#endif
      {
        if (!ring_diff_arrays_computed)
          initialise_ring_diff_arrays();
      }
    }
}

//PW Added view offset from the scanners. Code will now support intrinsic tilt.
<<<<<<< HEAD
float
ProjDataInfoCylindrical::get_phi(const Bin& bin)const
{ return bin.view_num()*azimuthal_angle_sampling + scanner_ptr->get_default_intrinsic_tilt();}
=======
//N.E: Added proper casting.
float
ProjDataInfoCylindrical::get_phi(const Bin& bin)const
{return static_cast<float>(bin.view_num())*azimuthal_angle_sampling + scanner_ptr->get_default_intrinsic_tilt();}
>>>>>>> a32713f8


float
ProjDataInfoCylindrical::get_m(const Bin& bin) const
{ 

  this->initialise_ring_diff_arrays_if_not_done_yet();
  return 
    bin.axial_pos_num()*get_axial_sampling(bin.segment_num())
    - m_offset[bin.segment_num()];
}

float
ProjDataInfoCylindrical::get_t(const Bin& bin) const
{
  return 
    get_m(bin)*get_costheta(bin);
}

float
ProjDataInfoCylindrical::get_tantheta(const Bin& bin) const
{
  const float delta=get_average_ring_difference(bin.segment_num());
  if (fabs(delta)<0.0001F)
    return 0;
  const float R=get_ring_radius(bin.view_num());
  assert(R>=fabs(get_s(bin)));
  return delta*ring_spacing/(2*sqrt(square(R)-square(get_s(bin))));
}


float 
ProjDataInfoCylindrical::get_sampling_in_m(const Bin& bin) const
{
  return get_axial_sampling(bin.segment_num());
}

float 
ProjDataInfoCylindrical::get_sampling_in_t(const Bin& bin) const
{
  return get_axial_sampling(bin.segment_num())*get_costheta(bin);
}

int 
ProjDataInfoCylindrical::
get_num_axial_poss_per_ring_inc(const int segment_num) const
{
  return
    max_ring_diff[segment_num] != min_ring_diff[segment_num] ?
    2 : 1;
}

float
ProjDataInfoCylindrical::get_azimuthal_angle_sampling() const
{return azimuthal_angle_sampling;}

float
ProjDataInfoCylindrical::get_axial_sampling(int segment_num) const
{
  return ring_spacing/get_num_axial_poss_per_ring_inc(segment_num);
}

float 
ProjDataInfoCylindrical::get_average_ring_difference(int segment_num) const
{
  // KT 05/07/2001 use float division here. 
  // In any reasonable case, min+max_ring_diff will be even.
  // But some day, an unreasonable case will walk in.
  return (min_ring_diff[segment_num] + max_ring_diff[segment_num])/2.F;
}


int 
ProjDataInfoCylindrical::get_min_ring_difference(int segment_num) const
{ return min_ring_diff[segment_num]; }

int 
ProjDataInfoCylindrical::get_max_ring_difference(int segment_num) const
{ return max_ring_diff[segment_num]; }

float
ProjDataInfoCylindrical::get_ring_radius() const
{
  if (this->ring_radius.get_min_index()!=0 || this->ring_radius.get_max_index()!=0)
    {
      // check if all elements are equal
      for (VectorWithOffset<float>::const_iterator iter=this->ring_radius.begin(); iter!= this->ring_radius.end(); ++iter)
	{
	  if (*iter != *this->ring_radius.begin())
	    error("get_ring_radius called for non-circular ring");
	}
    }
  return *this->ring_radius.begin();
}

void
ProjDataInfoCylindrical::set_ring_radii_for_all_views(const VectorWithOffset<float>& new_ring_radius)
{
  if (new_ring_radius.get_min_index() != this->get_min_view_num() ||
      new_ring_radius.get_max_index() != this->get_max_view_num())
    {
      error("error set_ring_radii_for_all_views: you need to use correct range of view numbers");
    }

  this->ring_radius = new_ring_radius;
}

VectorWithOffset<float>
ProjDataInfoCylindrical::get_ring_radii_for_all_views() const
{
  if (this->ring_radius.get_min_index()==0 && this->ring_radius.get_max_index()==0)
    {
      VectorWithOffset<float> out(this->get_min_view_num(), this->get_max_view_num());
      out.fill(this->ring_radius[0]);
      return out;
    }
  else
    return this->ring_radius;
}

float
ProjDataInfoCylindrical::get_ring_radius( const int view_num) const
{
  if (this->ring_radius.get_min_index()==0 && this->ring_radius.get_max_index()==0)
    return ring_radius[0];
  else
    return ring_radius[view_num];
}

float
ProjDataInfoCylindrical::get_ring_spacing() const
{ return ring_spacing;}

int
ProjDataInfoCylindrical::
get_view_mashing_factor() const
{
  // KT 10/05/2002 new assert
  assert(get_scanner_ptr()->get_num_detectors_per_ring() > 0);
  // KT 10/05/2002 moved assert here from constructor
  assert(get_scanner_ptr()->get_num_detectors_per_ring() % (2*get_num_views()) == 0);
  // KT 28/11/2001 do not pre-store anymore as set_num_views would invalidate it
  return get_scanner_ptr()->get_num_detectors_per_ring()/2 / get_num_views();
}

Succeeded
ProjDataInfoCylindrical::
get_segment_num_for_ring_difference(int& segment_num, const int ring_diff) const
{
  if (!sampling_corresponds_to_physical_rings)
    return Succeeded::no;

  // check currently necessary as reduce_segment does not reduce the size of the ring_diff arrays
  if (ring_diff > get_max_ring_difference(get_max_segment_num()) ||
      ring_diff < get_min_ring_difference(get_min_segment_num()))
    return Succeeded::no;

  this->initialise_ring_diff_arrays_if_not_done_yet();

  segment_num = ring_diff_to_segment_num[ring_diff];
  // warning: relies on initialise_ring_diff_arrays to set invalid ring_diff to a too large segment_num
  if (segment_num <= get_max_segment_num())
    return Succeeded::yes;
  else
    return Succeeded::no;
}


Succeeded
ProjDataInfoCylindrical::
get_segment_axial_pos_num_for_ring_pair(int& segment_num,
                                        int& ax_pos_num,
                                        const int ring1,
                                        const int ring2) const
{
  assert(0<=ring1);
  assert(ring1<get_scanner_ptr()->get_num_rings());
  assert(0<=ring2);
  assert(ring2<get_scanner_ptr()->get_num_rings());

  // KT 01/08/2002 swapped rings
  if (get_segment_num_for_ring_difference(segment_num, ring2-ring1) == Succeeded::no)
    return Succeeded::no;

  // see initialise_ring_diff_arrays() for some info
  ax_pos_num = (ring1 + ring2 - ax_pos_num_offset[segment_num])*
               get_num_axial_poss_per_ring_inc(segment_num)/2;
  return Succeeded::yes;
}

const ProjDataInfoCylindrical::RingNumPairs&
ProjDataInfoCylindrical::
get_all_ring_pairs_for_segment_axial_pos_num(const int segment_num,
					     const int axial_pos_num) const
{
  this->initialise_ring_diff_arrays_if_not_done_yet();
  if (is_null_ptr(segment_axial_pos_to_ring_pair[segment_num][axial_pos_num]))
    compute_segment_axial_pos_to_ring_pair(segment_num, axial_pos_num);
  return *segment_axial_pos_to_ring_pair[segment_num][axial_pos_num];
}

unsigned
ProjDataInfoCylindrical::
get_num_ring_pairs_for_segment_axial_pos_num(const int segment_num,
					     const int axial_pos_num) const
{
  return 
    static_cast<unsigned>(
       this->get_all_ring_pairs_for_segment_axial_pos_num(segment_num,axial_pos_num).size());
}

END_NAMESPACE_STIR


  <|MERGE_RESOLUTION|>--- conflicted
+++ resolved
@@ -4,11 +4,8 @@
     Copyright (C) 2013, University College London
     Copyright (C) 2013, Institute for Bioengineering of Catalonia
     Copyright (C) 2018, Palak Wadhwa and University of Leeds
-<<<<<<< HEAD
-=======
     Copyright (C) 2018, Univ. of Hull
 
->>>>>>> a32713f8
 
     This file is part of STIR.
 
@@ -73,16 +70,10 @@
 }
 
 //PW Added view offset from the scanners. Code will now support intrinsic tilt.
-<<<<<<< HEAD
-float
-ProjDataInfoCylindrical::get_phi(const Bin& bin)const
-{ return bin.view_num()*azimuthal_angle_sampling + scanner_ptr->get_default_intrinsic_tilt();}
-=======
 //N.E: Added proper casting.
 float
 ProjDataInfoCylindrical::get_phi(const Bin& bin)const
 {return static_cast<float>(bin.view_num())*azimuthal_angle_sampling + scanner_ptr->get_default_intrinsic_tilt();}
->>>>>>> a32713f8
 
 
 float
