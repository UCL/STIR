--- conflicted
+++ resolved
@@ -233,11 +233,7 @@
 
 void set_fan_data_add_gaps(ProjData& proj_data,
                   const FanProjData& fan_data,
-<<<<<<< HEAD
-                  const float gap_value=0.F);
-=======
                   const int gap_value=0);
->>>>>>> 78d00e4a
 
 void apply_block_norm(FanProjData& fan_data,
                       const BlockData3D& block_data,
