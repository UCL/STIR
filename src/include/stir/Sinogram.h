--- conflicted
+++ resolved
@@ -82,15 +82,10 @@
     \deprecated Use version with SinogramIndices instead.
   */
   inline Sinogram(const Array<2,elemT>& p,const shared_ptr<const ProjDataInfo >& proj_data_info_ptr, 
-<<<<<<< HEAD
                   const int ax_pos_num, const int segment_num, const int timing_pos_num = 0);
-  
-=======
-                  const int ax_pos_num, const int segment_num); 
 
   //! Get indices
   inline SinogramIndices get_sinogram_indices() const;
->>>>>>> 734a0d71
   //! Get segment number
   inline int get_segment_num() const; 
   //! Get number of axial positions
@@ -154,13 +149,7 @@
 private:
   
   shared_ptr<const ProjDataInfo> proj_data_info_ptr; 
-<<<<<<< HEAD
-  int axial_pos_num;
-  int segment_num;
-  int timing_pos_num;
-=======
   SinogramIndices _indices;
->>>>>>> 734a0d71
     
 };
 
