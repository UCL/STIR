//
//
/*
    Copyright (C) 2000 PARAPET partners
    Copyright (C) 2000 - 2007-10-08, Hammersmith Imanet Ltd
    Copyright (C) 2011-07-01 - 2012, Kris Thielemans
    This file is part of STIR.

    This file is free software; you can redistribute it and/or modify
    it under the terms of the GNU Lesser General Public License as published by
    the Free Software Foundation; either version 2.1 of the License, or
    (at your option) any later version.

    This file is distributed in the hope that it will be useful,
    but WITHOUT ANY WARRANTY; without even the implied warranty of
    MERCHANTABILITY or FITNESS FOR A PARTICULAR PURPOSE.  See the
    GNU Lesser General Public License for more details.

    See STIR/LICENSE.txt for details
*/
/*!

  \file
  \ingroup projdata

  \brief Declaration of class stir::Sinogram

  \author Sanida Mustafovic
  \author Kris Thielemans
  \author PARAPET project


*/
#ifndef __Sinogram_h__
#define __Sinogram_h__


#include "stir/Array.h"
#include "stir/ProjDataInfo.h" 
#include "stir/shared_ptr.h"




START_NAMESPACE_STIR

/*!
  \ingroup projdata
  \brief A class for 2d projection data.

  This represents a subset of the full projection. segment_num and axial_pos_num 
  are fixed.
  
*/
template <typename elemT>
class Sinogram : public Array<2,elemT>
{
private:
  typedef Array<2,elemT> base_type;
#ifdef SWIG
  // SWIG needs the next typedef to be public
public:  
#endif
  typedef Sinogram<elemT> self_type;
#ifdef SWIG
  // SWIG needs a default constructor
  inline Sinogram() {}
#endif

public:
  //! Construct sinogram from proj_data_info pointer, ring and segment number.  Data are set to 0.
<<<<<<< HEAD
  inline Sinogram(const shared_ptr<ProjDataInfo>& proj_data_info_ptr, 
                  const int ax_pos_num, const int segment_num, const int timing_pos_num = 0);

  //! Construct sinogram with data set to the array.
  inline Sinogram(const Array<2,elemT>& p,const shared_ptr<ProjDataInfo >& proj_data_info_ptr, 
                  const int ax_pos_num, const int segment_num, const int timing_pos_num = 0);
=======
  inline Sinogram(const shared_ptr<const ProjDataInfo>& proj_data_info_ptr, 
                  const int ax_pos_num, const int segment_num); 

  //! Construct sinogram with data set to the array.
  inline Sinogram(const Array<2,elemT>& p,const shared_ptr<const ProjDataInfo >& proj_data_info_ptr, 
                  const int ax_pos_num, const int segment_num); 
>>>>>>> 59defaa1
  
  //! Get segment number
  inline int get_segment_num() const; 
  //! Get number of axial positions
  inline int get_axial_pos_num() const;
  //! Get timing position index
  inline int get_timing_pos_num() const;
  //! Get minimum view number
  inline int get_min_view_num() const;
  //! Get maximum view number
  inline int get_max_view_num() const;
  //! Get number of views
  inline int get_num_views() const;
  //! Get minimum number of tangetial positions
  inline int get_min_tangential_pos_num() const;
  //! Get maximum number of tangential positions
  inline int get_max_tangential_pos_num() const;
  //! Get number of tangential positions
  inline int get_num_tangential_poss() const;
  
  //! Get an empty sinogram of the same dimensions, segment_num etc.
  inline Sinogram get_empty_copy(void) const;
 
  //! Overloading Array::grow
  void grow(const IndexRange<2>& range);
  //! Overloading Array::resize
  void resize(const IndexRange<2>& range);

  //! Get shared pointer to proj data info
  inline shared_ptr<const ProjDataInfo>
    get_proj_data_info_sptr() const;

  //inline Sinogram operator = (const Sinogram &s) const;

  //! \name Equality
  //@{
  //! Checks if the 2 objects have the proj_data_info, segment_num etc.
  /*! If they do \c not have the same characteristics, the string \a explanation
      explains why.
  */
  bool
    has_same_characteristics(self_type const&,
			     std::string& explanation) const;

  //! Checks if the 2 objects have the proj_data_info, segment_num etc.
  /*! Use this version if you do not need to know why they do not match.
   */
  bool
    has_same_characteristics(self_type const&) const;

  //! check equality (data has to be identical)
  /*! Uses has_same_characteristics() and Array::operator==.
      \warning This function uses \c ==, which might not be what you 
      need to check when \c elemT has data with float or double numbers.
  */
  bool operator ==(const self_type&) const; 
  
  //! negation of operator==
  bool operator !=(const self_type&) const; 
  //@}
  
private:
  
  shared_ptr<const ProjDataInfo> proj_data_info_ptr; 
  int axial_pos_num;
  int segment_num;
  int timing_pos_num;
    
};

END_NAMESPACE_STIR

#include "stir/Sinogram.inl"

#endif<|MERGE_RESOLUTION|>--- conflicted
+++ resolved
@@ -69,21 +69,12 @@
 
 public:
   //! Construct sinogram from proj_data_info pointer, ring and segment number.  Data are set to 0.
-<<<<<<< HEAD
-  inline Sinogram(const shared_ptr<ProjDataInfo>& proj_data_info_ptr, 
+  inline Sinogram(const shared_ptr<const ProjDataInfo>& proj_data_info_ptr, 
                   const int ax_pos_num, const int segment_num, const int timing_pos_num = 0);
 
   //! Construct sinogram with data set to the array.
-  inline Sinogram(const Array<2,elemT>& p,const shared_ptr<ProjDataInfo >& proj_data_info_ptr, 
+  inline Sinogram(const Array<2,elemT>& p,const shared_ptr<const ProjDataInfo >& proj_data_info_ptr, 
                   const int ax_pos_num, const int segment_num, const int timing_pos_num = 0);
-=======
-  inline Sinogram(const shared_ptr<const ProjDataInfo>& proj_data_info_ptr, 
-                  const int ax_pos_num, const int segment_num); 
-
-  //! Construct sinogram with data set to the array.
-  inline Sinogram(const Array<2,elemT>& p,const shared_ptr<const ProjDataInfo >& proj_data_info_ptr, 
-                  const int ax_pos_num, const int segment_num); 
->>>>>>> 59defaa1
   
   //! Get segment number
   inline int get_segment_num() const; 
