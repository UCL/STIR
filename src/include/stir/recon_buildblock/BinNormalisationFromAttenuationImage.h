--- conflicted
+++ resolved
@@ -98,11 +98,8 @@
     This means \c multiply with the data in the projdata object 
     passed in the constructor. 
   */
-<<<<<<< HEAD
   void apply(RelatedViewgrams<float>& viewgrams) const override;
-=======
-  virtual void apply(RelatedViewgrams<float>& viewgrams) const override;
->>>>>>> dc6f3566
+
 
   //! Undo the normalisation of some data
   /*! 
