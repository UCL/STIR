--- conflicted
+++ resolved
@@ -61,13 +61,8 @@
   {
     // find basic bin
     Bin basic_bin = bin;    
-<<<<<<< HEAD
-    std::auto_ptr<SymmetryOperation> symm_ptr = 
-      symmetries_sptr->find_symmetry_operation_from_basic_bin(basic_bin);
-=======
     unique_ptr<SymmetryOperation> symm_ptr = 
       symmetries_ptr->find_symmetry_operation_from_basic_bin(basic_bin);
->>>>>>> 94521009
     
     probabilities.set_bin(basic_bin);
     // check if basic bin is in cache  
@@ -94,13 +89,8 @@
     {
       // find basic bin
       Bin basic_bin = bin;  
-<<<<<<< HEAD
-      std::auto_ptr<SymmetryOperation> symm_ptr = 
-        symmetries_sptr->find_symmetry_operation_from_basic_bin(basic_bin);
-=======
       unique_ptr<SymmetryOperation> symm_ptr = 
         symmetries_ptr->find_symmetry_operation_from_basic_bin(basic_bin);
->>>>>>> 94521009
 
       probabilities.set_bin(basic_bin);
       // check if basic bin is in cache
