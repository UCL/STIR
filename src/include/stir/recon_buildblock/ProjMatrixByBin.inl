//
//
/*!

  \file
  \ingroup projection

  \brief Implementations of inline functions for class stir::ProjMatrixByBin

  \author Nikos Efthimiou
  \author Mustapha Sadki
  \author Kris Thielemans
  \author Robert Twyman
  \author PARAPET project

*/
/*
    Copyright (C) 2000 PARAPET partners
    Copyright (C) 2000- 2013, Hammersmith Imanet Ltd
    Copyright (C) 2016, University of Hull
    Copyright (C) 2022 University College London
    This file is part of STIR.

    SPDX-License-Identifier: Apache-2.0 AND License-ref-PARAPET-license

    See STIR/LICENSE.txt for details
*/
#include "stir/Succeeded.h"
#include "stir/recon_buildblock/SymmetryOperation.h"
#include "stir/geometry/line_distances.h"
#include "stir/numerics/erf.h"

START_NAMESPACE_STIR

const DataSymmetriesForBins*
ProjMatrixByBin::get_symmetries_ptr() const
{
  return symmetries_sptr.get();
}

const shared_ptr<DataSymmetriesForBins>
ProjMatrixByBin::get_symmetries_sptr() const
{
  return symmetries_sptr;
}

inline void
ProjMatrixByBin::get_proj_matrix_elems_for_one_bin(ProjMatrixElemsForOneBin& probabilities, const Bin& bin) const
{
  // start_timers(); TODO, can't do this in a const member

  // set to empty
  probabilities.erase();

  if (cache_stores_only_basic_bins)
    {
      // find symmetry operator and basic bin
      Bin basic_bin = bin;
      unique_ptr<SymmetryOperation> symm_ptr = symmetries_sptr->find_symmetry_operation_from_basic_bin(basic_bin);

      probabilities.set_bin(basic_bin);
      // check if basic bin is in cache
      if (get_cached_proj_matrix_elems_for_one_bin(probabilities) == Succeeded::no)
        {
          // basic bin is not in cache, compute lor probabilities for the basic bin
          calculate_proj_matrix_elems_for_one_bin(probabilities);
#ifndef NDEBUG
          probabilities.check_state();
#endif
          if (proj_data_info_sptr->is_tof_data())
            { // Apply TOF kernel to basic bin
              apply_tof_kernel(probabilities);
            }
          cache_proj_matrix_elems_for_one_bin(probabilities);
        }

      // now transform to original bin (inc. TOF)
      symm_ptr->transform_proj_matrix_elems_for_one_bin(probabilities);
    }
  else
    { // !cache_stores_only_basic_bins
      probabilities.set_bin(bin);
      // if bin is in the cache, get the probabilities
      if (get_cached_proj_matrix_elems_for_one_bin(probabilities) == Succeeded::no)
        {
          // bin probabilities not in the cache, check if basic bins are
          // find basic bin
          Bin basic_bin = bin;
          unique_ptr<SymmetryOperation> symm_ptr = symmetries_sptr->find_symmetry_operation_from_basic_bin(basic_bin);
          probabilities.set_bin(basic_bin);

          // check if basic bin is in cache
          if (get_cached_proj_matrix_elems_for_one_bin(probabilities) == Succeeded::no)
            {
              // basic bin is not in cache, compute lor probabilities for the basic bin
              calculate_proj_matrix_elems_for_one_bin(probabilities);
#ifndef NDEBUG
              probabilities.check_state();
#endif
              if (proj_data_info_sptr->is_tof_data())
                { // Apply TOF kernel to basic bin
                  apply_tof_kernel(probabilities);
                }
            }
          // now transform basic bin probabilities into original bin probabilities
          symm_ptr->transform_proj_matrix_elems_for_one_bin(probabilities);
          // cache the probabilities for bin
          cache_proj_matrix_elems_for_one_bin(probabilities);
        }
    }
  // stop_timers(); TODO, can't do this in a const member
}

void
ProjMatrixByBin::apply_tof_kernel(ProjMatrixElemsForOneBin& probabilities) const
{

  LORInAxialAndNoArcCorrSinogramCoordinates<float> lor;
  proj_data_info_sptr->get_LOR(lor, probabilities.get_bin());
  const LORAs2Points<float> lor2(lor);
  const CartesianCoordinate3D<float> point1 = lor2.p1();
  const CartesianCoordinate3D<float> point2 = lor2.p2();

  // The direction can be from 1 -> 2 depending on the bin sign.
  const CartesianCoordinate3D<float> middle = (point1 + point2) * 0.5f;
  const CartesianCoordinate3D<float> diff = point2 - middle;
  const CartesianCoordinate3D<float> diff_unit_vector(diff / static_cast<float>(norm(diff)));

  for (ProjMatrixElemsForOneBin::iterator element_ptr = probabilities.begin(); element_ptr != probabilities.end(); ++element_ptr)
    {
      Coordinate3D<int> c(element_ptr->get_coords());
      const float d2 = -inner_product(image_info_sptr->get_physical_coordinates_for_indices(c) - middle, diff_unit_vector);

      const float low_dist
          = ((proj_data_info_sptr->tof_bin_boundaries_mm[probabilities.get_bin().timing_pos_num()].low_lim - d2));
      const float high_dist
          = ((proj_data_info_sptr->tof_bin_boundaries_mm[probabilities.get_bin().timing_pos_num()].high_lim - d2));

      *element_ptr = ProjMatrixElemsForOneBin::value_type(c, element_ptr->get_value() * get_tof_value(low_dist, high_dist));
    }
}

float
ProjMatrixByBin::get_tof_value(const float d1, const float d2) const
{
  const float d1_n = d1 * r_sqrt2_gauss_sigma;
  const float d2_n = d2 * r_sqrt2_gauss_sigma;

  if ((d1_n >= 4.f && d2_n >= 4.f) || (d1_n <= -4.f && d2_n <= -4.f))
    return 0.F;
  else
<<<<<<< HEAD
    {
       if (this->tof_enabled)
        {
             return 0.5f * (erf_interpolation(d2_n) - erf_interpolation(d1_n));
        }
       else
         {
           return 1.0f;
         }
    }
=======
    return static_cast<float>(0.5 * (erf_interpolation(d2_n) - erf_interpolation(d1_n)));
>>>>>>> 6b882344
}

END_NAMESPACE_STIR<|MERGE_RESOLUTION|>--- conflicted
+++ resolved
@@ -149,20 +149,16 @@
   if ((d1_n >= 4.f && d2_n >= 4.f) || (d1_n <= -4.f && d2_n <= -4.f))
     return 0.F;
   else
-<<<<<<< HEAD
     {
        if (this->tof_enabled)
         {
-             return 0.5f * (erf_interpolation(d2_n) - erf_interpolation(d1_n));
+             return static_cast<float>(0.5f * (erf_interpolation(d2_n) - erf_interpolation(d1_n)));
         }
        else
          {
            return 1.0f;
          }
     }
-=======
-    return static_cast<float>(0.5 * (erf_interpolation(d2_n) - erf_interpolation(d1_n)));
->>>>>>> 6b882344
 }
 
 END_NAMESPACE_STIR