--- conflicted
+++ resolved
@@ -2,11 +2,8 @@
   Copyright (C) 2000-2007, Hammersmith Imanet Ltd
   Copyright (C) 2013-2014 University College London
 
-<<<<<<< HEAD
-=======
   Largely a copy of the ECAT7 version. 
 
->>>>>>> 7f6de790
   SPDX-License-Identifier: Apache-2.0
 
   See STIR/LICENSE.txt for details
