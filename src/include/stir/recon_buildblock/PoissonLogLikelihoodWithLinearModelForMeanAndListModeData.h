--- conflicted
+++ resolved
@@ -118,23 +118,9 @@
  
   unsigned int current_frame_num;
 
-<<<<<<< HEAD
-  //!
-  //! \brief num_events_to_store
-  //! \author Nikos Efthimiou
-  //! \details This is part of some functionality I transfer from lm_to_projdata.
-  //! The total number of events to be *STORED* not *PROCESSED*.
-  int num_events_to_store;
-
-  //!
-   //! \brief do_time_frame
-   //! \author Nikos Efthimiou
-   //! \details Reconstruct based on time frames?
-=======
   //! This is part of some functionality I transfer from LmToProjData.
   long int num_events_to_use;
    //! Reconstruct based on time frames
->>>>>>> 3b33c2be
    bool do_time_frame;
  
   //! sets any default values
