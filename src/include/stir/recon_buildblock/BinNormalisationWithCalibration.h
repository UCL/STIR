//
//
/*
    Copyright (C) 2020, UCL
    Copyright (C) 2020, NPL
    See STIR/LICENSE.txt for details
*/
/*!
  \file
  \ingroup normalisation

  \brief Declaration of class stir::BinNormalisationWithCalibration

  \author Daniel Deidda
  \author Kris Thielemans
*/

#ifndef __stir_recon_buildblock_BinNormalisationWithCalibration_H__
#define __stir_recon_buildblock_BinNormalisationWithCalibration_H__


#include "stir/RegisteredParsingObject.h"
#include "stir/Bin.h"
#include "stir/shared_ptr.h"
#include "stir/recon_buildblock/BinNormalisation.h"
#include "stir/decay_correction_factor.h"

START_NAMESPACE_STIR

/*!
  \ingroup normalisation
This class provides the facility to use a calibration factor and branching ratio when normalising data.
  Therefore, if they are set correctly, the reconstructed image will be calibrated as well.
  
  Note that it is the responsibility of the derived classes to set these factors.
  */
class BinNormalisationWithCalibration : 
        public  BinNormalisation
{
private:
  using base_type = BinNormalisation;
public:
    
    
  BinNormalisationWithCalibration();
  float get_calib_decay_branching_ratio_factor(const Bin&) const; // TODO find a better name
  float get_calibration_factor() const;
  float get_branching_ratio() const;
  
  void set_calibration_factor(const float);
  void set_branching_ratio(const float);
  void set_radionuclide(const std::string&);
  
  // needs to be implemented by derived class
  virtual float get_uncalibrated_bin_efficiency(const Bin&) const  = 0;
 
<<<<<<< HEAD
  virtual float get_bin_efficiency(const Bin& bin) const
   { return this->get_uncalibrated_bin_efficiency(bin)/get_calib_decay_branching_ratio_factor(bin); }
=======
  virtual float get_bin_efficiency(const Bin& bin, const double start_time, const double end_time) const final
   { return this->get_uncalibrated_bin_efficiency(bin, start_time, end_time)/get_calib_decay_branching_ratio_factor(bin); }
>>>>>>> 874e394f
  
 protected:
  // parsing stuff
  virtual void set_defaults() override;
  virtual void initialise_keymap() override;
  virtual bool post_processing() override;


private:
  // provide facility to switch off things?
  //  need to be added to the parsing keywords
//  bool use_calibration_factor; // default to true
//  bool use_branching_ratio; // default to true
  float calibration_factor;
  float branching_ratio;
  std::string radionuclide;
};

END_NAMESPACE_STIR

#endif<|MERGE_RESOLUTION|>--- conflicted
+++ resolved
@@ -54,13 +54,8 @@
   // needs to be implemented by derived class
   virtual float get_uncalibrated_bin_efficiency(const Bin&) const  = 0;
  
-<<<<<<< HEAD
-  virtual float get_bin_efficiency(const Bin& bin) const
+  virtual float get_bin_efficiency(const Bin& bin) const final
    { return this->get_uncalibrated_bin_efficiency(bin)/get_calib_decay_branching_ratio_factor(bin); }
-=======
-  virtual float get_bin_efficiency(const Bin& bin, const double start_time, const double end_time) const final
-   { return this->get_uncalibrated_bin_efficiency(bin, start_time, end_time)/get_calib_decay_branching_ratio_factor(bin); }
->>>>>>> 874e394f
   
  protected:
   // parsing stuff
