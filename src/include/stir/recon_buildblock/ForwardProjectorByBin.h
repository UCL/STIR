//
//

#ifndef __stir_recon_buildblock_ForwardProjectorByBin_h__
#define __stir_recon_buildblock_ForwardProjectorByBin_h__
/*!
  \file
  \ingroup projection

  \brief Base class for forward projectors which work on 'large' collections of bins: given the whole image, fill in a stir::RelatedViewgrams<float> object.

  \author Kris Thielemans
  \author Sanida Mustafovic
  \author PARAPET project
  \author Richard Brown

*/
/*
    Copyright (C) 2000 PARAPET partners
    Copyright (C) 2000- 2011, Hammersmith Imanet Ltd
    Copyright (C) 2018-2019, University College London
    This file is part of STIR.

    This file is free software; you can redistribute it and/or modify
    it under the terms of the GNU Lesser General Public License as published by
    the Free Software Foundation; either version 2.1 of the License, or
    (at your option) any later version.

    This file is distributed in the hope that it will be useful,
    but WITHOUT ANY WARRANTY; without even the implied warranty of
    MERCHANTABILITY or FITNESS FOR A PARTICULAR PURPOSE.  See the
    GNU Lesser General Public License for more details.

    See STIR/LICENSE.txt for details
*/

#include "stir/RegisteredObject.h"
#include "stir/TimedObject.h"
#include "stir/VoxelsOnCartesianGrid.h"
#include "stir/shared_ptr.h"

START_NAMESPACE_STIR


template <typename elemT> class RelatedViewgrams;
template <int num_dimensions, class elemT> class DiscretisedDensity;
class ProjDataInfo;
class ProjData;
class DataSymmetriesForViewSegmentNumbers;
template <typename DataT> class DataProcessor;

/*!
  \ingroup projection
  \brief Abstract base class for all forward projectors
*/
class ForwardProjectorByBin : 
  public TimedObject,
  public RegisteredObject<ForwardProjectorByBin> 
{ 
public:

  //! Default constructor calls reset_timers()
  //inline
    ForwardProjectorByBin();

  //! Stores all necessary geometric info
 /*! 
  If necessary, set_up() can be called more than once.

  Derived classes can assume that forward_project()  will be called
  with input corresponding to the arguments of the last call to set_up(). 

  \warning there is currently no check on this.
  \warning Derived classes have to call set_up from the base class.
  */
virtual void set_up(		 
    const shared_ptr<ProjDataInfo>& proj_data_info_ptr,
    const shared_ptr<DiscretisedDensity<3,float> >& density_info_sptr // TODO should be Info only
    ) =0;

  //! Informs on which symmetries the projector handles
  /*! It should get data related by at least those symmetries.
   Otherwise, a run-time error will occur (unless the derived
   class has other behaviour).
   */
  virtual  const DataSymmetriesForViewSegmentNumbers * get_symmetries_used() const = 0;

  //! project the volume into the whole or a subset of proj_data, optionally zeroing the rest
  /*! it overwrites the data already present in the projection data.
  
      The optional arguments can be used to project only a subset of the data. 
      Subsets are determined as per detail::find_basic_vs_nums_in_subset(). However,
      this usage will likely be phased out at later stage.*/
    void forward_project(ProjData&, 
			 const DiscretisedDensity<3,float>&, 
			 int subset_num = 0, int num_subsets = 1, bool zero = true);
#ifdef STIR_PROJECTORS_AS_V3
   //! project the volume into the viewgrams
   /*! it overwrites the data already present in the viewgram */
    void forward_project(RelatedViewgrams<float>&, 
		  const DiscretisedDensity<3,float>&);

    void forward_project(RelatedViewgrams<float>&, 
		  const DiscretisedDensity<3,float>&,
		  const int min_axial_pos_num, const int max_axial_pos_num);

    void forward_project(RelatedViewgrams<float>&, 
		  const DiscretisedDensity<3,float>&,
		  const int min_axial_pos_num, const int max_axial_pos_num,
		  const int min_tangential_pos_num, const int max_tangential_pos_num);
#endif
   //! project the volume into the whole proj_data
   /*! it overwrites the data already present in the projection data */
    virtual void forward_project(ProjData&,
                         int subset_num = 0, int num_subsets = 1, bool zero = true);

   //! project the volume into the viewgrams
   /*! it overwrites the data already present in the viewgram */
    void forward_project(RelatedViewgrams<float>&);

    void forward_project(RelatedViewgrams<float>&,
          const int min_axial_pos_num, const int max_axial_pos_num);

    void forward_project(RelatedViewgrams<float>&,
          const int min_axial_pos_num, const int max_axial_pos_num,
          const int min_tangential_pos_num, const int max_tangential_pos_num);

    virtual ~ForwardProjectorByBin();

    /// Set input
    virtual void set_input(const DiscretisedDensity<3,float>&);

<<<<<<< HEAD
    /// Get whether a projector can be used with openMP
    bool get_openMP_compatible() const { return _openMP_compatible; }
=======
    /// Set data processor to use before forward projection. MUST BE CALLED BEFORE SET_INPUT.
    void set_pre_data_processor(shared_ptr<DataProcessor<DiscretisedDensity<3,float> > > pre_data_processor_sptr);
>>>>>>> cac0d35c

protected:
  //! This virtual function has to be implemented by the derived class.
  virtual void actual_forward_project(RelatedViewgrams<float>&, 
		  const DiscretisedDensity<3,float>&,
		  const int min_axial_pos_num, const int max_axial_pos_num,
          const int min_tangential_pos_num, const int max_tangential_pos_num);

  virtual void actual_forward_project(RelatedViewgrams<float>& viewgrams,
          const int min_axial_pos_num, const int max_axial_pos_num,
          const int min_tangential_pos_num, const int max_tangential_pos_num);

  //! check if the argument is the same as what was used for set_up()
  /*! calls error() if anything is wrong.

      If overriding this function in a derived class, you need to call this one.
   */
  virtual void check(const ProjDataInfo& proj_data_info, const DiscretisedDensity<3,float>& density_info) const;
  bool _already_set_up;

  //! The density ptr set with set_up()
  shared_ptr<DiscretisedDensity<3,float> > _density_sptr;
  shared_ptr<DataProcessor<DiscretisedDensity<3,float> > > _pre_data_processor_sptr;

  virtual void set_defaults();
  virtual void initialise_keymap();

  shared_ptr<ProjDataInfo> _proj_data_info_sptr;

  bool _openMP_compatible;
};

END_NAMESPACE_STIR

#endif // __stir_recon_buildblock_ForwardProjectorByBin_h__<|MERGE_RESOLUTION|>--- conflicted
+++ resolved
@@ -130,13 +130,11 @@
     /// Set input
     virtual void set_input(const DiscretisedDensity<3,float>&);
 
-<<<<<<< HEAD
+    /// Set data processor to use before forward projection. MUST BE CALLED BEFORE SET_INPUT.
+    void set_pre_data_processor(shared_ptr<DataProcessor<DiscretisedDensity<3,float> > > pre_data_processor_sptr);
+
     /// Get whether a projector can be used with openMP
     bool get_openMP_compatible() const { return _openMP_compatible; }
-=======
-    /// Set data processor to use before forward projection. MUST BE CALLED BEFORE SET_INPUT.
-    void set_pre_data_processor(shared_ptr<DataProcessor<DiscretisedDensity<3,float> > > pre_data_processor_sptr);
->>>>>>> cac0d35c
 
 protected:
   //! This virtual function has to be implemented by the derived class.
