--- conflicted
+++ resolved
@@ -89,26 +89,18 @@
     This means \c multiply with the data in the projdata object 
     passed in the constructor. 
   */
-<<<<<<< HEAD
-  virtual void apply(RelatedViewgrams<float>& viewgrams) const;
-=======
-  virtual void apply(RelatedViewgrams<float>& viewgrams,const double start_time, const double end_time) const override;
->>>>>>> 874e394f
+  
+  virtual void apply(RelatedViewgrams<float>& viewgrams) const override;
 
   //! Undo the normalisation of some data
   /*! 
     This means \c divide with the data in the projdata object 
     passed in the constructor. 
   */
-<<<<<<< HEAD
-  virtual void undo(RelatedViewgrams<float>& viewgrams) const;
 
-  virtual float get_bin_efficiency(const Bin& bin) const;
-=======
-  virtual void undo(RelatedViewgrams<float>& viewgrams,const double start_time, const double end_time) const override;
-
-  virtual float get_bin_efficiency(const Bin& bin,const double start_time, const double end_time) const override;
->>>>>>> 874e394f
+  virtual void undo(RelatedViewgrams<float>& viewgrams) const override;
+  virtual float get_bin_efficiency(const Bin& bin) const override;
+  
     //! Get a shared_ptr to the normalisation proj_data.
   virtual shared_ptr<ProjData> get_norm_proj_data_sptr() const;
  
