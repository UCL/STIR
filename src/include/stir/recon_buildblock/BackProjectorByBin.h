--- conflicted
+++ resolved
@@ -121,7 +121,6 @@
                                    const RelatedViewgrams<float>&,
 		                   const int min_axial_pos_num, const int max_axial_pos_num,
 		                   const int min_tangential_pos_num, const int max_tangential_pos_num) = 0;
-<<<<<<< HEAD
 
  virtual void actual_back_project(DiscretisedDensity<3,float>&,
                                   const Bin&) = 0;
@@ -129,8 +128,6 @@
  //! True if TOF has been activated.
  bool tof_enabled;
 
-private:
-=======
   //! check if the argument is the same as what was used for set_up()
   /*! calls error() if anything is wrong.
 
@@ -145,7 +142,6 @@
   /*! \todo it is wasteful to have to store the whole image as this uses memory that we don't need. */
   shared_ptr<DiscretisedDensity<3,float> > _density_info_sptr;
 
->>>>>>> 36200d37
   void do_segments(DiscretisedDensity<3,float>& image, 
             const ProjData& proj_data_org,
 	    const int start_segment_num, const int end_segment_num,
