--- conflicted
+++ resolved
@@ -3,11 +3,8 @@
   Copyright (C) 2013-2014, 2020 University College London
   Copyright (C) 2017-2019 University of Leeds
 
-<<<<<<< HEAD
-=======
   Largely a copy of the ECAT7 version. 
 
->>>>>>> 7f6de790
   SPDX-License-Identifier: Apache-2.0
 
   See STIR/LICENSE.txt for details
