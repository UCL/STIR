--- conflicted
+++ resolved
@@ -299,19 +299,14 @@
   typedef SymmetryOperation_PET_CartesianGrid_swap_xmx_ymy_zq self;
 
 public:
-<<<<<<< HEAD
-  SymmetryOperation_PET_CartesianGrid_swap_xmx_ymy_zq(const int num_views, const int axial_pos_shift, const int z_shift, const int q, const int max_tof_pos_num)
-    : view180(num_views), axial_pos_shift(axial_pos_shift), z_shift(z_shift), q(q), timing_shift(max_tof_pos_num)
-=======
-  SymmetryOperation_PET_CartesianGrid_swap_xmx_ymy_zq(const int num_views,
-                                                      const int axial_pos_shift,
-                                                      const int z_shift,
-                                                      const int q)
-      : view180(num_views),
-        axial_pos_shift(axial_pos_shift),
-        z_shift(z_shift),
-        q(q)
->>>>>>> 8ced2d73
+  SymmetryOperation_PET_CartesianGrid_swap_xmx_ymy_zq(
+      const int num_views, const int axial_pos_shift, const int z_shift, const int q, const int max_tof_pos_num)
+      : view180(num_views),
+        axial_pos_shift(axial_pos_shift),
+        z_shift(z_shift),
+        q(q),
+        timing_shift(max_tof_pos_num)
+
   {}
 
   inline void transform_bin_coordinates(Bin&) const override;
@@ -447,15 +442,14 @@
   typedef SymmetryOperation_PET_CartesianGrid_swap_xmx_ymy self;
 
 public:
-<<<<<<< HEAD
-  SymmetryOperation_PET_CartesianGrid_swap_xmx_ymy(const int num_views, const int axial_pos_shift, const int z_shift, const int max_tof_pos_num)
-    : view180(num_views), axial_pos_shift(axial_pos_shift), z_shift(z_shift), timing_shift(max_tof_pos_num)
-=======
-  SymmetryOperation_PET_CartesianGrid_swap_xmx_ymy(const int num_views, const int axial_pos_shift, const int z_shift)
-      : view180(num_views),
-        axial_pos_shift(axial_pos_shift),
-        z_shift(z_shift)
->>>>>>> 8ced2d73
+  SymmetryOperation_PET_CartesianGrid_swap_xmx_ymy(const int num_views,
+                                                   const int axial_pos_shift,
+                                                   const int z_shift,
+                                                   const int max_tof_pos_num)
+      : view180(num_views),
+        axial_pos_shift(axial_pos_shift),
+        z_shift(z_shift),
+        timing_shift(max_tof_pos_num)
   {}
 
   inline void transform_bin_coordinates(Bin&) const override;
