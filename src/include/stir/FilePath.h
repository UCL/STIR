--- conflicted
+++ resolved
@@ -34,22 +34,15 @@
 #include <string>
 #include <boost/format.hpp>
 
-<<<<<<< HEAD
+
 #if defined(__OS_WIN__)
 	#include <windows.h>
 	 #include<sys/types.h> // required for stat.h
 	#include<direct.h>
 #else
 	#include <unistd.h>
-=======
-#include <sys/stat.h>
-#if defined(__OS_WIN__)
-#include <windows.h>
-#define mkdir(dir, mode) _mkdir(dir)
-#else
-#include <unistd.h>
->>>>>>> 0a475c05
 #endif
+
 #include <sys/stat.h>
 START_NAMESPACE_STIR
 
