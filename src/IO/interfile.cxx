/*
    Copyright (C) 2000 PARAPET partners
    Copyright (C) 2000- 2011, Hammersmith Imanet Ltd
    Copyright (C) 2013, 2018, University College London
    This file is part of STIR.

    This file is free software; you can redistribute it and/or modify
    it under the terms of the GNU Lesser General Public License as published by
    the Free Software Foundation; either version 2.1 of the License, or
    (at your option) any later version.

    This file is distributed in the hope that it will be useful,
    but WITHOUT ANY WARRANTY; without even the implied warranty of
    MERCHANTABILITY or FITNESS FOR A PARTICULAR PURPOSE.  See the
    GNU Lesser General Public License for more details.

    See STIR/LICENSE.txt for details
*/
/*!
  \file 
  \ingroup InterfileIO
 
  \brief  Implementation of functions which read/write Interfile data

  \author Kris Thielemans 
  \author Sanida Mustafovic
  \author PARAPET project
  \author Richard Brown
*/
//   Pretty horrible implementations at the moment...


#include "stir/ExamInfo.h"
#include "stir/TimeFrameDefinitions.h"
#include "stir/PatientPosition.h"
#include "stir/ImagingModality.h"
#include "stir/IO/interfile.h"
#include "stir/interfile_keyword_functions.h"
#include "stir/IO/InterfileHeader.h"
#include "stir/IO/InterfileHeaderSiemens.h"
#include "stir/IO/InterfilePDFSHeaderSPECT.h"
#include "stir/IndexRange3D.h"
#include "stir/utilities.h"
#include "stir/CartesianCoordinate3D.h"
#include "stir/VoxelsOnCartesianGrid.h"
#include "stir/ProjDataFromStream.h"
#include "stir/ProjDataInfoCylindricalArcCorr.h"
#include "stir/Scanner.h"
#include "stir/Succeeded.h"
#include "stir/IO/write_data.h"
#include "stir/IO/read_data.h"
#include "stir/is_null_ptr.h"
#include "stir/Bin.h"
#include "stir/stream.h"
#include "stir/error.h"
#include "stir/DynamicDiscretisedDensity.h"
#include "stir/modelling/ParametricDiscretisedDensity.h"
#include "stir/date_time_functions.h"
#include <boost/format.hpp>
#include <fstream>
#include <algorithm>

#ifndef STIR_NO_NAMESPACES
using std::cerr;
using std::endl;
using std::ofstream;
using std::ifstream;
using std::iostream;
using std::fstream;
using std::string;
using std::vector;
using std::istream;
using std::string;
using std::ios;
#endif

START_NAMESPACE_STIR

bool 
is_interfile_signature(const char * const signature)
{
  // checking for "interfile :"
  const char * pos_of_colon = strchr(signature, ':');
  if (pos_of_colon == NULL)
    return false;
  string keyword(signature, pos_of_colon-signature);
  return (
	  standardise_interfile_keyword(keyword) == 
	  standardise_interfile_keyword("interfile"));
}


// help function
static
VoxelsOnCartesianGrid<float> *
create_image_and_header_from(InterfileImageHeader& hdr,
                             char * full_data_file_name, // preallocated
                             istream& input, 
                             const string&  directory_for_data)
{
  if (!hdr.parse(input))
  {
      return 0; //KT 10/12/2001 do not call ask_parameters anymore 
    }
  
  // prepend directory_for_data to the data_file_name from the header
  strcpy(full_data_file_name, hdr.data_file_name.c_str());
  prepend_directory_name(full_data_file_name, directory_for_data.c_str());  
  
    
  CartesianCoordinate3D<float> voxel_size(static_cast<float>(hdr.pixel_sizes[2]), 
					  static_cast<float>(hdr.pixel_sizes[1]), 
					  static_cast<float>(hdr.pixel_sizes[0]));
  
  const int z_size =  hdr.matrix_size[2][0];
  const int y_size =  hdr.matrix_size[1][0];
  const int x_size =  hdr.matrix_size[0][0];
  const BasicCoordinate<3,int> min_indices = 
    make_coordinate(0, -y_size/2, -x_size/2);
  const BasicCoordinate<3,int> max_indices = 
    min_indices + make_coordinate(z_size, y_size, x_size) - 1;

  CartesianCoordinate3D<float> origin(0,0,0);
  if (hdr.first_pixel_offsets[2] != InterfileHeader::double_value_not_set)
    {
      // make sure that origin is such that 
      // first_pixel_offsets =  min_indices*voxel_size + origin
      origin =
	make_coordinate(float(hdr.first_pixel_offsets[2]),
			float(hdr.first_pixel_offsets[1]),
			float(hdr.first_pixel_offsets[0]))
	- voxel_size * BasicCoordinate<3,float>(min_indices);
    }

  return
    new VoxelsOnCartesianGrid<float>
    (hdr.get_exam_info_sptr(),
     IndexRange<3>(min_indices, max_indices),
     origin,
     voxel_size);
}

VoxelsOnCartesianGrid<float> *
read_interfile_image(istream& input,
		     const string&  directory_for_data)
{
  InterfileImageHeader hdr;
  char full_data_file_name[max_filename_length];
  VoxelsOnCartesianGrid<float> * image_ptr =
    create_image_and_header_from(hdr,
                                 full_data_file_name,
                                 input,
                                 directory_for_data);
  
  ifstream data_in;
  open_read_binary(data_in, full_data_file_name);

  data_in.seekg(hdr.data_offset_each_dataset[0]);

  if (hdr.data_offset_each_dataset[0]>0)
    data_in.seekg(hdr.data_offset_each_dataset[0]);

  // read into image_sptr first
  float scale = float(1);
  if (read_data(data_in, *image_ptr, hdr.type_of_numbers, scale, hdr.file_byte_order)
      == Succeeded::no
      || scale != 1)
    {
      warning("read_interfile_image: error reading data or scale factor returned by read_data not equal to 1\n");
      return 0;
    }
  
  for (int i=0; i< hdr.matrix_size[2][0]; i++)
    if (hdr.image_scaling_factors[0][i]!= 1)
      (*image_ptr)[i] *= static_cast<float>(hdr.image_scaling_factors[0][i]);

  // Check number of time frames
  if (image_ptr->get_exam_info().get_time_frame_definitions().get_num_frames() > 1) {
      warning(str(boost::format("Discretised density should contain 1 time frame, but this image contains %1%. "
                                "Only the first will be kept, and the rest discarded.")
                  % image_ptr->get_exam_info().get_time_frame_definitions().get_num_frames()));
      ExamInfo exam_info = image_ptr->get_exam_info();
      exam_info.time_frame_definitions.set_num_time_frames(1);
      image_ptr->set_exam_info(exam_info);
  }
  else if (image_ptr->get_exam_info().get_time_frame_definitions().get_num_frames() == 0)
      warning("DiscretisedDensity does not contain any time frames. This might cause an error.");


  return image_ptr;
}

DynamicDiscretisedDensity*
read_interfile_dynamic_image(istream& input,
                             const string&  directory_for_data)
{
  InterfileImageHeader hdr;
  char full_data_file_name[max_filename_length];
  shared_ptr<DiscretisedDensity<3,float> >
    image_sptr(create_image_and_header_from(hdr,
                                            full_data_file_name,
                                            input,
                                            directory_for_data));
  if (is_null_ptr(image_sptr))
    error("Error parsing dynamic image");

  shared_ptr<Scanner> scanner_sptr(Scanner::get_scanner_from_name(hdr.get_exam_info().originating_system));

  DynamicDiscretisedDensity * dynamic_dens_ptr =
    new DynamicDiscretisedDensity(hdr.get_exam_info().time_frame_definitions,
                                  hdr.get_exam_info().start_time_in_secs_since_1970,
                                  scanner_sptr,
                                  image_sptr);

  ifstream data_in;
  open_read_binary(data_in, full_data_file_name);

  data_in.seekg(hdr.data_offset_each_dataset[0]);

  ExamInfo _exam_info(hdr.get_exam_info());
  for (unsigned int frame_num=1; frame_num <= dynamic_dens_ptr->get_num_time_frames(); ++frame_num)
    {
      data_in.seekg(hdr.data_offset_each_dataset[frame_num-1]);

      // read into image_sptr first
      float scale = float(1);
      if (read_data(data_in, *image_sptr, hdr.type_of_numbers, scale, hdr.file_byte_order)
          == Succeeded::no
          || fabs(scale-float(1))>float(1e-10))
        {
          warning("read_interfile_dynamic_image: error reading data or scale factor returned by read_data not equal to 1");
          return 0;
        }

      for (int i=0; i< hdr.matrix_size[2][0]; i++)
        if (fabs(hdr.image_scaling_factors[frame_num-1][i]-double(1))>double(1e-10))
          (*image_sptr)[i] *= static_cast<float>(hdr.image_scaling_factors[frame_num-1][i]);

      // Set the time frame of the individual frame
      _exam_info.time_frame_definitions =
              TimeFrameDefinitions(hdr.get_exam_info().time_frame_definitions,frame_num);
      image_sptr->set_exam_info(_exam_info);

      // now stick into the dynamic image
      dynamic_dens_ptr->set_density(*image_sptr,frame_num);

    }
  return dynamic_dens_ptr;
}

ParametricVoxelsOnCartesianGrid*
read_interfile_parametric_image(istream& input,
                             const string&  directory_for_data)
{
  InterfileImageHeader hdr;
  char full_data_file_name[max_filename_length];
  shared_ptr<DiscretisedDensity<3,float> >
    image_sptr(create_image_and_header_from(hdr,
                                            full_data_file_name,
                                            input,
                                            directory_for_data));
  if (is_null_ptr(image_sptr))
    error("Error parsing parametric image");

  shared_ptr<Scanner> scanner_sptr(Scanner::get_scanner_from_name(hdr.get_exam_info().originating_system));

  BasicCoordinate<3,float> voxel_size;
  voxel_size[1] = hdr.pixel_sizes[2];
  voxel_size[2] = hdr.pixel_sizes[1];
  voxel_size[3] = hdr.pixel_sizes[0];

  ParametricVoxelsOnCartesianGrid* parametric_dens_ptr =
          new ParametricVoxelsOnCartesianGrid(
              ParametricVoxelsOnCartesianGridBaseType(
                  hdr.get_exam_info_sptr(),
                  image_sptr->get_index_range(),
                  image_sptr->get_origin(),
                  voxel_size));

  ifstream data_in;
  open_read_binary(data_in, full_data_file_name);

  data_in.seekg(hdr.data_offset_each_dataset[0]);

  // loop over each of the parametric image types (e.g., slope, intercept)
  for (int kin_param=1; kin_param<=hdr.num_image_data_types; kin_param++) {

      data_in.seekg(hdr.data_offset_each_dataset[kin_param-1]);

      // read into image_sptr first
      float scale = float(1);
      if (read_data(data_in, *image_sptr, hdr.type_of_numbers, scale, hdr.file_byte_order)
          == Succeeded::no
          || scale != 1)
        {
          warning("read_interfile_parametric_image: error reading data or scale factor returned by read_data not equal to 1");
          return 0;
        }

      for (int i=0; i< hdr.matrix_size[2][0]; i++)
        if (hdr.image_scaling_factors[kin_param-1][i]!= 1)
          (*image_sptr)[i] *= static_cast<float>(hdr.image_scaling_factors[kin_param-1][i]);

      // Check that we're dealing with VoxelsOnCartesianGrid
      if (dynamic_cast<const VoxelsOnCartesianGrid<float> * >(image_sptr.get())==0)
        error("ParametricDiscretisedDensity::read_from_file only supports VoxelsOnCartesianGrid");

      // Set the image for the given kinetic parameter
      ParametricVoxelsOnCartesianGrid::SingleDiscretisedDensityType::const_full_iterator single_density_iter =
        image_sptr->begin_all();
      ParametricVoxelsOnCartesianGrid::SingleDiscretisedDensityType::const_full_iterator end_single_density_iter =
        image_sptr->end_all();
      ParametricVoxelsOnCartesianGrid::full_densel_iterator parametric_density_iter =
        parametric_dens_ptr->begin_all_densel();

      while (single_density_iter!=end_single_density_iter)
        {
          (*parametric_density_iter)[kin_param] = *single_density_iter;
          ++single_density_iter; ++parametric_density_iter;
        }
  }

  return parametric_dens_ptr;
}

VoxelsOnCartesianGrid<float>* read_interfile_image(const string& filename)
{
  ifstream image_stream(filename.c_str());
  if (!image_stream)
    { 
      error("read_interfile_image: couldn't open file %s\n", filename.c_str());
    }

  char directory_name[max_filename_length];
  get_directory_name(directory_name, filename.c_str());
  
  return read_interfile_image(image_stream, directory_name);
}

DynamicDiscretisedDensity* read_interfile_dynamic_image(const string& filename)
{
  ifstream image_stream(filename.c_str());
  if (!image_stream)
    {
      error("read_interfile_dynamic_image: couldn't open file %s\n", filename.c_str());
    }

  char directory_name[max_filename_length];
  get_directory_name(directory_name, filename.c_str());

  return read_interfile_dynamic_image(image_stream, directory_name);
}

ParametricVoxelsOnCartesianGrid*
read_interfile_parametric_image(const string& filename)
{
  ifstream image_stream(filename.c_str());
  if (!image_stream)
    {
      error("read_interfile_parametric_image: couldn't open file %s\n", filename.c_str());
    }

  char directory_name[max_filename_length];
  get_directory_name(directory_name, filename.c_str());

  return read_interfile_parametric_image(image_stream, directory_name);
}

#if 0
const VectorWithOffset<std::streamoff> 
compute_file_offsets(int number_of_time_frames,
		     const NumericType output_type,
		     const CartesianCoordinate3D<int>& dim,
		     std::streamoff initial_offset)
{ 
  const std::size_t a= dim.x()*dim.y()*dim.z()*output_type.size_in_bytes();
  VectorWithOffset<std::streamoff> temp(number_of_time_frames);
  {
    for (int i=0; i<=number_of_time_frames-1;i++)
      temp[i]= initial_offset +i*a;
  }
  return temp;
}
#endif
/* A function that finds the appropriate filename for the binary data
   to write in the header. It tries to cut the directory part of
   data_file_name if it's the same as the directory part of the header.
*/
static
string 
interfile_get_data_file_name_in_header(const string& header_file_name, 
 				    const string& data_file_name)
{
  const string dir_name_of_binary_data =
    get_directory_name(data_file_name);
  if (dir_name_of_binary_data.size() == 0)
    {
      // data_dirname is empty
      return data_file_name;
    }
  const string dir_name_of_header =
    get_directory_name(header_file_name);
  if (dir_name_of_header == dir_name_of_binary_data)
    {
      // dirnames are the same, so strip from data_file_name
      return
        string(data_file_name,
               find_pos_of_filename(data_file_name), 
                string::npos);
    }
  else
    {
      // just copy, what else to do?
      return data_file_name;
    }
}

//// some static helper functions for writing
// probably should be moved to InterfileHeader
static void write_interfile_patient_position(std::ostream& output_header, const ExamInfo& exam_info)
{
  string orientation;
  switch (exam_info.patient_position.get_orientation())
    {
    case PatientPosition::head_in: orientation="head_in";break;
    case PatientPosition::feet_in: orientation="feet_in";break;
    case PatientPosition::other_orientation: orientation="other";break;
    default: orientation="unknown"; break;
    }
  string rotation;
  switch (exam_info.patient_position.get_rotation())
    {
    case PatientPosition::prone: rotation="prone";break;
    case PatientPosition::supine: rotation="supine";break;
    case PatientPosition::other_rotation:
    case PatientPosition::left:
    case PatientPosition::right:
      rotation="other";break;
    default: rotation="unknown"; break;
    }
  if (orientation!="unknown")
    output_header << "patient orientation := " << orientation << '\n';
  if (rotation!="unknown")
    output_header << "patient rotation := " << rotation << '\n';
}

static void write_interfile_time_frame_definitions(std::ostream& output_header, const ExamInfo& exam_info)
  // TODO this is according to the proposed interfile standard for PET. Interfile 3.3 is different
{
  const TimeFrameDefinitions& frame_defs(exam_info.time_frame_definitions);
  if (frame_defs.get_num_time_frames()>0)
    {
      output_header << "number of time frames := " << frame_defs.get_num_time_frames() << '\n';
      for (unsigned int frame_num=1; frame_num<=frame_defs.get_num_time_frames(); ++frame_num)
        {
          if (frame_defs.get_duration(frame_num)>0)
            {
              output_header << "image duration (sec)[" << frame_num << "] := "
                            << frame_defs.get_duration(frame_num) << '\n';
              output_header << "image relative start time (sec)[" << frame_num << "] := "
                            << frame_defs.get_start_time(frame_num) << '\n';
            }
        }
    }
  else
    {
      // need to write this anyway to allow vectored keys below
      output_header << "number of time frames := 1\n";
    }
}

// Write energy window lower and upper thresholds, if they are not -1
static void write_interfile_energy_windows(std::ostream& output_header, const ExamInfo& exam_info)
{
  //Write the number of energy windows
  if (exam_info.get_num_energy_windows() > 0)
   {
     output_header <<"number of energy windows := " << exam_info.get_num_energy_windows() << '\n';
/*
  if (exam_info.get_high_energy_thres() > 0 &&
      exam_info.get_low_energy_thres() >= 0)
    {
      output_header << "number of energy windows := 1\n";
      output_header << "energy window lower level[1] := " <<
        exam_info.get_low_energy_thres() << '\n';
      output_header << "energy window upper level[1] :=  " <<
        exam_info.get_high_energy_thres() << '\n';
*/
    }

   else
    { // need to write this anyway to allow vectored keys below
      //output_header <<"number of energy windows := 1";
     }

  //Write energy window thresholds
  for (unsigned int num_windows = 0; num_windows <  exam_info.get_num_energy_windows(); ++num_windows)
   {
      if (exam_info.get_high_energy_thres(num_windows) > 0 &&
          exam_info.get_low_energy_thres(num_windows) >= 0)
        {
          output_header << "energy window lower level [" << num_windows +1  << "] := " <<
            exam_info.get_low_energy_thres(num_windows) << '\n';
          output_header << "energy window upper level [" << num_windows +1  << "] := " <<
            exam_info.get_high_energy_thres(num_windows) << '\n';
        }
    }

  if (exam_info.get_energy_window_pair().first> 0 &&
      exam_info.get_energy_window_pair().second> 0)
  {
       output_header << "energy window pair :="<<" {"<<  exam_info.get_energy_window_pair().first  <<
               ',' <<  exam_info.get_energy_window_pair().second <<"}\n";
    }

  }

// Write data type descriptions (if there are any)
static void write_interfile_image_data_descriptions(std::ostream& output_header, const std::vector<std::string>& data_type_descriptions)
{
    if (data_type_descriptions.size() == 0) return;

    output_header << "number of image data types := " << data_type_descriptions.size() << '\n';
    output_header << "index nesting level := {data type}\n";
    for (int i=0; i<data_type_descriptions.size(); i++)
        output_header << "image data type description[" << i+1 << "] := " << data_type_descriptions[i] << "\n";
}

static void  write_interfile_modality(std::ostream& output_header, const ExamInfo& exam_info)
{
  /*
  // default modality is PET
  ImagingModality imaging_modality(ImagingModality::PT);
  if (!is_null_ptr(exam_info_ptr))
    imaging_modality=exam_info_ptr->imaging_modality;
  */
  if (exam_info.
      imaging_modality.get_modality() != ImagingModality::Unknown)
    output_header << "!imaging modality := " << exam_info.imaging_modality.get_name() << '\n';
}

static void interfile_create_filenames(const std::string& filename, std::string& data_name, std::string& header_name)
{
  data_name=filename;
  string::size_type pos=find_pos_of_extension(filename);
  if (pos!=string::npos && filename.substr(pos)==".hv")
    replace_extension(data_name, ".v");
  else
    add_extension(data_name, ".v");

  header_name=filename;
  replace_extension(header_name, ".hv");
}

////// end static functions

Succeeded 
write_basic_interfile_image_header(const string& header_file_name,
				   const string& image_file_name,
                                   const ExamInfo& exam_info,
				   const IndexRange<3>& index_range,
				   const CartesianCoordinate3D<float>& voxel_size,
				   const CartesianCoordinate3D<float>& origin,
				   const NumericType output_type,
				   const ByteOrder byte_order,
				   const VectorWithOffset<float>& scaling_factors,
				   const VectorWithOffset<unsigned long>& file_offsets,
                   const std::vector<std::string>& data_type_descriptions)
{
  CartesianCoordinate3D<int> min_indices;
  CartesianCoordinate3D<int> max_indices;
  if (!index_range.get_regular_range(min_indices, max_indices))
  {
    warning("write_basic_interfile: can handle only regular index ranges\n. No output\n");
    return Succeeded::no;
  }
  CartesianCoordinate3D<int> dimensions = max_indices - min_indices + 1;
  string header_name = header_file_name;
  add_extension(header_name, ".hv");
  ofstream output_header(header_name.c_str(), ios::out);
  if (!output_header.good())
    {
      warning("Error opening Interfile header '%s' for writing\n",
	      header_name.c_str());
      return Succeeded::no;
    }  
 
  // handle directory names
  const string data_file_name_in_header =
    interfile_get_data_file_name_in_header(header_file_name, image_file_name);
 
  output_header << "!INTERFILE  :=\n";
  const bool is_spect = exam_info.imaging_modality.get_modality() == ImagingModality::NM;
  if (!is_spect && exam_info.imaging_modality.get_modality() != ImagingModality::PT)
    warning("Writing interfile header for a modality that is neither PET nor SPECT. This isn't really defined. There will be some PET keywords anyway.");

  write_interfile_modality(output_header, exam_info);
  if (!exam_info.originating_system.empty())
    output_header << "originating system := "
                  << exam_info.originating_system << endl;

#if 0
  //we don't have a conformant implementation of Interfile 3.3, even for SPECT
  if (is_spect)
    output_header << "!version of keys := 3.3\n";
  else
    output_header << "!version of keys := STIR4.0\n";
#else
  output_header << "!version of keys := STIR4.0\n";
#endif

  output_header << "name of data file := " << data_file_name_in_header << endl;
  output_header << "!GENERAL DATA :=\n";
  write_interfile_patient_position(output_header, exam_info);
  output_header << "!GENERAL IMAGE DATA :=\n";
  if (exam_info.start_time_in_secs_since_1970>0)
    {
      const DateTimeStrings dt =
        secs_since_Unix_epoch_to_Interfile_datetime(exam_info.start_time_in_secs_since_1970);
      output_header << "study date := " << dt.date << '\n';
      output_header << "study time := " << dt.time << '\n';
    }
  output_header << "!type of data := " << (is_spect ? "Tomographic" : "PET") << '\n';
  output_header << "imagedata byte order := " <<
    (byte_order == ByteOrder::little_endian 
     ? "LITTLEENDIAN"
     : "BIGENDIAN")
		<< endl;

  if (is_spect)
    {
      output_header << "!SPECT STUDY (General) :=\n";
    }
  else
    {
      output_header << "!PET STUDY (General) :=\n";
    }
  if (!is_spect)
    {
      output_header << "!PET data type := Image\n";
    }
  output_header << "process status := Reconstructed\n";

  output_header << "!number format := ";    
  if (output_type.integer_type() )
    output_header << (output_type.signed_type() 
		      ? "signed integer\n" : "unsigned integer\n");
  else
    output_header << "float\n";
  output_header << "!number of bytes per pixel := "
		<< output_type.size_in_bytes() << endl;
  
  output_header << "number of dimensions := 3\n";

  output_header << "matrix axis label [1] := x\n";
  output_header << "!matrix size [1] := "
		<< dimensions.x() << endl;
  output_header << "scaling factor (mm/pixel) [1] := " 
		<< voxel_size.x() << endl;
  output_header << "matrix axis label [2] := y\n";
  output_header << "!matrix size [2] := "
		<< dimensions.y() << endl;
  output_header << "scaling factor (mm/pixel) [2] := " 
		<< voxel_size.y() << endl;
  output_header << "matrix axis label [3] := z\n";
  output_header << "!matrix size [3] := "
		<< dimensions.z()<< endl;
  output_header << "scaling factor (mm/pixel) [3] := " 
		<< voxel_size.z() << endl;

  if (origin.z() != InterfileHeader::double_value_not_set)
    {
      const CartesianCoordinate3D<float> first_pixel_offsets =
	voxel_size * BasicCoordinate<3,float>(min_indices) + origin;
      output_header << "first pixel offset (mm) [1] := " 
		    << first_pixel_offsets.x() << '\n';
      output_header << "first pixel offset (mm) [2] := " 
		    << first_pixel_offsets.y() << '\n';
      output_header << "first pixel offset (mm) [3] := " 
		    << first_pixel_offsets.z() << '\n';
    }
  

  write_interfile_time_frame_definitions(output_header, exam_info);
  write_interfile_energy_windows(output_header, exam_info);
  write_interfile_image_data_descriptions(output_header, data_type_descriptions);

  for (int i=1; i<=scaling_factors.get_length();i++)
    {
      // only write scaling factors and offset if more than 1 frame or they are not default values
      if (scaling_factors[i-1]!=1. || scaling_factors.get_length()>1)
	output_header << "image scaling factor"<<"["<<i<<"] := " << scaling_factors[i-1]<< endl;
      if (file_offsets[i-1] || scaling_factors.get_length()>1)
	output_header << "data offset in bytes"<<"["<<i<<"] := "<< file_offsets[i-1]<< endl;
    }

  // analogue of image scaling factor[*] for Louvain la Neuve Interfile reader
  { 
    bool output_quantification_units = true;
    if (scaling_factors.get_length() > 1)
    {
      const float first_scaling_factor = scaling_factors[0];
      for (int i=1; i <= scaling_factors.get_max_index(); i++)
	{
	  if (scaling_factors[i] != first_scaling_factor)
	    {
	      warning("Interfile: non-standard 'quantification units' keyword not set as not all scale factors are the same");
              output_quantification_units = false;
	      break;
	    }
	}
    }
    if (output_quantification_units)
    {
      // only write when not 1
      output_quantification_units = (scaling_factors[0] != 1.);
    }
    if (output_quantification_units)
      output_header << "quantification units := " << scaling_factors[0] << endl;
  }
  // TODO
  // output_header << "maximum pixel count := " << image.find_max()/scale << endl;  
  output_header << "!END OF INTERFILE :=\n";

  
  // temporary copy to make an old-style header to satisfy Analyze
  {
    string header_name = header_file_name;
    replace_extension(header_name, ".ahv");

    ofstream output_header(header_name.c_str(), ios::out);
    if (!output_header.good())
      {
	error(boost::format("Error opening old-style Interfile header %1% for writing") % header_name);
        return Succeeded::no;
      }  
    
    output_header << "!INTERFILE  :=\n";
    output_header << "!name of data file := " << image_file_name << endl;
    output_header << "!total number of images := "
		  << dimensions.z() << endl;
    for (int i=1;i<=file_offsets.get_length();i++)
      {
	output_header << "!data offset in bytes := " <<file_offsets[i-1]<< endl;
      }
    output_header << "!imagedata byte order := " <<
      (byte_order == ByteOrder::little_endian 
       ? "LITTLEENDIAN"
       : "BIGENDIAN")
		  << endl;

    output_header << "!number format := ";
    if (output_type.integer_type() )
      output_header << (output_type.signed_type() 
			? "signed integer\n" : "unsigned integer\n");
    else
      output_header << (output_type.size_in_bytes()==4 
                        ? "short float\n" : "long float\n");
    output_header << "!number of bytes per pixel := "
		  << output_type.size_in_bytes() << endl;
    
    output_header << "matrix axis label [1] := x\n";
    output_header << "!matrix size [1] := "
		  << dimensions.x()<< endl;
    output_header << "scaling factor (mm/pixel) [1] := " 
		  << voxel_size.x() << endl;
    output_header << "matrix axis label [2] := y\n";
    output_header << "!matrix size [2] := "
		  << dimensions.y() << endl;
    output_header << "scaling factor (mm/pixel) [2] := " 
		  << voxel_size.y() << endl;
    {
      // Note: bug in current version of analyze
      // if voxel_size is not an integer, it will not take the 
      // pixel size into account
      // Work around: Always make sure it is not an integer, by
      // adding a small number to it if necessary
      // TODO this is horrible and not according to the Interfile standard
      // so, remove for distribution purposes
      float zsize = voxel_size.z();
      if (floor(zsize)==zsize)
	zsize += 0.00001F;
      // TODO this is what it should be
      // float zsize = voxel_size.z()/ voxel_size.x();
      output_header << ";Correct value is of keyword (commented out)\n"
                    << ";!slice thickness (pixels) := " 
                    << voxel_size.z()/ voxel_size.x()<< endl;
      output_header << ";Value for Analyze\n"
                    << "!slice thickness (pixels) := " 
		    << zsize << endl;
    }
    output_header << "!END OF INTERFILE :=\n";
    
  }
  return Succeeded::yes;
}



#if !defined(_MSC_VER) || (_MSC_VER > 1300)
template <class elemT>
#else
#define elemT float
#endif
Succeeded 
write_basic_interfile(const string& filename, 
		      const Array<3,elemT>& image,
		      const NumericType output_type,
		      const float scale,
		      const ByteOrder byte_order)
{
  CartesianCoordinate3D<float> origin;
  origin.fill(static_cast<float>(InterfileHeader::double_value_not_set));
  return
    write_basic_interfile(filename, 
			  image, 
			  CartesianCoordinate3D<float>(1,1,1), 
			  origin,
			  output_type,
			  scale,
			  byte_order);
}
#if defined(_MSC_VER) && (_MSC_VER <= 1300)
#undef elemT 
#endif

template <class NUMBER>
Succeeded write_basic_interfile(const string&  filename,
                const ExamInfo& exam_info,
                const Array<3,NUMBER>& image,
                const CartesianCoordinate3D<float>& voxel_size,
                const CartesianCoordinate3D<float>& origin,
                const NumericType output_type,
                const float scale,
                const ByteOrder byte_order)
{
    std::string data_name, header_name;
    interfile_create_filenames(filename, data_name, header_name);

    ofstream output_data;
    open_write_binary(output_data, data_name.c_str());

    float scale_to_use = scale;
    write_data(output_data, image, output_type, scale_to_use,
              byte_order);
    VectorWithOffset<float> scaling_factors(1);
    scaling_factors.fill(scale_to_use);
    VectorWithOffset<unsigned long> file_offsets(1);
    file_offsets.fill(0);

    const Succeeded success =
      write_basic_interfile_image_header(header_name,
                         data_name,
                         exam_info,
                         image.get_index_range(),
                         voxel_size,
                         origin,
                         output_type,
                         byte_order,
                         scaling_factors,
                         file_offsets);
  #if 0
    delete[] header_name;
    delete[] data_name;
  #endif
    return success;
}

template <class NUMBER>
Succeeded write_basic_interfile(const string&  filename, 
				const Array<3,NUMBER>& image,
				const CartesianCoordinate3D<float>& voxel_size,
				const CartesianCoordinate3D<float>& origin,
				const NumericType output_type,
				const float scale,
				const ByteOrder byte_order)
{

  return write_basic_interfile(filename,
                               ExamInfo(),
                               image,
                               voxel_size,
                               origin,
                               output_type,
                               scale,
                               byte_order);
}

Succeeded
write_basic_interfile(const string&  filename, 
		      const VoxelsOnCartesianGrid<float>& image,
		      const NumericType output_type,
		      const float scale,
		      const ByteOrder byte_order)
{
  return
    write_basic_interfile(filename,
                          image.get_exam_info(),
			  image, // use automatic reference to base class
			  image.get_grid_spacing(), 
			  image.get_origin(),
			  output_type,
			  scale,
			  byte_order);
}

Succeeded 
write_basic_interfile(const string& filename, 
		      const DiscretisedDensity<3,float>& image,
		      const NumericType output_type,
		      const float scale,
		      const ByteOrder byte_order)
{
  // dynamic_cast will throw an exception when it's not valid
  return
    write_basic_interfile(filename,
                          dynamic_cast<const VoxelsOnCartesianGrid<float>& >(image),
                          output_type,
			  scale, byte_order);
}

Succeeded
write_basic_interfile(const string& filename,
              const ParametricVoxelsOnCartesianGrid &image,
              const NumericType output_type,
              const float scale,
              const ByteOrder byte_order)
{

    std::string data_name, header_name;
    interfile_create_filenames(filename, data_name, header_name);

    ofstream output_data;
    open_write_binary(output_data, data_name.c_str());

    VectorWithOffset<unsigned long> file_offsets(image.get_num_params());
    VectorWithOffset<float> scaling_factors(image.get_num_params());
    for (int i=1; i<=image.get_num_params(); i++) {
        float scale_to_use = scale;
        file_offsets[i-1] = output_data.tellp();
        write_data(output_data, image.construct_single_density(i), output_type, scale_to_use,
                  byte_order);
        scaling_factors[i-1]=(scale_to_use);
    }

    // Tell it what the different kinetic parameters mean
    std::vector<std::string> data_type_descriptions;
    data_type_descriptions.push_back("slope");
    data_type_descriptions.push_back("intercept");

    const Succeeded success =
      write_basic_interfile_image_header(header_name,
                         data_name,
                         image.get_exam_info(),
                         image.get_index_range(),
                         image.get_voxel_size(),
                         image.get_origin(),
                         output_type,
                         byte_order,
                         scaling_factors,
                         file_offsets,
                         data_type_descriptions);
  #if 0
    delete[] header_name;
    delete[] data_name;
  #endif
    return success;
}


Succeeded
write_basic_interfile(const string& filename,
              const DynamicDiscretisedDensity &image,
              const NumericType output_type,
              const float scale,
              const ByteOrder byte_order)
{

    std::string data_name, header_name;
    interfile_create_filenames(filename, data_name, header_name);

    ofstream output_data;
    open_write_binary(output_data, data_name.c_str());

    VectorWithOffset<unsigned long> file_offsets(image.get_num_time_frames());
    VectorWithOffset<float> scaling_factors(image.get_num_time_frames());
    for (int i=1; i<=image.get_num_time_frames(); i++)
{
        float scale_to_use = scale;
        file_offsets[i-1] = output_data.tellp();
        write_data(output_data, image.get_density(i), output_type, scale_to_use,
                  byte_order);
        scaling_factors[i-1]=(scale_to_use);
}

    const Succeeded success =
      write_basic_interfile_image_header(header_name,
                         data_name,
                         image.get_exam_info(),
                         image.get_density(1).get_index_range(),
                         dynamic_cast<const VoxelsOnCartesianGrid<float>& >(image.get_density(1)).get_grid_spacing(),
                         image.get_density(1).get_origin(),
                         output_type,
                         byte_order,
                         scaling_factors,
                         file_offsets);
  #if 0
    delete[] header_name;
    delete[] data_name;
  #endif
    return success;
}

static ProjDataFromStream* 
read_interfile_PDFS_SPECT(istream& input,
		    const string& directory_for_data,
		    const ios::openmode open_mode)
{
  
  InterfilePDFSHeaderSPECT hdr;  
   if (!hdr.parse(input))
    {
      return 0; // KT 10122001 do not call ask_parameters anymore
    }

  char full_data_file_name[max_filename_length];
  strcpy(full_data_file_name, hdr.data_file_name.c_str());
  prepend_directory_name(full_data_file_name, directory_for_data.c_str());  
 
  vector<int> segment_sequence(1);  
  segment_sequence[0]=0;
   
  for (unsigned int i=1; i<hdr.image_scaling_factors[0].size(); i++)
    if (hdr.image_scaling_factors[0][0] != hdr.image_scaling_factors[0][i])
      { 
	error("Interfile error: all image scaling factors should be equal at the moment.");
      }
  
  assert(!is_null_ptr(hdr.data_info_sptr));

   shared_ptr<iostream> data_in(new fstream (full_data_file_name, open_mode | ios::binary));
   if (!data_in->good())
     {
       warning("interfile parsing: error opening file %s",full_data_file_name);
       return 0;
     }

   return new ProjDataFromStream(hdr.get_exam_info_sptr(), 
				 hdr.data_info_sptr,
				 data_in,
				 hdr.data_offset_each_dataset[0],
				 segment_sequence,
				 hdr.storage_order,
				 hdr.type_of_numbers,
				 hdr.file_byte_order,
				 static_cast<float>(hdr.image_scaling_factors[0][0]));


}


ProjDataFromStream*
read_interfile_PDFS_Siemens(istream& input,
  const string& directory_for_data,
  const ios::openmode open_mode)
{
  InterfilePDFSHeaderSiemens hdr;
  if (!hdr.parse(input))
    {
      warning("Interfile parsing of Siemens Interfile projection data failed");
      return 0;
    }
  // KT 14/01/2000 added directory capability
  // prepend directory_for_data to the data_file_name from the header

  char full_data_file_name[max_filename_length];
  strcpy(full_data_file_name, hdr.data_file_name.c_str());
  prepend_directory_name(full_data_file_name, directory_for_data.c_str());

  shared_ptr<iostream> data_in(new fstream(full_data_file_name, open_mode | ios::binary));
  if (!data_in->good())
    {
    warning("interfile parsing: error opening file %s", full_data_file_name);
    return 0;
    }

  if (hdr.compression)
    warning("Siemens projection data is compressed. Reading of raw data will fail.");

  return new ProjDataFromStream(hdr.get_exam_info_sptr(),
    hdr.data_info_ptr->create_shared_clone(),
    data_in,
    hdr.data_offset_each_dataset[0],
    hdr.segment_sequence,
    hdr.storage_order,
    hdr.type_of_numbers,
    hdr.file_byte_order,
    1.);

}

ProjDataFromStream* 
read_interfile_PDFS(istream& input,
		    const string& directory_for_data,
		    const ios::openmode open_mode)
{
  
  {
    MinimalInterfileHeader hdr;  
    std::ios::off_type offset = input.tellg();
    if (!hdr.parse(input, false)) // parse without warnings
      {
        warning("Interfile parsing failed");
        return 0;
      }
    input.clear(); // clear EOF or other flags before we proceed
    input.seekg(offset);
    if (hdr.get_exam_info().imaging_modality.get_modality() ==
        ImagingModality::NM)
      {
        // spect data
        return read_interfile_PDFS_SPECT(input, directory_for_data, open_mode); 
      }
    if (!hdr.siemens_mi_version.empty())
      {
         return read_interfile_PDFS_Siemens(input, directory_for_data, open_mode);
      }
  }
    
  // if we get here, it's PET

  InterfilePDFSHeader hdr;  
  if (!hdr.parse(input))
    {
      warning("Interfile parsing of PET projection data failed");
      return 0;
    }

  // KT 14/01/2000 added directory capability
  // prepend directory_for_data to the data_file_name from the header

  char full_data_file_name[max_filename_length];
  strcpy(full_data_file_name, hdr.data_file_name.c_str());
  prepend_directory_name(full_data_file_name, directory_for_data.c_str());  
  
  for (unsigned int i=1; i<hdr.image_scaling_factors[0].size(); i++)
    if (hdr.image_scaling_factors[0][0] != hdr.image_scaling_factors[0][i])
      { 
	warning("Interfile warning: all image scaling factors should be equal \n"
		"at the moment. Using the first scale factor only.\n");
	break;
      }
  
   assert(!is_null_ptr(hdr.data_info_sptr));

   shared_ptr<iostream> data_in(new fstream (full_data_file_name, open_mode | ios::binary));
   if (!data_in->good())
     {
       warning("interfile parsing: error opening file %s",full_data_file_name);
       return 0;
     }

   return new ProjDataFromStream(hdr.get_exam_info_sptr(),
				 hdr.data_info_sptr->create_shared_clone(),
				 data_in,
				 hdr.data_offset_each_dataset[0],
				 hdr.segment_sequence,
				 hdr.storage_order,
				 hdr.type_of_numbers,
				 hdr.file_byte_order,
				 static_cast<float>(hdr.image_scaling_factors[0][0]));


}


ProjDataFromStream*
read_interfile_PDFS(const string& filename,
		    const ios::openmode open_mode)
{
  ifstream image_stream(filename.c_str());


  if (!image_stream)
    { 
      error("read_interfile_PDFS: couldn't open file %s\n", filename.c_str());
    }
  
  char directory_name[max_filename_length];

  get_directory_name(directory_name, filename.c_str());

  return read_interfile_PDFS(image_stream, directory_name, open_mode);

}

Succeeded 
write_basic_interfile_PDFS_header(const string& header_file_name,
				  const string& data_file_name,
				  const ProjDataFromStream& pdfs)
{

  string header_name = header_file_name;
  add_extension(header_name, ".hs");
  ofstream output_header(header_name.c_str(), ios::out);
  if (!output_header.good())
    {
      warning("Error opening Interfile header '%s' for writing\n",
	      header_name.c_str());
      return Succeeded::no;
    }  

  // handle directory names
  const string data_file_name_in_header =
    interfile_get_data_file_name_in_header(header_file_name, data_file_name);

  const vector<int> segment_sequence = pdfs.get_segment_sequence_in_stream();

#if 0
  // TODO get_phi currently ignores view offset
  const float angle_first_view = 
    pdfs.get_proj_data_info_sptr()->get_phi(Bin(0,0,0,0)) * float(180/_PI);
#else
  const float angle_first_view = 
    pdfs.get_proj_data_info_sptr()->get_scanner_ptr()->get_default_intrinsic_tilt() * float(180/_PI);
#endif
  const float angle_increment = 
    (pdfs.get_proj_data_info_sptr()->get_phi(Bin(0,1,0,0)) -
     pdfs.get_proj_data_info_sptr()->get_phi(Bin(0,0,0,0))) * float(180/_PI);

  output_header << "!INTERFILE  :=\n";

  const bool is_spect = pdfs.get_exam_info().imaging_modality.get_modality() == ImagingModality::NM;

  write_interfile_modality(output_header, pdfs.get_exam_info());

  output_header << "name of data file := " << data_file_name_in_header << endl;

  output_header << "originating system := ";
  output_header <<pdfs.get_proj_data_info_sptr()->get_scanner_ptr()->get_name() << endl;

  if (is_spect)
    output_header << "!version of keys := 3.3\n";
  else
    output_header << "!version of keys := STIR4.0\n";

  output_header << "!GENERAL DATA :=\n";
  output_header << "!GENERAL IMAGE DATA :=\n";
  output_header << "!type of data := " << (is_spect ? "Tomographic" : "PET") << '\n';

  // output patient position
  // note: strictly speaking this should come after "!SPECT STUDY (general)" but 
  // that's strange as these keys would be useful for all other cases as well
  write_interfile_patient_position(output_header, pdfs.get_exam_info());

  output_header << "imagedata byte order := " <<
    (pdfs.get_byte_order_in_stream() == ByteOrder::little_endian 
     ? "LITTLEENDIAN"
     : "BIGENDIAN")
		<< endl;

  
  if (is_spect)
    {
      // output_header << "number of energy windows :=1\n";
      output_header << "!SPECT STUDY (General) :=\n";
    }
  else
    {
      output_header << "!PET STUDY (General) :=\n";
      output_header << "!PET data type := Emission\n";
      {
        // KT 10/12/2001 write applied corrections keyword
        if(!is_null_ptr(dynamic_pointer_cast<const ProjDataInfoCylindricalArcCorr> (pdfs.get_proj_data_info_sptr())))
          output_header << "applied corrections := {arc correction}\n";
        else
          output_header << "applied corrections := {None}\n";
      }
    }
  {
    string number_format;
    size_t size_in_bytes;

    const NumericType data_type = pdfs.get_data_type_in_stream();
    data_type.get_Interfile_info(number_format, size_in_bytes);

    output_header << "!number format := " << number_format << "\n";
    output_header << "!number of bytes per pixel := " << size_in_bytes << "\n";
  }

  if (is_spect)
    {
      output_header << "!number of projections := " << pdfs.get_num_views() << '\n';
      output_header << "!extent of rotation := " << pdfs.get_num_views() * fabs(angle_increment) << '\n';        
      output_header << "process status := acquired\n";
      output_header << "!SPECT STUDY (acquired data):=\n";

      output_header << "!direction of rotation := " 
                    <<  (angle_increment>0 ? "CCW" : "CW")
                    << '\n';
      output_header << "start angle := " << angle_first_view << '\n';

      const shared_ptr<const ProjDataInfoCylindricalArcCorr> proj_data_info_cyl_sptr =
        dynamic_pointer_cast<const ProjDataInfoCylindricalArcCorr>(pdfs.get_proj_data_info_sptr());

      VectorWithOffset<float> ring_radii = proj_data_info_cyl_sptr->get_ring_radii_for_all_views();
      if (*std::min_element(ring_radii.begin(),ring_radii.end()) == 
          *std::max_element(ring_radii.begin(),ring_radii.end()))
        {
          output_header << "orbit := Circular\n";
          output_header << "Radius := " << *ring_radii.begin() << '\n';
        }
      else
        {
          output_header << "orbit := Non-circular\n";
          output_header << "Radius := " << ring_radii << '\n';
        }

      output_header << "!matrix size [1] := "
                    <<proj_data_info_cyl_sptr->get_num_tangential_poss() << '\n';
      output_header << "!scaling factor (mm/pixel) [1] := "
                    <<proj_data_info_cyl_sptr->get_tangential_sampling() << '\n';
      output_header << "!matrix size [2] := "
                    <<proj_data_info_cyl_sptr->get_num_axial_poss(0) << '\n';
      output_header << "!scaling factor (mm/pixel) [2] := "
                    <<proj_data_info_cyl_sptr->get_axial_sampling(0) << '\n';

      if (pdfs.get_offset_in_stream())
	output_header<<"data offset in bytes := "
		     <<pdfs.get_offset_in_stream()<<'\n';;
      output_header << "!END OF INTERFILE :=\n";

      return Succeeded::yes;
    }

  // it's PET data if we get here

  output_header << "number of dimensions := 4\n";
  
  // TODO support more ? 
  {
    // default to Segment_View_AxialPos_TangPos
    int order_of_segment = 4;
    int order_of_view = 3;
    int order_of_z = 2;
    int order_of_bin = 1;
    switch(pdfs.get_storage_order())
     /*
      {  
      case ProjDataFromStream::ViewSegmentRingBin:
	{
	  order_of_segment = 2;
	  order_of_view = 1;
	  order_of_z = 3;
	  break;
	}
	*/
    {
      case ProjDataFromStream::Segment_View_AxialPos_TangPos:
	{
	  order_of_segment = 4;
	  order_of_view = 3;
	  order_of_z = 2;
	  break;
	}
      case ProjDataFromStream::Segment_AxialPos_View_TangPos:
	{
	  order_of_segment = 4;
	  order_of_view = 2;
	  order_of_z = 3;
	  break;
	}
      default:
	{
	  error("write_interfile_PSOV_header: unsupported storage order, "
                "defaulting to Segment_View_AxialPos_TangPos.\n Please correct by hand !");
	}
      }
    
    output_header << "matrix axis label [" << order_of_segment 
		  << "] := segment\n";
    output_header << "!matrix size [" << order_of_segment << "] := " 
		  << pdfs.get_segment_sequence_in_stream().size()<< "\n";
    output_header << "matrix axis label [" << order_of_view << "] := view\n";
    output_header << "!matrix size [" << order_of_view << "] := "
		  << pdfs.get_proj_data_info_sptr()->get_num_views() << "\n";
    
    output_header << "matrix axis label [" << order_of_z << "] := axial coordinate\n";
    output_header << "!matrix size [" << order_of_z << "] := ";
    // tedious way to print a list of numbers
    {
      std::vector<int>::const_iterator seg = segment_sequence.begin();
      output_header << "{ " <<pdfs.get_proj_data_info_sptr()->get_num_axial_poss(*seg);
      for (seg++; seg != segment_sequence.end(); seg++)
	output_header << "," << pdfs.get_proj_data_info_sptr()->get_num_axial_poss(*seg);
      output_header << "}\n";
    }

    output_header << "matrix axis label [" << order_of_bin << "] := tangential coordinate\n";
    output_header << "!matrix size [" << order_of_bin << "] := "
		  <<pdfs.get_proj_data_info_sptr()->get_num_tangential_poss() << "\n";
  }

  const shared_ptr<const ProjDataInfoCylindrical> proj_data_info_sptr =
    dynamic_pointer_cast<const ProjDataInfoCylindrical>(pdfs.get_proj_data_info_sptr());

   if (!is_null_ptr(proj_data_info_sptr))
     {
       // cylindrical scanners
   
       output_header << "minimum ring difference per segment := ";    
       {
	 std::vector<int>::const_iterator seg = segment_sequence.begin();
	 output_header << "{ " << proj_data_info_sptr->get_min_ring_difference(*seg);
	 for (seg++; seg != segment_sequence.end(); seg++)
	   output_header << "," <<proj_data_info_sptr->get_min_ring_difference(*seg);
	 output_header << "}\n";
       }

       output_header << "maximum ring difference per segment := ";
       {
	 std::vector<int>::const_iterator seg = segment_sequence.begin();
	 output_header << "{ " <<proj_data_info_sptr->get_max_ring_difference(*seg);
	 for (seg++; seg != segment_sequence.end(); seg++)
	   output_header << "," <<proj_data_info_sptr->get_max_ring_difference(*seg);
	 output_header << "}\n";
       }
  
       const Scanner& scanner = *proj_data_info_sptr->get_scanner_ptr();
       if (fabs(proj_data_info_sptr->get_ring_radius()-
		scanner.get_effective_ring_radius()) > .1)
	 warning("write_basic_interfile_PDFS_header: inconsistent effective ring radius:\n"
		 "\tproj_data_info has %g, scanner has %g.\n"
		 "\tThis really should not happen and signifies a bug.\n"
		 "\tYou will have a problem reading this data back in.",
		 proj_data_info_sptr->get_ring_radius(),
		 scanner.get_effective_ring_radius());
       if (fabs(proj_data_info_sptr->get_ring_spacing()-
		scanner.get_ring_spacing()) > .1)
	 warning("write_basic_interfile_PDFS_header: inconsistent ring spacing:\n"
		 "\tproj_data_info has %g, scanner has %g.\n"
		 "\tThis really should not happen and signifies a bug.\n"
		 "\tYou will have a problem reading this data back in.",
		 proj_data_info_sptr->get_ring_spacing(),
		 scanner.get_ring_spacing());

       output_header << scanner.parameter_info();

<<<<<<< HEAD
}
=======
       output_header << "effective central bin size (cm) := " 
		     << proj_data_info_sptr->get_sampling_in_s(Bin(0,0,0,0))/10. << endl;

     } // end of cylindrical scanner
  else
    {
      // TODO something here
    }
>>>>>>> 997f672f


   // write time frame info and energy windows
   write_interfile_time_frame_definitions(output_header, pdfs.get_exam_info());
   write_interfile_energy_windows(output_header, pdfs.get_exam_info());


  if (pdfs.get_scale_factor()!=1.F)
 output_header <<"image scaling factor[1] := "
		<<pdfs.get_scale_factor()<<endl;

  if (pdfs.get_offset_in_stream())
    output_header<<"data offset in bytes[1] := "
                 <<pdfs.get_offset_in_stream()<<endl;
    
  // Write bed position
  output_header << "start vertical bed position (mm) := "
              << pdfs.get_proj_data_info_sptr()->get_bed_position_vertical() << endl;
  output_header << "start horizontal bed position (mm) := "
              << pdfs.get_proj_data_info_sptr()->get_bed_position_horizontal() << endl;
    
   output_header << "!END OF INTERFILE :=\n";

  return Succeeded::yes;
}

Succeeded
write_basic_interfile_PDFS_header(const string& data_filename,
			    const ProjDataFromStream& pdfs)

{
  // KT 26/08/2001 make sure that a data_filename ending on .hs is treated correctly
#if 1
  string header_file_name = data_filename;
  string new_data_file_name = data_filename;
  {
    string::size_type pos=find_pos_of_extension(data_filename);
    if (pos!=string::npos && data_filename.substr(pos)==".hs")
      replace_extension(new_data_file_name, ".s");
    else
      add_extension(new_data_file_name, ".s");
  }
#else
  char header_file_name[max_filename_length];
  char new_data_file_name[max_filename_length];
  strcpy(header_file_name,data_filename.c_str());
  strcpy(new_data_file_name,data_filename.c_str());
  {
   const char * const extension = strchr(find_filename(new_data_file_name),'.');
   if (extension!=NULL && strcmp(extension, ".hs")==0)
     replace_extension(new_data_file_name, ".s");
   else
     add_extension(new_data_file_name, ".s");
  }
#endif

  replace_extension(header_file_name,".hs");

  return 
    write_basic_interfile_PDFS_header(header_file_name,
				      new_data_file_name,
				      pdfs);
}

/**********************************************************************
   template instantiations
   **********************************************************************/


template 
Succeeded 
write_basic_interfile<>(const string&  filename, 
			const Array<3,signed short>&,
			const CartesianCoordinate3D<float>& voxel_size,
			const CartesianCoordinate3D<float>& origin,
			const NumericType output_type,
			const float scale,
			const ByteOrder byte_order);
template 
Succeeded 
write_basic_interfile<>(const string&  filename, 
			const Array<3,unsigned short>&,
			const CartesianCoordinate3D<float>& voxel_size,
			const CartesianCoordinate3D<float>& origin,
			const NumericType output_type,
			const float scale,
			const ByteOrder byte_order);

template 
Succeeded 
write_basic_interfile<>(const string&  filename, 
			const Array<3,float>&,
			const CartesianCoordinate3D<float>& voxel_size,
			const CartesianCoordinate3D<float>& origin,
			const NumericType output_type,
			const float scale,
			const ByteOrder byte_order);

#if !defined(_MSC_VER) || (_MSC_VER > 1300)

template 
Succeeded 
write_basic_interfile<>(const string& filename, 
		      const Array<3,signed short>& image,
		      const NumericType output_type,
			const float scale,
			const ByteOrder byte_order);

template 
Succeeded 
write_basic_interfile<>(const string& filename, 
		      const Array<3,unsigned short>& image,
		      const NumericType output_type,
			const float scale,
			const ByteOrder byte_order);

template 
Succeeded 
write_basic_interfile<>(const string& filename, 
		      const Array<3,float>& image,
		      const NumericType output_type,
			const float scale,
			const ByteOrder byte_order);
#endif

END_NAMESPACE_STIR<|MERGE_RESOLUTION|>--- conflicted
+++ resolved
@@ -1446,9 +1446,6 @@
 
        output_header << scanner.parameter_info();
 
-<<<<<<< HEAD
-}
-=======
        output_header << "effective central bin size (cm) := " 
 		     << proj_data_info_sptr->get_sampling_in_s(Bin(0,0,0,0))/10. << endl;
 
@@ -1457,7 +1454,6 @@
     {
       // TODO something here
     }
->>>>>>> 997f672f
 
 
    // write time frame info and energy windows
