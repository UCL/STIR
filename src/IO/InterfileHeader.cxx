--- conflicted
+++ resolved
@@ -1463,13 +1463,8 @@
       mismatch_between_header_and_guess ||
       !is_consistent)
     {
-<<<<<<< HEAD
-      warning("Interfile parsing ended up with the following scanner:\n%s\n",
-          scanner_sptr_from_file->parameter_info().c_str());
-=======
       warning(boost::format("Interfile parsing ended up with the following scanner:\n%s\n") %
-	      scanner_ptr_from_file->parameter_info().c_str());
->>>>>>> da5673b9
+	      scanner_sptr_from_file->parameter_info());
     }
  
   
@@ -1480,27 +1475,15 @@
   if (is_arccorrected)
     {
       if (effective_central_bin_size_in_cm <= 0)
-<<<<<<< HEAD
     effective_central_bin_size_in_cm =
       scanner_sptr_from_file->get_default_bin_size()/10;
       else if (fabs(effective_central_bin_size_in_cm -
             scanner_sptr_from_file->get_default_bin_size()/10)>.001)
-    warning("Interfile warning: unexpected effective_central_bin_size_in_cm\n"
-        "Value in header is %g while the default for the scanner is %g\n"
-        "Using value from header.",
-        effective_central_bin_size_in_cm,
-        scanner_sptr_from_file->get_default_bin_size()/10);
-=======
-	effective_central_bin_size_in_cm =
-	  scanner_ptr_from_file->get_default_bin_size()/10;
-      else if (fabs(effective_central_bin_size_in_cm - 
-		    scanner_ptr_from_file->get_default_bin_size()/10)>.001)	
 	warning(boost::format("Interfile warning: unexpected effective_central_bin_size_in_cm\n"
 		"Value in header is %g while the default for the scanner is %g\n"
 		"Using value from header.") %
 		effective_central_bin_size_in_cm %
-		(scanner_ptr_from_file->get_default_bin_size()/10));
->>>>>>> da5673b9
+		(scanner_sptr_from_file->get_default_bin_size()/10));
       
       data_info_sptr.reset(
 	new ProjDataInfoCylindricalArcCorr (
