--- conflicted
+++ resolved
@@ -211,19 +211,10 @@
   // support for Louvain la Neuve's extension of 3.3
   add_key("quantification units", &lln_quantification_units);
 
-<<<<<<< HEAD
-
   add_key("number of energy windows",
     KeyArgument::INT,	(KeywordProcessor)&InterfileHeader::read_num_energy_windows,&num_energy_windows);
-  add_key("energy window lower level",
-    KeyArgument::FLOAT,&lower_en_window_thresholds);
-  add_key("energy window upper level",
-    KeyArgument::FLOAT,&upper_en_window_thresholds);
-=======
-  add_key("energy window lower level", &lower_en_window_thres);
-
-  add_key("energy window upper level", &upper_en_window_thres);
->>>>>>> 7759f787
+  add_vectorised_key("energy window lower level", &lower_en_window_thresholds);
+  add_vectorised_key("energy window upper level", &upper_en_window_thresholds);
 
   bed_position_horizontal = 0.F;
   add_key("start horizontal bed position (mm)", &bed_position_horizontal);
