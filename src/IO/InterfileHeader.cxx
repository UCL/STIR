--- conflicted
+++ resolved
@@ -1334,13 +1334,12 @@
 
   // finally, we construct a new scanner object with
   // data from the Interfile header (or the guessed scanner).
-<<<<<<< HEAD
 
   shared_ptr<Scanner> scanner_sptr_from_file;
 
   scanner_sptr_from_file.reset(
               new Scanner(guessed_scanner_ptr->get_type(),
-                          get_exam_info_ptr()->originating_system,
+                          get_exam_info_sptr()->originating_system,
                           num_detectors_per_ring,
                           num_rings,
                           max_num_non_arccorrected_bins,
@@ -1362,29 +1361,6 @@
                           max_num_timing_poss,
                           size_of_timing_pos,
                           timing_resolution));
-=======
-  shared_ptr<Scanner> scanner_ptr_from_file(
-    new Scanner(guessed_scanner_ptr->get_type(), 
-                get_exam_info().originating_system,
-		num_detectors_per_ring, 
-                num_rings, 
-		max_num_non_arccorrected_bins, 
-		default_num_arccorrected_bins,
-		static_cast<float>(inner_ring_diameter_in_cm*10./2),
-                static_cast<float>(average_depth_of_interaction_in_cm*10),
-		static_cast<float>(distance_between_rings_in_cm*10.),
-		static_cast<float>(default_bin_size_in_cm*10),
-		static_cast<float>(view_offset_in_degrees*_PI/180),
-		num_axial_blocks_per_bucket, 
-		num_transaxial_blocks_per_bucket,
-		num_axial_crystals_per_block,
-		num_transaxial_crystals_per_block,
-		num_axial_crystals_per_singles_unit,
-                num_transaxial_crystals_per_singles_unit,
-                num_detector_layers,
-                energy_resolution,
-                reference_energy));
->>>>>>> 59defaa1
 
   bool is_consistent =
     scanner_sptr_from_file->check_consistency() == Succeeded::yes;
@@ -1413,54 +1389,24 @@
         effective_central_bin_size_in_cm,
         scanner_sptr_from_file->get_default_bin_size()/10);
       
-<<<<<<< HEAD
-      data_info_ptr =
-    new ProjDataInfoCylindricalArcCorr (
-                        scanner_sptr_from_file,
-                        float(effective_central_bin_size_in_cm*10.),
-                        sorted_num_rings_per_segment,
-                        sorted_min_ring_diff,
-                        sorted_max_ring_diff,
-                        num_views,num_bins, tof_mash_factor);
-    }
-  else
-    {
-      data_info_ptr =
-    new ProjDataInfoCylindricalNoArcCorr (
-                          scanner_sptr_from_file,
-                          sorted_num_rings_per_segment,
-                          sorted_min_ring_diff,
-                          sorted_max_ring_diff,
-                          num_views,num_bins, tof_mash_factor);
-      if (effective_central_bin_size_in_cm>0 &&
-      fabs(effective_central_bin_size_in_cm -
-           data_info_ptr->get_sampling_in_s(Bin(0,0,0,0))/10.)>.01)
-    {
-      warning("Interfile warning: inconsistent effective_central_bin_size_in_cm\n"
-          "Value in header is %g while I expect %g from the inner ring radius etc\n"
-          "Ignoring value in header",
-          effective_central_bin_size_in_cm,
-          data_info_ptr->get_sampling_in_s(Bin(0,0,0,0))/10.);
-    }
-=======
       data_info_sptr.reset(
 	new ProjDataInfoCylindricalArcCorr (
-					    scanner_ptr_from_file,
+                        scanner_sptr_from_file,
 					    float(effective_central_bin_size_in_cm*10.),
 					    sorted_num_rings_per_segment,
 					    sorted_min_ring_diff,
 					    sorted_max_ring_diff,
-					    num_views,num_bins));
+					    num_views,num_bins, tof_mash_factor));
     }
   else
     {
       data_info_sptr.reset(
 	new ProjDataInfoCylindricalNoArcCorr (
-					      scanner_ptr_from_file,
+                          scanner_sptr_from_file,
 					      sorted_num_rings_per_segment,
 					      sorted_min_ring_diff,
 					      sorted_max_ring_diff,
-					      num_views,num_bins));
+					      num_views,num_bins, tof_mash_factor));
       if (effective_central_bin_size_in_cm>0 &&
 	  fabs(effective_central_bin_size_in_cm - 
 	       data_info_sptr->get_sampling_in_s(Bin(0,0,0,0))/10.)>.01)
@@ -1471,7 +1417,6 @@
 		  effective_central_bin_size_in_cm,
 		  data_info_sptr->get_sampling_in_s(Bin(0,0,0,0))/10.);
 	}
->>>>>>> 59defaa1
     }
   //cerr << data_info_ptr->parameter_info() << endl;
   
