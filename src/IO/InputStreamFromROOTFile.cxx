--- conflicted
+++ resolved
@@ -8,13 +8,9 @@
 */
 /*
  *  Copyright (C) 2015, 2016 University of Leeds
-<<<<<<< HEAD
-    Copyright (C) 2016, UCL
-    Copyright (C) 2016, 2017, 2018 University of Hull
-=======
     Copyright (C) 2016, 2020 UCL
     Copyright (C) 2018 University of Hull
->>>>>>> 59defaa1
+
     This file is part of STIR.
 
     This file is free software; you can redistribute it and/or modify
