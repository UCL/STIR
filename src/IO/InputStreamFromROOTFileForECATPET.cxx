/*
    Copyright (C) 2016, UCL
    Copyright (C) 2018, University of Hull
    This file is part of STIR.

    This file is free software; you can redistribute it and/or modify
    it under the terms of the GNU Lesser General Public License as published by
    the Free Software Foundation; either version 2.1 of the License, or
    (at your option) any later version.

    This file is distributed in the hope that it will be useful,
    but WITHOUT ANY WARRANTY; without even the implied warranty of
    MERCHANTABILITY or FITNESS FOR A PARTICULAR PURPOSE.  See the
    GNU Lesser General Public License for more details.

    See STIR/LICENSE.txt for details
*/

#include "stir/IO/InputStreamFromROOTFileForECATPET.h"

START_NAMESPACE_STIR

const char * const
InputStreamFromROOTFileForECATPET::registered_name =
        "GATE_ECAT_PET";

InputStreamFromROOTFileForECATPET::
InputStreamFromROOTFileForECATPET():
    base_type()
{
    set_defaults();
}

InputStreamFromROOTFileForECATPET::
InputStreamFromROOTFileForECATPET(std::string _filename,
                                  std::string _chain_name,
                                  int crystal_repeater_x, int crystal_repeater_y, int crystal_repeater_z,
                                  int block_repeater,
                                  bool _exclude_scattered, bool _exclude_randoms,
                                  float _low_energy_window, float _up_energy_window,
                                  int _offset_dets):
    base_type(),
    crystal_repeater_x(crystal_repeater_x), crystal_repeater_y(crystal_repeater_y), crystal_repeater_z(crystal_repeater_z),
    block_repeater(block_repeater)
{
    set_defaults();

    filename = _filename;
    chain_name = _chain_name;
    exclude_scattered = _exclude_scattered;
    exclude_randoms = _exclude_randoms;
    low_energy_window = _low_energy_window;
    up_energy_window = _up_energy_window;
    offset_dets = _offset_dets;

    half_block = crystal_repeater_y / 2  - 1;
    if (half_block < 0 )
        half_block = 0;
}

Succeeded
InputStreamFromROOTFileForECATPET::
get_next_record(CListRecordROOT& record)
{
    while(true)
    {
        if (current_position == nentries)
            return Succeeded::no;


        if (stream_ptr->GetEntry(current_position) == 0 )
            return Succeeded::no;

        current_position ++ ;

        if ( (comptonphantom1 > 0 || comptonphantom2 > 0) && exclude_scattered )
            continue;
<<<<<<< HEAD
        if ( event1 != event2 && exclude_randoms )
=======
        if ( eventID1 != eventID2 && exclude_randoms )
>>>>>>> 3b33c2be
            continue;
        if (energy1 < low_energy_window ||
                 energy1 > up_energy_window ||
                 energy2 < low_energy_window ||
                 energy2 > up_energy_window)
            continue;

        break;
    }

    int ring1 = static_cast<Int_t>(crystalID1/crystal_repeater_z)
            + static_cast<Int_t>(blockID1/ block_repeater)*crystal_repeater_z;

    int ring2 = static_cast<Int_t>(crystalID2/crystal_repeater_z)
            + static_cast<Int_t>(blockID2/block_repeater)*crystal_repeater_z;

    int crystal1 = (blockID1%block_repeater) * crystal_repeater_y
            + (crystalID1%crystal_repeater_z);

    int crystal2 = (blockID2%block_repeater) * crystal_repeater_y
            + (crystalID2%crystal_repeater_z);

    // GATE counts crystal ID =0 the most negative. Therefore
    // ID = 0 should be negative, in Rsector 0 and the mid crystal ID be 0 .
    crystal1 -= half_block;
    crystal2 -= half_block;

    // Add offset
    crystal1 += offset_dets;
    crystal2 += offset_dets;

    double delta_timing_bin = (time2 - time1) * least_significant_clock_bit;

    return
            record.init_from_data(ring1, ring2,
                                  crystal1, crystal2,
                                  time1, delta_timing_bin,
                                  event1, event2);
}

std::string
InputStreamFromROOTFileForECATPET::
method_info() const
{
    std::ostringstream s;
    s << this->registered_name;
    return s.str();
}

void
InputStreamFromROOTFileForECATPET::set_defaults()
{
    base_type::set_defaults();
    crystal_repeater_x = -1;
    crystal_repeater_y = -1;
    crystal_repeater_z = -1;
    block_repeater = -1;
}

void
InputStreamFromROOTFileForECATPET::initialise_keymap()
{
    base_type::initialise_keymap();
    this->parser.add_start_key("GATE_ECAT_PET Parameters");
    this->parser.add_stop_key("End GATE_ECAT_PET Parameters");
    this->parser.add_key("number of blocks", &this->block_repeater);

    this->parser.add_key("number of crystals X", &this->crystal_repeater_x);
    this->parser.add_key("number of crystals Y", &this->crystal_repeater_y);
    this->parser.add_key("number of crystals Z", &this->crystal_repeater_z);
}

bool InputStreamFromROOTFileForECATPET::
post_processing()
{
    return false;
}

Succeeded InputStreamFromROOTFileForECATPET::
set_up(const std::string & header_path )
{
    if (base_type::set_up(header_path) == Succeeded::no)
        return Succeeded::no;

    std::string missing_keywords;
    if(!check_all_required_keywords_are_set(missing_keywords))
    {
        warning(missing_keywords.c_str());
        return Succeeded::no;
    }

    stream_ptr->SetBranchAddress("crystalID1",&crystalID1);
    stream_ptr->SetBranchAddress("crystalID2",&crystalID2);
    stream_ptr->SetBranchAddress("blockID1",&blockID1);
    stream_ptr->SetBranchAddress("blockID2",&blockID2);

    nentries = static_cast<unsigned long int>(stream_ptr->GetEntries());
    if (nentries == 0)
        error("The total number of entries in the ROOT file is zero. Abort.");

    return Succeeded::yes;
}

bool InputStreamFromROOTFileForECATPET::
check_all_required_keywords_are_set(std::string& ret) const
{
    std::ostringstream stream("InputStreamFromROOTFileForCylindricalPET: Required keywords are missing! Check: ");
    bool ok = true;

    if (crystal_repeater_x == -1)
    {
        stream << "crystal_repeater_x, ";
        ok = false;
    }

    if (crystal_repeater_y == -1)
    {
        stream << "crystal_repeater_x, ";
        ok = false;
    }

    if (crystal_repeater_z == -1)
    {
        stream << "crystal_repeater_x, ";
        ok = false;
    }

    if (block_repeater == -1)
    {
        stream << "crystal_repeater_x, ";
        ok = false;
    }

    if (!ok)
        ret = stream.str();

    return ok;
}

END_NAMESPACE_STIR<|MERGE_RESOLUTION|>--- conflicted
+++ resolved
@@ -75,11 +75,7 @@
 
         if ( (comptonphantom1 > 0 || comptonphantom2 > 0) && exclude_scattered )
             continue;
-<<<<<<< HEAD
-        if ( event1 != event2 && exclude_randoms )
-=======
         if ( eventID1 != eventID2 && exclude_randoms )
->>>>>>> 3b33c2be
             continue;
         if (energy1 < low_energy_window ||
                  energy1 > up_energy_window ||
