/*
    Copyright (C) 2000 PARAPET partners
    Copyright (C) 2000-2011, Hammersmith Imanet Ltd
    Copyright (C) 2013-2014, University College London
    Copyright (C) 2016, University of Hull
    This file is part of STIR.

    This file is free software; you can redistribute it and/or modify
    it under the terms of the GNU Lesser General Public License as published by
    the Free Software Foundation; either version 2.1 of the License, or
    (at your option) any later version.

    This file is distributed in the hope that it will be useful,
    but WITHOUT ANY WARRANTY; without even the implied warranty of
    MERCHANTABILITY or FITNESS FOR A PARTICULAR PURPOSE.  See the
    GNU Lesser General Public License for more details.

    See STIR/LICENSE.txt for details
*/
/*!

  \file
  \ingroup projection

  \brief non-inline implementations for stir::ProjMatrixByBinUsingRayTracing

  \author Nikos Efthimiou
  \author Mustapha Sadki
  \author Kris Thielemans
  \author PARAPET project
*/

/* History

   KT
   added registry things
   KT 21/02/2002
   added option for square FOV
   KT 15/05/2002 
   added possibility of multiple LORs in tangential direction
   call ProjMatrixByBin's new parsing functions
   KT 28/06/02 
   added option to take actual detector boundaries into account
   KT 25/09/03
   allow disabling more symmetries
   allow smaller z- voxel sizes (but z-sampling in the projdata still has to 
   be an integer multiple of the z-voxel size).

 */

#include "stir/recon_buildblock/ProjMatrixByBinUsingRayTracing.h"
#include "stir/recon_buildblock/DataSymmetriesForBins_PET_CartesianGrid.h"
#include "stir/VoxelsOnCartesianGrid.h"
#include "stir/ProjDataInfo.h"
#include "stir/recon_buildblock/RayTraceVoxelsOnCartesianGrid.h"
#include "stir/ProjDataInfoCylindricalNoArcCorr.h"
#include "stir/round.h"
#include "stir/modulo.h"
#include "stir/stream.h"
#include <algorithm>
#include <math.h>
#include <boost/format.hpp>

#ifndef STIR_NO_NAMESPACE
using std::min;
using std::max;
#endif
START_NAMESPACE_STIR


const char * const 
ProjMatrixByBinUsingRayTracing::registered_name =
  "Ray Tracing";

ProjMatrixByBinUsingRayTracing::
ProjMatrixByBinUsingRayTracing()
{
  set_defaults();
}
//******************** parsing *************

void 
ProjMatrixByBinUsingRayTracing::initialise_keymap()
{
  ProjMatrixByBin::initialise_keymap();
  parser.add_start_key("Ray Tracing Matrix Parameters");
  parser.add_key("restrict to cylindrical FOV", &restrict_to_cylindrical_FOV);
  parser.add_key("number of rays in tangential direction to trace for each bin",
                  &num_tangential_LORs);
  parser.add_key("use actual detector boundaries", &use_actual_detector_boundaries);
  parser.add_key("do_symmetry_90degrees_min_phi", &do_symmetry_90degrees_min_phi);
  parser.add_key("do_symmetry_180degrees_min_phi", &do_symmetry_180degrees_min_phi);
  parser.add_key("do_symmetry_swap_segment", &do_symmetry_swap_segment);
  parser.add_key("do_symmetry_swap_s", &do_symmetry_swap_s);
  parser.add_key("do_symmetry_shift_z", &do_symmetry_shift_z);
  parser.add_stop_key("End Ray Tracing Matrix Parameters");
}


void
ProjMatrixByBinUsingRayTracing::set_defaults()
{
  ProjMatrixByBin::set_defaults();
  this->restrict_to_cylindrical_FOV = true;
  this->num_tangential_LORs = 1;
  this->use_actual_detector_boundaries = false;
  this->do_symmetry_90degrees_min_phi = true;
  this->do_symmetry_180degrees_min_phi = true;
  this->do_symmetry_swap_segment = true;
  this->do_symmetry_swap_s = true;
  this->do_symmetry_shift_z = true;
  this->already_setup = false;
}


bool
ProjMatrixByBinUsingRayTracing::post_processing()
{
  if (ProjMatrixByBin::post_processing() == true)
    return true;
  if (this->num_tangential_LORs<1)
  { 
    warning(boost::format("ProjMatrixByBinUsingRayTracing: num_tangential_LORs should be at least 1, but is %d")
            % this->num_tangential_LORs);
    return true;
  }
  this->already_setup = false;
  return false;
}

//******************** get/set pairs *************

bool
ProjMatrixByBinUsingRayTracing::
get_restrict_to_cylindrical_FOV() const
{
  return this->restrict_to_cylindrical_FOV;
}

void
ProjMatrixByBinUsingRayTracing::
set_restrict_to_cylindrical_FOV(bool val)
{
  this->already_setup = (this->restrict_to_cylindrical_FOV == val);
  this->restrict_to_cylindrical_FOV = val;
}

int
ProjMatrixByBinUsingRayTracing::
get_num_tangential_LORs() const
{
  return this->num_tangential_LORs;
}

void
ProjMatrixByBinUsingRayTracing::
set_num_tangential_LORs(int val)
{
  this->already_setup = (this->num_tangential_LORs == val);
  this->num_tangential_LORs = val;
}

bool
ProjMatrixByBinUsingRayTracing::
get_use_actual_detector_boundaries() const
{
  return this->use_actual_detector_boundaries;
}

void
ProjMatrixByBinUsingRayTracing::
set_use_actual_detector_boundaries(bool val)
{
  this->already_setup = (this->use_actual_detector_boundaries == val);
  this->use_actual_detector_boundaries = val;
}

bool
ProjMatrixByBinUsingRayTracing::
get_do_symmetry_90degrees_min_phi() const
{
  return this->do_symmetry_90degrees_min_phi;
}

void
ProjMatrixByBinUsingRayTracing::
set_do_symmetry_90degrees_min_phi(bool val)
{
  this->already_setup = (this->do_symmetry_90degrees_min_phi == val);
  this->do_symmetry_90degrees_min_phi = val;
}


bool
ProjMatrixByBinUsingRayTracing::
get_do_symmetry_180degrees_min_phi() const
{
  return this->do_symmetry_180degrees_min_phi;
}

void
ProjMatrixByBinUsingRayTracing::
set_do_symmetry_180degrees_min_phi(bool val)
{
  this->already_setup = (this->do_symmetry_180degrees_min_phi == val);
  this->do_symmetry_180degrees_min_phi = val;
}


bool
ProjMatrixByBinUsingRayTracing::
get_do_symmetry_swap_segment() const
{
  return this->do_symmetry_swap_segment;
}

void
ProjMatrixByBinUsingRayTracing::
set_do_symmetry_swap_segment(bool val)
{
  this->already_setup = (this->do_symmetry_swap_segment == val);
  this->do_symmetry_swap_segment = val;
}


bool
ProjMatrixByBinUsingRayTracing::
get_do_symmetry_swap_s() const
{
  return this->do_symmetry_swap_s;
}

void
ProjMatrixByBinUsingRayTracing::
set_do_symmetry_swap_s(bool val)
{
  this->already_setup = (this->do_symmetry_swap_s == val);
  this->do_symmetry_swap_s = val;
}


bool
ProjMatrixByBinUsingRayTracing::
get_do_symmetry_shift_z() const
{
  return this->do_symmetry_shift_z;
}

void
ProjMatrixByBinUsingRayTracing::
set_do_symmetry_shift_z(bool val)
{
  this->already_setup = (this->do_symmetry_shift_z == val);
  this->do_symmetry_shift_z = val;
}


//******************** actual implementation *************

#if 0
// static helper function
// check if a is an integer multiple of b
static bool is_multiple(const float a, const float b)
{
  return fabs(fmod(static_cast<double>(a), static_cast<double>(b))) > 1E-5;
}
#endif

void
ProjMatrixByBinUsingRayTracing::
set_up(          
<<<<<<< HEAD
    const shared_ptr<ProjDataInfo>& proj_data_info_sptr_v,
    const shared_ptr<DiscretisedDensity<3,float> >& density_info_sptr_v // TODO should be Info only
=======
    const shared_ptr<const ProjDataInfo>& proj_data_info_ptr_v,
    const shared_ptr<const DiscretisedDensity<3,float> >& density_info_ptr // TODO should be Info only
>>>>>>> 59defaa1
    )
{
  ProjMatrixByBin::set_up(proj_data_info_sptr_v, density_info_sptr_v);

    image_info_sptr.reset(
              dynamic_cast<const VoxelsOnCartesianGrid<float>* > (density_info_sptr_v->clone() ));
//  const VoxelsOnCartesianGrid<float> * image_info_ptr =
//    dynamic_cast<const VoxelsOnCartesianGrid<float>*> (density_info_ptr.get());

  if(is_null_ptr(image_info_sptr))
    error("ProjMatrixByBinUsingRayTracing initialised with a wrong type of DiscretisedDensity\n");
 
  voxel_size = image_info_sptr->get_voxel_size();
  origin = image_info_sptr->get_origin();
  if (abs(origin.x())>.05F || abs(origin.y())>.05F)
    error("ProjMatrixByBinUsingRayTracing sadly doesn't support shifted x/y origin yet");
  image_info_sptr->get_regular_range(min_index, max_index);

  symmetries_sptr.reset(
    new DataSymmetriesForBins_PET_CartesianGrid(proj_data_info_sptr,
                                                density_info_sptr_v,
                                                do_symmetry_90degrees_min_phi,
                                                do_symmetry_180degrees_min_phi,
                                                do_symmetry_swap_segment,
                                                do_symmetry_swap_s,
                                                do_symmetry_shift_z));
  const float sampling_distance_of_adjacent_LORs_xy =
    proj_data_info_sptr->get_sampling_in_s(Bin(0,0,0,0));
  
  if(sampling_distance_of_adjacent_LORs_xy/num_tangential_LORs > voxel_size.x() + 1.E-3 ||
     sampling_distance_of_adjacent_LORs_xy/num_tangential_LORs > voxel_size.y() + 1.E-3)
     warning("WARNING: ProjMatrixByBinUsingRayTracing used for pixel size (in x,y) "
             "that is smaller than the bin size divided by num_tangential_LORs.\n"
             "This matrix will completely miss some voxels for some (or all) views.\n");
  if(sampling_distance_of_adjacent_LORs_xy < voxel_size.x() - 1.E-3 ||
     sampling_distance_of_adjacent_LORs_xy < voxel_size.y() - 1.E-3)
     warning("WARNING: ProjMatrixByBinUsingRayTracing used for pixel size (in x,y) "
             "that is larger than the bin size.\n"
             "Backprojecting with this matrix might have artefacts at views 0 and 90 degrees.\n");

  if (use_actual_detector_boundaries)
    {
      const ProjDataInfoCylindricalNoArcCorr * proj_data_info_cyl_ptr =
        dynamic_cast<const ProjDataInfoCylindricalNoArcCorr *>(proj_data_info_sptr.get());
      if (proj_data_info_cyl_ptr== 0)
        {
          warning("ProjMatrixByBinUsingRayTracing: use_actual_detector_boundaries"
                  " is reset to false as the projection data should be non-arccorected.\n");
          use_actual_detector_boundaries = false;
        }
      else 
        {
          bool nocompression = 
            proj_data_info_cyl_ptr->get_view_mashing_factor()==1;
          for (int segment_num=proj_data_info_cyl_ptr->get_min_segment_num();
               nocompression && segment_num <= proj_data_info_cyl_ptr->get_max_segment_num();
               ++segment_num)
            nocompression= 
              proj_data_info_cyl_ptr->get_min_ring_difference(segment_num) ==
              proj_data_info_cyl_ptr->get_max_ring_difference(segment_num);
        
          if (!nocompression)
            {
              warning("ProjMatrixByBinUsingRayTracing: use_actual_detector_boundaries"
                      " is reset to false as the projection data as either mashed or uses axial compression\n");
              use_actual_detector_boundaries = false;
            }
        }

      if (use_actual_detector_boundaries)
        warning("ProjMatrixByBinUsingRayTracing: use_actual_detector_boundaries==true\n");

    }  

#if 0
  // test if our 2D code does not have problems
  {
    // currently 2D code relies on the LOR falling in the middle of a voxel (in z-direction)
    const float z_shift = - origin.z()/voxel_size.z()
      +(max_index.z()+min_index.z())/2.F;
    if (fabs(z_shift - round(z_shift)) > .01)
      error("ProjMatrixByBinUsingRayTracing can currently not handle this image.\n"
            "Make sure you either have \n"
            "- an odd number of planes and z_origin=n* z_voxel_size\n"
            "- or an even number of planes and z_origin=(n+1/2)*z_voxel_size\n"
            "(for some integer n).\n");
  }
#endif


  this->already_setup = true;
  this->clear_cache();
};

ProjMatrixByBinUsingRayTracing*
ProjMatrixByBinUsingRayTracing::clone() const
{
	return new ProjMatrixByBinUsingRayTracing(*this);
}

/* this is used when 
   (tantheta==0 && sampling_distance_of_adjacent_LORs_z==2*voxel_size.z())
  it adds two  adjacents z with their half value
  */
static void 
add_adjacent_z(ProjMatrixElemsForOneBin& lor, 
               const float z_of_first_voxel, 
               const float right_edge_of_TOR);

#if 0
/* Complicated business to add the same values at z+1
   while taking care that the (x,y,z) coordinates remain unique in the LOR.
  (If you copy the LOR somewhere else, you can simply use 
   ProjMatrixElemsForOneBin::merge())
*/         
static void merge_zplus1(ProjMatrixElemsForOneBin& lor);
#endif

template <typename T>
static inline int sign(const T& t) 
{
  return t<0 ? -1 : 1;
}

// just do 1 LOR, returns true if lor is not empty
static void
ray_trace_one_lor(ProjMatrixElemsForOneBin& lor, 
                  const float s_in_mm, const float t_in_mm, 
                  const float cphi, const float sphi, 
                  const float costheta, const float tantheta, 
                  const float offset_in_z,
                  const float fovrad_in_mm,
                  const CartesianCoordinate3D<float>& voxel_size,
                  const bool restrict_to_cylindrical_FOV,
                  const int num_LORs)
{
  assert(lor.size() == 0);

  /* Find Intersection points of LOR and image FOV (assuming infinitely long scanner)*/
  /* (in voxel units) */
  CartesianCoordinate3D<float> start_point;  
  CartesianCoordinate3D<float> stop_point;
  {
    /* parametrisation of LOR is
         X= s*cphi + a*sphi, 
         Y= s*sphi - a*cphi, 
         Z= t/costheta+offset_in_z - a*tantheta
       find now min_a, max_a such that end-points intersect border of FOV 
    */
    float max_a;
    float min_a;
    
    if (restrict_to_cylindrical_FOV)
    {
#ifdef STIR_PMRT_LARGER_FOV
      if (fabs(s_in_mm) >= fovrad_in_mm) return;
#else
      if (fabs(s_in_mm) > fovrad_in_mm) return;
#endif
      // a has to be such that X^2+Y^2 == fovrad^2      
      if (fabs(s_in_mm) == fovrad_in_mm) 
        {
          max_a = min_a = 0;
        }
      else
        {
          max_a = sqrt(square(fovrad_in_mm) - square(s_in_mm));
          min_a = -max_a;
        }
    } // restrict_to_cylindrical_FOV
    else
    {
      // use FOV which is square.
      // note that we use square and not rectangular as otherwise symmetries
      // would take us out of the FOV. TODO
      /*
        a has to be such that 
        |X| <= fovrad_in_mm &&  |Y| <= fovrad_in_mm
      */
      if (fabs(cphi) < 1.E-3 || fabs(sphi) < 1.E-3) 
      {
        if (fovrad_in_mm < fabs(s_in_mm))
          return;
        max_a = fovrad_in_mm;
        min_a = -fovrad_in_mm;
      }
      else
      {
        max_a = min((fovrad_in_mm*sign(sphi) - s_in_mm*cphi)/sphi,
                    (fovrad_in_mm*sign(cphi) + s_in_mm*sphi)/cphi);
        min_a = max((-fovrad_in_mm*sign(sphi) - s_in_mm*cphi)/sphi,
                    (-fovrad_in_mm*sign(cphi) + s_in_mm*sphi)/cphi);
        if (min_a > max_a - 1.E-3*voxel_size.x())
          return;
      }
      
    } //!restrict_to_cylindrical_FOV
    
    start_point.x() = (s_in_mm*cphi + max_a*sphi)/voxel_size.x();
    start_point.y() = (s_in_mm*sphi - max_a*cphi)/voxel_size.y(); 
    start_point.z() = (t_in_mm/costheta+offset_in_z - max_a*tantheta)/voxel_size.z();
    stop_point.x() = (s_in_mm*cphi + min_a*sphi)/voxel_size.x();
    stop_point.y() = (s_in_mm*sphi - min_a*cphi)/voxel_size.y(); 
    stop_point.z() = (t_in_mm/costheta+offset_in_z - min_a*tantheta)/voxel_size.z();

#if 0
    // KT 18/05/2005 this is no longer necessary

    // check we're not exactly at the border of 2 planes in the 2D case
    if (tantheta==0)
      {
        assert(stop_point.z()==start_point.z());
        if (fabs(modulo(stop_point.z(),1.F)-.5)<.001)
          error("ProjMatrixByBinUsingRayTracing: ray tracing at the border between two z-planes\n");
      }
    if (cphi==0)
      {
        assert(stop_point.y()==start_point.y());
        if (fabs(modulo(stop_point.y(),1.F)-.5)<.001)
          error("ProjMatrixByBinUsingRayTracing: ray tracing at the border between two y-planes\n");
      }
    if (sphi==0)
      {
        assert(stop_point.x()==start_point.x());
        if (fabs(modulo(stop_point.x(),1.F)-.5)<.001)
          error("ProjMatrixByBinUsingRayTracing: ray tracing at the border between two y-planes\n");
      }
#endif

    // find out in which direction we should do the ray tracing to obtain a sorted lor
    // we want to go from small z to large z, 
    // or if z are equal, from small y to large y and so on
    const bool from_start_to_stop =
      start_point.z() < stop_point.z() ||
      (start_point.z() == stop_point.z() &&
       (start_point.y() < stop_point.y() ||
        (start_point.y() == stop_point.y() &&
         (start_point.x() <= stop_point.x()))));

    // do actual ray tracing for this LOR
    
    RayTraceVoxelsOnCartesianGrid(lor, 
                                  from_start_to_stop? start_point : stop_point,
                                  !from_start_to_stop? start_point : stop_point,
                                  voxel_size,
#ifdef NEWSCALE
                                  1.F/num_LORs // normalise to mm
#else
                                  1/voxel_size.x()/num_LORs // normalise to some kind of 'pixel units'
#endif
           );

#ifndef NDEBUG
    {
      // TODO output is still not sorted... why?

      //ProjMatrixElemsForOneBin sorted_lor = lor;
      //sorted_lor.sort();
      //assert(lor == sorted_lor);
      lor.check_state();
    }
#endif
    return;
  }

}
//////////////////////////////////////
void 
ProjMatrixByBinUsingRayTracing::
calculate_proj_matrix_elems_for_one_bin(
                                        ProjMatrixElemsForOneBin& lor) const
{
  if (!this->already_setup)
    {
      error("ProjMatrixByBinUsingRayTracing used before calling setup");
    }

  const Bin bin = lor.get_bin();
  assert(bin.segment_num() >= proj_data_info_sptr->get_min_segment_num());    
  assert(bin.segment_num() <= proj_data_info_sptr->get_max_segment_num());    

  assert(lor.size() == 0);
   
  float phi;
  float s_in_mm = proj_data_info_sptr->get_s(bin);
  /* Implementation note.
     KT initialised s_in_mm above instead of in the if because this meant
     that gcc 3.0.1 generated identical results to the previous version of this file.
     Otherwise, some pixels at the boundary appear to be treated differently
     (probably due to different floating point rounding errors), at least
     on Linux on x86.
     A bit of a mistery that.

     TODO this is maybe solved now by having more decent handling of 
     start and end voxels.
  */
  if (!use_actual_detector_boundaries)
  {
    phi = proj_data_info_sptr->get_phi(bin);
    //s_in_mm = proj_data_info_sptr->get_s(bin);
  }
  else
  {
    // can be static_cast later on
    const ProjDataInfoCylindricalNoArcCorr& proj_data_info_noarccor =
    dynamic_cast<const ProjDataInfoCylindricalNoArcCorr&>(*proj_data_info_sptr);
    // TODO check on 180 degrees for views
    const int num_detectors =
      proj_data_info_sptr->get_scanner_ptr()->get_num_detectors_per_ring();
    const float ring_radius =
      proj_data_info_sptr->get_scanner_ptr()->get_effective_ring_radius();

    int det_num1=0, det_num2=0;
    proj_data_info_noarccor.
      get_det_num_pair_for_view_tangential_pos_num(det_num1,
                                                 det_num2,
                                                 bin.view_num(),
                                                 bin.tangential_pos_num());
    phi = static_cast<float>((det_num1+det_num2)*_PI/num_detectors-_PI/2);
    const float old_phi=proj_data_info_sptr->get_phi(bin);
    if (fabs(phi-old_phi)>2*_PI/num_detectors)
      warning("view %d old_phi %g new_phi %g\n",bin.view_num(), old_phi, phi);

    s_in_mm = static_cast<float>(ring_radius*sin((det_num1-det_num2)*_PI/num_detectors+_PI/2));
    const float old_s_in_mm=proj_data_info_sptr->get_s(bin);
    if (fabs(s_in_mm-old_s_in_mm)>proj_data_info_sptr->get_sampling_in_s(bin)*.0001)
      warning("tangential_pos_num %d old_s_in_mm %g new_s_in_mm %g\n",bin.tangential_pos_num(), old_s_in_mm, s_in_mm);

  }
  
  const float cphi = cos(phi);
  const float sphi = sin(phi);
  
  const float tantheta = proj_data_info_sptr->get_tantheta(bin);
  const float costheta = 1/sqrt(1+square(tantheta));
  const float t_in_mm = proj_data_info_sptr->get_t(bin);
   
  const float sampling_distance_of_adjacent_LORs_z =
    proj_data_info_sptr->get_sampling_in_t(bin)/costheta;
 

  // find number of LORs we have to take, such that we don't miss voxels
  // we have to subtract a tiny amount from the quotient, to avoid having too many LORs
  // solely due to numerical rounding errors
  const int num_lors_per_axial_pos = 
    static_cast<int>(ceil(sampling_distance_of_adjacent_LORs_z / voxel_size.z() - 1.E-3));

  assert(num_lors_per_axial_pos>0);
  // theta=0 assumes that centre of 1 voxel coincides with centre of bin.
  // TODO test
  //if (num_lors_per_axial_pos>1 && tantheta==0 num_lors_per_axial_pos%2==0);

  // merging code assumes integer multiple
  assert(fabs(sampling_distance_of_adjacent_LORs_z/voxel_size.z()
              - num_lors_per_axial_pos) <= 1E-4);


  // find offset in z, taking into account if there are 1 or more LORs
  // KT 20/06/2001 take origin.z() into account
  // KT 15/05/2002 move +(max_index.z()+min_index.z())/2.F offset here instead of in formulas for Z1f,Z2f
  /* Here is how we find the offset of the first ray:
     for only 1 ray, it is simply found by refering to the middle of the image
     minus the origin.z().
     For multiple rays, the following reasoning is followed.

     First we look at oblique rays.
     All rays should be the same distance from eachother, which is
     dz = sampling_distance_of_adjacent_LORs_z/num_lors_per_axial_pos.
     Then you have to make sure that the middle of the set of rays for this
     bin corresponds to the middle of the TOR, i.e. the offset given above for 1 ray.
     So, we put the rays from 
     -dz*(num_lors_per_axial_pos-1)/2
     to
     +dz*(num_lors_per_axial_pos-1)/2

     Now we look at direct rays (tantheta=0).We have to choose rays which
     do not go exactly on the edge of 2 planes as this would give unreliable 
     results due to rounding errors.
     In addition, we can give a weight to the rays according to how much the 
     voxel overlaps with the TOR (in axial direction).
     Note that RayTracing* now sorts this out itself, so we could dispense with this 
     complication here. However, we can do it slightly more efficient here as
     we might be using 2 rays for one ring.
  */
  const float z_position_of_first_LOR_wrt_centre_of_TOR =
    (-sampling_distance_of_adjacent_LORs_z/(2*num_lors_per_axial_pos)*
      (num_lors_per_axial_pos-1))
    - origin.z();
  float offset_in_z = 
    z_position_of_first_LOR_wrt_centre_of_TOR
    +(max_index.z()+min_index.z())/2.F * voxel_size.z();

  if (tantheta==0)
    {
      // make sure we don't ray-trace exactly between 2 planes
      // z-coordinate (in voxel units) will be
      //  (t_in_mm+offset_in_z)/voxel_size.z();
      // if so, we ray trace first to the voxels at smaller z, but will add the 
      // other plane later (in add_adjacent_z)
      if (fabs(modulo((t_in_mm+offset_in_z)/voxel_size.z(),1.F)-.5)<.001)
        offset_in_z -= .1F*voxel_size.z();
    }


  // use FOV which is slightly 'inside' the image to avoid
  // index out of range
#ifdef STIR_PMRT_LARGER_FOV
  const float fovrad_in_mm = 
    min((min(max_index.x(), -min_index.x())+.45F)*voxel_size.x(),
        (min(max_index.y(), -min_index.y())+.45F)*voxel_size.y()); 
#else
  const float fovrad_in_mm = 
    min((min(max_index.x(), -min_index.x()))*voxel_size.x(),
        (min(max_index.y(), -min_index.y()))*voxel_size.y()); 
#endif

  if (num_tangential_LORs == 1)
  {
    ray_trace_one_lor(lor, s_in_mm, t_in_mm, 
                        cphi, sphi, costheta, tantheta, 
                        offset_in_z, fovrad_in_mm, 
                        voxel_size,
                        restrict_to_cylindrical_FOV,
                        num_lors_per_axial_pos);    
  }
  else
  {
    ProjMatrixElemsForOneBin ray_traced_lor;

    // get_sampling_in_s returns sampling in interleaved case
    // interleaved case has a sampling which is twice as high
    const float s_inc = 
       (!use_actual_detector_boundaries ? 1 : 2) *
        proj_data_info_sptr->get_sampling_in_s(bin)/num_tangential_LORs;
    float current_s_in_mm =
        s_in_mm - s_inc*(num_tangential_LORs-1)/2.F;
    for (int s_LOR_num=1; s_LOR_num<=num_tangential_LORs; ++s_LOR_num, current_s_in_mm+=s_inc)
    {
      ray_traced_lor.erase();
      ray_trace_one_lor(ray_traced_lor, current_s_in_mm, t_in_mm, 
                          cphi, sphi, costheta, tantheta, 
                          offset_in_z, fovrad_in_mm, 
                          voxel_size,
                          restrict_to_cylindrical_FOV,
                          num_lors_per_axial_pos*num_tangential_LORs);
      //std::cerr << "ray traced size " << ray_traced_lor.size() << std::endl;
      lor.merge(ray_traced_lor);
    }
  }
      
  // now add on other LORs in axial direction
  if (lor.size()>0)
  {          
    if (tantheta==0 ) 
      { 
        const float z_of_first_voxel=
          lor.begin()->coord1() +
          origin.z()/voxel_size.z() -
          (max_index.z() + min_index.z())/2.F;
        const float left_edge_of_TOR =
          (t_in_mm - sampling_distance_of_adjacent_LORs_z/2
           )/voxel_size.z();
        const float right_edge_of_TOR =
          (t_in_mm + sampling_distance_of_adjacent_LORs_z/2
           )/voxel_size.z();

        add_adjacent_z(lor, z_of_first_voxel - left_edge_of_TOR, right_edge_of_TOR -left_edge_of_TOR);
      }
    else if (num_lors_per_axial_pos>1)
      {
#if 0
        if (num_lors_per_axial_pos==2)
          {         
            merge_zplus1(lor);
          }
        else
#endif
          { 
            // make copy of LOR that will be used to add adjacent z
            ProjMatrixElemsForOneBin lor_with_next_z = lor;
            // reserve enough memory to avoid reallocations
            lor.reserve(lor.size()*num_lors_per_axial_pos);
            // now add adjacent z
            for (int z_index=1; z_index<num_lors_per_axial_pos; ++z_index)
              {
                // add 1 to each z in the LOR
                ProjMatrixElemsForOneBin::iterator element_ptr = lor_with_next_z.begin();
                const ProjMatrixElemsForOneBin::iterator element_end = lor_with_next_z.end();
                while (element_ptr != element_end)
                  {
                    *element_ptr = 
                      ProjMatrixElemsForOneBin::
                      value_type(
                                 Coordinate3D<int>(element_ptr->coord1()+1,
                                                   element_ptr->coord2(),
                                                   element_ptr->coord3()),
                                 element_ptr->get_value());
                    ++element_ptr;
                  }
                // now merge it into the original
                lor.merge(lor_with_next_z);
              }
          }
      } // if( tantheta!=0 && num_lors_per_axial_pos>1)
  } //if (lor.size()!=0)
  
}

static void 
add_adjacent_z(ProjMatrixElemsForOneBin& lor, 
               const float z_of_first_voxel, 
               const float right_edge_of_TOR)
{
  assert(lor.size()>0);
  assert(z_of_first_voxel+.5>=0);
  assert(z_of_first_voxel-.5<=right_edge_of_TOR);
  // first reserve enough memory for the whole vector
  // this speeds things up.
  const int num_overlapping_voxels =
    round(ceil(right_edge_of_TOR-z_of_first_voxel+.5));
  lor.reserve(lor.size() * num_overlapping_voxels);
  
  // point to end of original LOR, i.e. first plane
  // const ProjMatrixElemsForOneBin::const_iterator element_end = lor.end();
  const std::size_t org_size = lor.size();

  for (int z_index= 1; /* no end condition here */; ++z_index)
    {
      const float overlap_of_voxel_with_TOR =
        std::min(right_edge_of_TOR, z_of_first_voxel + z_index + .5F) -
        std::max(0.F, z_of_first_voxel + z_index - .5F);
      if (overlap_of_voxel_with_TOR<=0.0001) // check if beyond TOR or overlap too small to bother
        {
          assert(num_overlapping_voxels>=z_index);
          break;
        }
      assert(overlap_of_voxel_with_TOR < 1.0001);
      const int new_z = lor.begin()->coord1()+z_index;
      if (overlap_of_voxel_with_TOR>.9999) // test if it is 1
        {
          // just copy the value
          std::size_t count = 0; // counter for elements in original LOR
          for (  ProjMatrixElemsForOneBin::const_iterator element_ptr = lor.begin();
                 count != org_size; //element_ptr != element_end;
                 ++element_ptr, ++count)
            {      
              assert(lor.size()+1 <= lor.capacity()); // not really necessary now, but check on reserve()  best for performance
              assert(new_z == element_ptr->coord1()+z_index);
              lor.push_back(
                            ProjMatrixElemsForOneBin::
                            value_type(
                                       Coordinate3D<int>(new_z,
                                                         element_ptr->coord2(),
                                                         element_ptr->coord3()),
                                       element_ptr->get_value()));
            }
        }
      else
        {
          // multiply the value with the overlap
          std::size_t count = 0; // counter for elements in original LOR
          for (  ProjMatrixElemsForOneBin::const_iterator element_ptr = lor.begin();
                 count != org_size; //element_ptr != element_end;
                 ++element_ptr, ++count)
            {      
              assert(lor.size()+1 <= lor.capacity());
              assert(new_z == element_ptr->coord1()+z_index);
              lor.push_back(
                            ProjMatrixElemsForOneBin::
                            value_type(
                                       Coordinate3D<int>(new_z,
                                                         element_ptr->coord2(),
                                                         element_ptr->coord3()),
                                       element_ptr->get_value()*overlap_of_voxel_with_TOR));
            }
        }
    } // loop over z_index

  // now check original z
  {
    const float overlap_of_voxel_with_TOR =
      std::min(right_edge_of_TOR, z_of_first_voxel + .5F) -
      std::max(0.F, z_of_first_voxel - .5F);
    assert (overlap_of_voxel_with_TOR>0);
    assert(overlap_of_voxel_with_TOR < 1.0001);
    if (overlap_of_voxel_with_TOR<.9999) // test if it is 1
      {
        // multiply the value with the overlap
        std::size_t count = 0; // counter for elements in original LOR
        for (  ProjMatrixElemsForOneBin::iterator element_ptr = lor.begin();
               count != org_size; //element_ptr != element_end;
               ++element_ptr, ++count)
            *element_ptr *= overlap_of_voxel_with_TOR;
      }
  }
#ifndef NDEBUG
  {
    // ProjMatrixElemsForOneBin sorted_lor = lor;
    // sorted_lor.sort();
    // assert(lor == sorted_lor);
    lor.check_state();
  }
#endif
}

#if 0
/*
  This function add another image row (with z+1) to the LOR, with the
  same x,y and value.
  However, it only works properly if the original LOR is such that
  any voxels with identical x,y but z'-z=1 are adjacent in the LOR.
  A sufficient condition for this is
  - the z-coord is in ascending order
  - only one of x,y,z changes to go to the next voxel
  (the latter happens presumably for a single ray tracing, but not necessarily
   in general. Take for instance a TOR wider than the voxel.)

  If the above condition is not satisfied, the current implementation can end
  up with 1 voxel occuring more than once in the end result.
  
  This could easily be solved by checking this at the end (after a sort()).
  However, as we don't do this yet, we currently no longer call this function.
*/
static void merge_zplus1(ProjMatrixElemsForOneBin& lor)
{
  // first reserve enough memory to keep everything. 
  // Otherwise iterators might be invalidated.

  lor.reserve(lor.size()*2);

  cerr << "before merge\n";
#if 0
      ProjMatrixElemsForOneBin::const_iterator iter = lor.begin();
      while (iter!= lor.end())
        {
          std::cerr << iter->get_coords() 
                    << ':' << iter->get_value()
                    << '\n';
          ++iter;
        }
#endif


  float next_value;
  float current_value = lor.begin()->get_value();
  ProjMatrixElemsForOneBin::const_iterator lor_old_end = lor.end();
  for (ProjMatrixElemsForOneBin::iterator lor_iter = lor.begin();
       lor_iter != lor_old_end; 
       ++lor_iter, current_value = next_value)
  {
    // save value before we potentially modify it below
    next_value = (lor_iter+1 == lor_old_end) ? 0.F : (lor_iter+1)->get_value();
    // check if we are the end, or the coordinates of the next voxel are
    // not (x,y,z+1)
    if ((lor_iter+1 == lor_old_end) ||
      (lor_iter->coord3() != (lor_iter+1)->coord3()) || 
      (lor_iter->coord2() != (lor_iter+1)->coord2()) ||
      (lor_iter->coord1() + 1 != (lor_iter+1)->coord1()))
    {
      // if so, we can just push_back a new voxel (but LOR won't be sorted though)
      lor.push_back(
         ProjMatrixElemsForOneBin::value_type(
           Coordinate3D<int>(lor_iter->coord1()+1, lor_iter->coord2(), lor_iter->coord3()), 
           current_value));
    }
    else
    {
      // increment value of next voxel with the current value
      *(lor_iter+1) += current_value;
    }
    
  }
  cerr << "after merge\n";  
  lor.check_state();
  cerr << "after check_St\n";
}
#endif

END_NAMESPACE_STIR
<|MERGE_RESOLUTION|>--- conflicted
+++ resolved
@@ -269,13 +269,8 @@
 void
 ProjMatrixByBinUsingRayTracing::
 set_up(          
-<<<<<<< HEAD
-    const shared_ptr<ProjDataInfo>& proj_data_info_sptr_v,
-    const shared_ptr<DiscretisedDensity<3,float> >& density_info_sptr_v // TODO should be Info only
-=======
-    const shared_ptr<const ProjDataInfo>& proj_data_info_ptr_v,
-    const shared_ptr<const DiscretisedDensity<3,float> >& density_info_ptr // TODO should be Info only
->>>>>>> 59defaa1
+    const shared_ptr<const ProjDataInfo>& proj_data_info_sptr_v,
+    const shared_ptr<const DiscretisedDensity<3,float> >& density_info_sptr_v // TODO should be Info only
     )
 {
   ProjMatrixByBin::set_up(proj_data_info_sptr_v, density_info_sptr_v);
