/*
    Copyright (C) 2000 PARAPET partners
    Copyright (C) 2000-2011, Hammersmith Imanet Ltd
<<<<<<< HEAD
    Copyright (C) 2013-2014, University College London
    Copyright (C) 2016, University of Hull
=======
    Copyright (C) 2013-2014, 2018, 2019, 2021, 2023 University College London
>>>>>>> 734a0d71
    Copyright 2017 ETH Zurich, Institute of Particle Physics and Astrophysics
    This file is part of STIR.

    SPDX-License-Identifier: Apache-2.0 AND License-ref-PARAPET-license

    See STIR/LICENSE.txt for details
*/
/*!

  \file
  \ingroup projection

  \brief non-inline implementations for stir::ProjMatrixByBinUsingRayTracing

  \author Nikos Efthimiou
  \author Mustapha Sadki
  \author Kris Thielemans
  \author PARAPET project
  \author Parisa Khateri
*/

/* History

   KT
   added registry things
   KT 21/02/2002
   added option for square FOV
   KT 15/05/2002 
   added possibility of multiple LORs in tangential direction
   call ProjMatrixByBin's new parsing functions
   KT 28/06/02 
   added option to take actual detector boundaries into account
   KT 25/09/03
   allow disabling more symmetries
   allow smaller z- voxel sizes (but z-sampling in the projdata still has to 
   be an integer multiple of the z-voxel size).

 */

#include "stir/recon_buildblock/ProjMatrixByBinUsingRayTracing.h"
#include "stir/recon_buildblock/DataSymmetriesForBins_PET_CartesianGrid.h"
#include "stir/VoxelsOnCartesianGrid.h"
#include "stir/ProjDataInfo.h"
#include "stir/recon_buildblock/RayTraceVoxelsOnCartesianGrid.h"
#include "stir/ProjDataInfoCylindricalNoArcCorr.h"
#include "stir/round.h"
#include "stir/modulo.h"
#include "stir/stream.h"
#include <algorithm>
#include <math.h>
#include <boost/format.hpp>
#include "stir/warning.h"
#include "stir/error.h"
#include "stir/ProjDataInfoBlocksOnCylindricalNoArcCorr.h"
#include "stir/ProjDataInfoGenericNoArcCorr.h"

#ifndef STIR_NO_NAMESPACE
using std::min;
using std::max;
#endif
START_NAMESPACE_STIR


const char * const 
ProjMatrixByBinUsingRayTracing::registered_name =
  "Ray Tracing";

ProjMatrixByBinUsingRayTracing::
ProjMatrixByBinUsingRayTracing()
{
  set_defaults();
}
//******************** parsing *************

void 
ProjMatrixByBinUsingRayTracing::initialise_keymap()
{
  ProjMatrixByBin::initialise_keymap();
  parser.add_start_key("Ray Tracing Matrix Parameters");
  parser.add_key("restrict to cylindrical FOV", &restrict_to_cylindrical_FOV);
  parser.add_key("number of rays in tangential direction to trace for each bin",
                  &num_tangential_LORs);
  parser.add_key("use actual detector boundaries", &use_actual_detector_boundaries);
  parser.add_key("do_symmetry_90degrees_min_phi", &do_symmetry_90degrees_min_phi);
  parser.add_key("do_symmetry_180degrees_min_phi", &do_symmetry_180degrees_min_phi);
  parser.add_key("do_symmetry_swap_segment", &do_symmetry_swap_segment);
  parser.add_key("do_symmetry_swap_s", &do_symmetry_swap_s);
  parser.add_key("do_symmetry_shift_z", &do_symmetry_shift_z);
  parser.add_stop_key("End Ray Tracing Matrix Parameters");
}


void
ProjMatrixByBinUsingRayTracing::set_defaults()
{
  ProjMatrixByBin::set_defaults();
  this->restrict_to_cylindrical_FOV = true;
  this->num_tangential_LORs = 1;
  this->use_actual_detector_boundaries = false;
  this->do_symmetry_90degrees_min_phi = true;
  this->do_symmetry_180degrees_min_phi = true;
  this->do_symmetry_swap_segment = true;
  this->do_symmetry_swap_s = true;
  this->do_symmetry_shift_z = true;
  this->already_setup = false;
}


bool
ProjMatrixByBinUsingRayTracing::post_processing()
{
  if (ProjMatrixByBin::post_processing() == true)
    return true;
  if (this->num_tangential_LORs<1)
  { 
    warning(boost::format("ProjMatrixByBinUsingRayTracing: num_tangential_LORs should be at least 1, but is %d")
            % this->num_tangential_LORs);
    return true;
  }
  this->already_setup = false;
  return false;
}

//******************** get/set pairs *************

bool
ProjMatrixByBinUsingRayTracing::
get_restrict_to_cylindrical_FOV() const
{
  return this->restrict_to_cylindrical_FOV;
}

void
ProjMatrixByBinUsingRayTracing::
set_restrict_to_cylindrical_FOV(bool val)
{
  this->already_setup = this->already_setup && (this->restrict_to_cylindrical_FOV == val);
  this->restrict_to_cylindrical_FOV = val;
}

int
ProjMatrixByBinUsingRayTracing::
get_num_tangential_LORs() const
{
  return this->num_tangential_LORs;
}

void
ProjMatrixByBinUsingRayTracing::
set_num_tangential_LORs(int val)
{
  this->already_setup = this->already_setup && (this->num_tangential_LORs == val);
  this->num_tangential_LORs = val;
}

bool
ProjMatrixByBinUsingRayTracing::
get_use_actual_detector_boundaries() const
{
  return this->use_actual_detector_boundaries;
}

void
ProjMatrixByBinUsingRayTracing::
set_use_actual_detector_boundaries(bool val)
{
  this->already_setup = this->already_setup && (this->use_actual_detector_boundaries == val);
  this->use_actual_detector_boundaries = val;
}

bool
ProjMatrixByBinUsingRayTracing::
get_do_symmetry_90degrees_min_phi() const
{
  return this->do_symmetry_90degrees_min_phi;
}

void
ProjMatrixByBinUsingRayTracing::
set_do_symmetry_90degrees_min_phi(bool val)
{
  this->already_setup = this->already_setup && (this->do_symmetry_90degrees_min_phi == val);
  this->do_symmetry_90degrees_min_phi = val;
}


bool
ProjMatrixByBinUsingRayTracing::
get_do_symmetry_180degrees_min_phi() const
{
  return this->do_symmetry_180degrees_min_phi;
}

void
ProjMatrixByBinUsingRayTracing::
set_do_symmetry_180degrees_min_phi(bool val)
{
  this->already_setup = this->already_setup && (this->do_symmetry_180degrees_min_phi == val);
  this->do_symmetry_180degrees_min_phi = val;
}


bool
ProjMatrixByBinUsingRayTracing::
get_do_symmetry_swap_segment() const
{
  return this->do_symmetry_swap_segment;
}

void
ProjMatrixByBinUsingRayTracing::
set_do_symmetry_swap_segment(bool val)
{
  this->already_setup = this->already_setup && (this->do_symmetry_swap_segment == val);
  this->do_symmetry_swap_segment = val;
}


bool
ProjMatrixByBinUsingRayTracing::
get_do_symmetry_swap_s() const
{
  return this->do_symmetry_swap_s;
}

void
ProjMatrixByBinUsingRayTracing::
set_do_symmetry_swap_s(bool val)
{
  this->already_setup = this->already_setup && (this->do_symmetry_swap_s == val);
  this->do_symmetry_swap_s = val;
}


bool
ProjMatrixByBinUsingRayTracing::
get_do_symmetry_shift_z() const
{
  return this->do_symmetry_shift_z;
}

void
ProjMatrixByBinUsingRayTracing::
set_do_symmetry_shift_z(bool val)
{
  this->already_setup = this->already_setup && (this->do_symmetry_shift_z == val);
  this->do_symmetry_shift_z = val;
}


//******************** actual implementation *************

#if 0
// static helper function
// check if a is an integer multiple of b
static bool is_multiple(const float a, const float b)
{
  return fabs(fmod(static_cast<double>(a), static_cast<double>(b))) > 1E-5;
}
#endif

void
ProjMatrixByBinUsingRayTracing::
set_up(          
    const shared_ptr<const ProjDataInfo>& proj_data_info_sptr_v,
    const shared_ptr<const DiscretisedDensity<3,float> >& density_info_sptr_v // TODO should be Info only
    )
{
<<<<<<< HEAD
  ProjMatrixByBin::set_up(proj_data_info_sptr_v, density_info_sptr_v);

    image_info_sptr.reset(
              dynamic_cast<const VoxelsOnCartesianGrid<float>* > (density_info_sptr_v->clone() ));
//  const VoxelsOnCartesianGrid<float> * image_info_ptr =
//    dynamic_cast<const VoxelsOnCartesianGrid<float>*> (density_info_ptr.get());

  if(is_null_ptr(image_info_sptr))
    error("ProjMatrixByBinUsingRayTracing initialised with a wrong type of DiscretisedDensity\n");
=======
  auto image_info_ptr = dynamic_cast<const VoxelsOnCartesianGrid<float>*> (density_info_ptr.get());

  if (!image_info_ptr)
    error("ProjMatrixByBinUsingRayTracing initialised with wrong type of DiscretisedDensity.");

  if (this->already_setup)
    {
      if (*this->proj_data_info_ptr == *proj_data_info_ptr_v &&
          this->voxel_size == image_info_ptr->get_voxel_size() &&
          this->origin == image_info_ptr->get_origin())
        {
          CartesianCoordinate3D<int> new_min_index;
          CartesianCoordinate3D<int> new_max_index;
          image_info_ptr->get_regular_range(new_min_index, new_max_index);
          if (this->max_index == new_max_index &&
              this->min_index == new_min_index)
            {
              info("ProjMatrixByBinUsingRayTracing::set_up skipped as already set-up with same characteristics.", 3);
            }
          return;
        }
    }

  ProjMatrixByBin::set_up(proj_data_info_ptr_v, density_info_ptr);

  proj_data_info_ptr= proj_data_info_ptr_v; 
>>>>>>> 734a0d71
 
  voxel_size = image_info_sptr->get_voxel_size();
  origin = image_info_sptr->get_origin();
  if (abs(origin.x())>.05F || abs(origin.y())>.05F)
    error("ProjMatrixByBinUsingRayTracing sadly doesn't support shifted x/y origin yet");
  image_info_sptr->get_regular_range(min_index, max_index);

  symmetries_sptr.reset(
    new DataSymmetriesForBins_PET_CartesianGrid(proj_data_info_sptr,
                                                density_info_sptr_v,
                                                do_symmetry_90degrees_min_phi,
                                                do_symmetry_180degrees_min_phi,
                                                do_symmetry_swap_segment,
                                                do_symmetry_swap_s,
                                                do_symmetry_shift_z));
  const float sampling_distance_of_adjacent_LORs_xy =
    proj_data_info_sptr->get_sampling_in_s(Bin(0,0,0,0));
  
  if(sampling_distance_of_adjacent_LORs_xy/num_tangential_LORs > voxel_size.x() + 1.E-3 ||
     sampling_distance_of_adjacent_LORs_xy/num_tangential_LORs > voxel_size.y() + 1.E-3)
     warning(boost::format("ProjMatrixByBinUsingRayTracing used for pixel size (x,y)=(%g,%g) "
                           "that is smaller than the central bin size (%g) divided by num_tangential_LORs (%d).\n"
                           "This matrix will completely miss some voxels for some (or all) views. It is therefore to best to increase "
                           "'number of rays in tangential direction to trace for each bin'.")
             % voxel_size.x() % voxel_size.y() % sampling_distance_of_adjacent_LORs_xy % num_tangential_LORs);

  if (use_actual_detector_boundaries)
    {
  if (proj_data_info_sptr->get_scanner_ptr()->get_scanner_geometry()== "Cylindrical")
    {
      const ProjDataInfoCylindricalNoArcCorr * proj_data_info_cyl_ptr =
        dynamic_cast<const ProjDataInfoCylindricalNoArcCorr *>(proj_data_info_sptr.get());
      if (proj_data_info_cyl_ptr== 0)
        {
          warning("ProjMatrixByBinUsingRayTracing: use_actual_detector_boundaries"
                  " is reset to false as the projection data should be non-arccorrected.");
          use_actual_detector_boundaries = false;
        }
      else 
        {
          bool nocompression = 
            proj_data_info_cyl_ptr->get_view_mashing_factor()==1;
          for (int segment_num=proj_data_info_cyl_ptr->get_min_segment_num();
               nocompression && segment_num <= proj_data_info_cyl_ptr->get_max_segment_num();
               ++segment_num)
            nocompression= 
              proj_data_info_cyl_ptr->get_min_ring_difference(segment_num) ==
              proj_data_info_cyl_ptr->get_max_ring_difference(segment_num);
        
          if (!nocompression)
            {
              warning("ProjMatrixByBinUsingRayTracing: use_actual_detector_boundaries"
                      " is reset to false as the projection data as either mashed or uses axial compression\n");
              use_actual_detector_boundaries = false;
            }
        }
      }
      else if(proj_data_info_sptr->get_scanner_ptr()->get_scanner_geometry()== "BlocksOnCylindrical")
      {
      const ProjDataInfoBlocksOnCylindricalNoArcCorr * proj_data_info_blk_ptr =
        dynamic_cast<const ProjDataInfoBlocksOnCylindricalNoArcCorr *>(proj_data_info_sptr.get());

      if (proj_data_info_blk_ptr== 0)
      {
        warning("ProjMatrixByBinUsingRayTracing: use_actual_detector_boundaries"
                " is reset to false as the projection data should be non-arccorrected.");
        use_actual_detector_boundaries = false;
      }
      else
      {
        bool nocompression =
          proj_data_info_blk_ptr->get_view_mashing_factor()==1;
        for (int segment_num=proj_data_info_blk_ptr->get_min_segment_num();
             nocompression && segment_num <= proj_data_info_blk_ptr->get_max_segment_num();
             ++segment_num)
          nocompression=
            proj_data_info_blk_ptr->get_min_ring_difference(segment_num) ==
            proj_data_info_blk_ptr->get_max_ring_difference(segment_num);

        if (!nocompression)
         {
          warning("ProjMatrixByBinUsingRayTracing: use_actual_detector_boundaries"
                    " is reset to false as the projection data as either mashed or uses axial compression.");
            use_actual_detector_boundaries = false;
         }
      }
    }
    else
    {
        const ProjDataInfoGenericNoArcCorr * proj_data_info_blk_ptr =
          dynamic_cast<const ProjDataInfoGenericNoArcCorr *>(proj_data_info_sptr.get());
          
        if (proj_data_info_blk_ptr== 0)
        {
          warning("ProjMatrixByBinUsingRayTracing: use_actual_detector_boundaries"
                  " is reset to false as the projection data should be non-arccorrected.");
          use_actual_detector_boundaries = false;
        }
        else
        {
          bool nocompression =
            proj_data_info_blk_ptr->get_view_mashing_factor()==1;
          for (int segment_num=proj_data_info_blk_ptr->get_min_segment_num();
               nocompression && segment_num <= proj_data_info_blk_ptr->get_max_segment_num();
               ++segment_num)
            nocompression=
              proj_data_info_blk_ptr->get_min_ring_difference(segment_num) ==
              proj_data_info_blk_ptr->get_max_ring_difference(segment_num);

          if (!nocompression)
          {
            warning("ProjMatrixByBinUsingRayTracing: use_actual_detector_boundaries"
                      " is reset to false as the projection data as either mashed or uses axial compression.");
            use_actual_detector_boundaries = false;
          }
        }
    }
 
    if (use_actual_detector_boundaries)
      info("ProjMatrixByBinUsingRayTracing: use_actual_detector_boundaries==true.", 3);

  }  

  #if 0
  // test if our 2D code does not have problems
  {
    // currently 2D code relies on the LOR falling in the middle of a voxel (in z-direction)
    const float z_shift = - origin.z()/voxel_size.z()
      +(max_index.z()+min_index.z())/2.F;
    if (fabs(z_shift - round(z_shift)) > .01)
      error("ProjMatrixByBinUsingRayTracing can currently not handle this image.\n"
            "Make sure you either have \n"
            "- an odd number of planes and z_origin=n* z_voxel_size\n"
            "- or an even number of planes and z_origin=(n+1/2)*z_voxel_size\n"
            "(for some integer n).\n");
  }
  #endif


  this->already_setup = true;
  this->clear_cache();
};

ProjMatrixByBinUsingRayTracing*
ProjMatrixByBinUsingRayTracing::clone() const
{
	return new ProjMatrixByBinUsingRayTracing(*this);
}

/* this is used when 
   (tantheta==0 && sampling_distance_of_adjacent_LORs_z==2*voxel_size.z())
  it adds two  adjacents z with their half value
  */
static void 
add_adjacent_z(ProjMatrixElemsForOneBin& lor, 
               const float z_of_first_voxel, 
               const float right_edge_of_TOR);

#if 0
/* Complicated business to add the same values at z+1
   while taking care that the (x,y,z) coordinates remain unique in the LOR.
  (If you copy the LOR somewhere else, you can simply use 
   ProjMatrixElemsForOneBin::merge())
*/         
static void merge_zplus1(ProjMatrixElemsForOneBin& lor);
#endif

template <typename T>
static inline int sign(const T& t) 
{
  return t<0 ? -1 : 1;
}

// just do 1 LOR, returns true if lor is not empty
static void
ray_trace_one_lor(ProjMatrixElemsForOneBin& lor, 
                  const float s_in_mm, const float t_in_mm, 
                  const float cphi, const float sphi, 
                  const float costheta, const float tantheta, 
                  const float offset_in_z,
                  const float fovrad_in_mm,
                  const CartesianCoordinate3D<float>& voxel_size,
                  const bool restrict_to_cylindrical_FOV,
                  const int num_LORs)
{
  assert(lor.size() == 0);

  /* Find Intersection points of LOR and image FOV (assuming infinitely long scanner)*/
  /* (in voxel units) */
  CartesianCoordinate3D<float> start_point;  
  CartesianCoordinate3D<float> stop_point;
  {
    /* parametrisation of LOR is
         X= s*cphi + a*sphi, 
         Y= s*sphi - a*cphi, 
         Z= t/costheta+offset_in_z - a*tantheta
       find now min_a, max_a such that end-points intersect border of FOV 
    */
    float max_a;
    float min_a;
    
    if (restrict_to_cylindrical_FOV)
    {
#ifdef STIR_PMRT_LARGER_FOV
      if (fabs(s_in_mm) >= fovrad_in_mm) return;
#else
      if (fabs(s_in_mm) > fovrad_in_mm) return;
#endif
      // a has to be such that X^2+Y^2 == fovrad^2      
      if (fabs(s_in_mm) == fovrad_in_mm) 
        {
          max_a = min_a = 0;
        }
      else
        {
          max_a = sqrt(square(fovrad_in_mm) - square(s_in_mm));
          min_a = -max_a;
        }
    } // restrict_to_cylindrical_FOV
    else
    {
      // use FOV which is square.
      // note that we use square and not rectangular as otherwise symmetries
      // would take us out of the FOV. TODO
      /*
        a has to be such that 
        |X| <= fovrad_in_mm &&  |Y| <= fovrad_in_mm
      */
      if (fabs(cphi) < 1.E-3 || fabs(sphi) < 1.E-3) 
      {
        if (fovrad_in_mm < fabs(s_in_mm))
          return;
        max_a = fovrad_in_mm;
        min_a = -fovrad_in_mm;
      }
      else
      {
        max_a = min((fovrad_in_mm*sign(sphi) - s_in_mm*cphi)/sphi,
                    (fovrad_in_mm*sign(cphi) + s_in_mm*sphi)/cphi);
        min_a = max((-fovrad_in_mm*sign(sphi) - s_in_mm*cphi)/sphi,
                    (-fovrad_in_mm*sign(cphi) + s_in_mm*sphi)/cphi);
        if (min_a > max_a - 1.E-3*voxel_size.x())
          return;
      }
      
    } //!restrict_to_cylindrical_FOV
    
    start_point.x() = (s_in_mm*cphi + max_a*sphi)/voxel_size.x();
    start_point.y() = (s_in_mm*sphi - max_a*cphi)/voxel_size.y(); 
    start_point.z() = (t_in_mm/costheta+offset_in_z - max_a*tantheta)/voxel_size.z();
    stop_point.x() = (s_in_mm*cphi + min_a*sphi)/voxel_size.x();
    stop_point.y() = (s_in_mm*sphi - min_a*cphi)/voxel_size.y(); 
    stop_point.z() = (t_in_mm/costheta+offset_in_z - min_a*tantheta)/voxel_size.z();

#if 0
    // KT 18/05/2005 this is no longer necessary

    // check we're not exactly at the border of 2 planes in the 2D case
    if (tantheta==0)
      {
        assert(stop_point.z()==start_point.z());
        if (fabs(modulo(stop_point.z(),1.F)-.5)<.001)
          error("ProjMatrixByBinUsingRayTracing: ray tracing at the border between two z-planes\n");
      }
    if (cphi==0)
      {
        assert(stop_point.y()==start_point.y());
        if (fabs(modulo(stop_point.y(),1.F)-.5)<.001)
          error("ProjMatrixByBinUsingRayTracing: ray tracing at the border between two y-planes\n");
      }
    if (sphi==0)
      {
        assert(stop_point.x()==start_point.x());
        if (fabs(modulo(stop_point.x(),1.F)-.5)<.001)
          error("ProjMatrixByBinUsingRayTracing: ray tracing at the border between two y-planes\n");
      }
#endif

    // find out in which direction we should do the ray tracing to obtain a sorted lor
    // we want to go from small z to large z, 
    // or if z are equal, from small y to large y and so on
    const bool from_start_to_stop =
      start_point.z() < stop_point.z() ||
      (start_point.z() == stop_point.z() &&
       (start_point.y() < stop_point.y() ||
        (start_point.y() == stop_point.y() &&
         (start_point.x() <= stop_point.x()))));

    // do actual ray tracing for this LOR
    
    RayTraceVoxelsOnCartesianGrid(lor, 
                                  from_start_to_stop? start_point : stop_point,
                                  !from_start_to_stop? start_point : stop_point,
                                  voxel_size,
#ifdef NEWSCALE
                                  1.F/num_LORs // normalise to mm
#else
                                  1/voxel_size.x()/num_LORs // normalise to some kind of 'pixel units'
#endif
           );

#ifndef NDEBUG
    {
      // TODO output is still not sorted... why?

      //ProjMatrixElemsForOneBin sorted_lor = lor;
      //sorted_lor.sort();
      //assert(lor == sorted_lor);
      lor.check_state();
    }
#endif
    return;
  }

}
//////////////////////////////////////
void 
ProjMatrixByBinUsingRayTracing::
calculate_proj_matrix_elems_for_one_bin(
                                        ProjMatrixElemsForOneBin& lor) const
{
  if (!this->already_setup)
    {
      error("ProjMatrixByBinUsingRayTracing used before calling setup");
    }

  const Bin bin = lor.get_bin();
  assert(bin.segment_num() >= proj_data_info_sptr->get_min_segment_num());    
  assert(bin.segment_num() <= proj_data_info_sptr->get_max_segment_num());    

  assert(lor.size() == 0);
   
  float phi;
  float s_in_mm = proj_data_info_sptr->get_s(bin);
  /* Implementation note.
     KT initialised s_in_mm above instead of in the if because this meant
     that gcc 3.0.1 generated identical results to the previous version of this file.
     Otherwise, some pixels at the boundary appear to be treated differently
     (probably due to different floating point rounding errors), at least
     on Linux on x86.
     A bit of a mistery that.

     TODO this is maybe solved now by having more decent handling of 
     start and end voxels.
  */
  if (!use_actual_detector_boundaries)
  {
    phi = proj_data_info_sptr->get_phi(bin);
    //s_in_mm = proj_data_info_sptr->get_s(bin);
  }
  else
  {
    if (proj_data_info_sptr->get_scanner_ptr()->get_scanner_geometry()== "Cylindrical")
    {
    // can be static_cast later on
    const ProjDataInfoCylindricalNoArcCorr& proj_data_info_noarccor =
    dynamic_cast<const ProjDataInfoCylindricalNoArcCorr&>(*proj_data_info_sptr);
    // TODO check on 180 degrees for views
    const int num_detectors =
      proj_data_info_sptr->get_scanner_ptr()->get_num_detectors_per_ring();
    const float ring_radius =
      proj_data_info_sptr->get_scanner_ptr()->get_effective_ring_radius();

    int det_num1=0, det_num2=0;
    proj_data_info_noarccor.
      get_det_num_pair_for_view_tangential_pos_num(det_num1,
                                                 det_num2,
                                                 bin.view_num(),
                                                 bin.tangential_pos_num());
    phi = static_cast<float>(
            (det_num1+det_num2)*_PI/num_detectors-_PI/2 + proj_data_info_noarccor.get_azimuthal_angle_offset() );
    const float old_phi=proj_data_info_sptr->get_phi(bin);
    if (fabs(phi-old_phi)>2*_PI/num_detectors)
      warning("view %d old_phi %g new_phi %g\n",bin.view_num(), old_phi, phi);

    s_in_mm = static_cast<float>(ring_radius*sin((det_num1-det_num2)*_PI/num_detectors+_PI/2));
    const float old_s_in_mm=proj_data_info_sptr->get_s(bin);
    if (fabs(s_in_mm-old_s_in_mm)>proj_data_info_sptr->get_sampling_in_s(bin)*.0001)
      warning("tangential_pos_num %d old_s_in_mm %g new_s_in_mm %g\n",bin.tangential_pos_num(), old_s_in_mm, s_in_mm);
    }
    else if(proj_data_info_sptr->get_scanner_ptr()->get_scanner_geometry()== "BlocksOnCylindrical")
    {
      // can be static_cast later on
      const ProjDataInfoBlocksOnCylindricalNoArcCorr& proj_data_info_noarccor =
      dynamic_cast<const ProjDataInfoBlocksOnCylindricalNoArcCorr&>(*proj_data_info_sptr);

      phi = proj_data_info_noarccor.get_phi(bin);
      s_in_mm = proj_data_info_noarccor.get_s(bin);
    }
    else
    {
      const ProjDataInfoGenericNoArcCorr& proj_data_info_noarccor =
      dynamic_cast<const ProjDataInfoGenericNoArcCorr&>(*proj_data_info_sptr);

      phi = proj_data_info_noarccor.get_phi(bin);
      s_in_mm = proj_data_info_noarccor.get_s(bin);
    }

  }
  
  const float cphi = cos(phi);
  const float sphi = sin(phi);
  
  const float tantheta = proj_data_info_sptr->get_tantheta(bin);
  const float costheta = 1/sqrt(1+square(tantheta));
  const float t_in_mm = proj_data_info_sptr->get_t(bin);
   
  const float sampling_distance_of_adjacent_LORs_z =
    proj_data_info_sptr->get_sampling_in_t(bin)/costheta;
 

  // find number of LORs we have to take, such that we don't miss voxels
  // we have to subtract a tiny amount from the quotient, to avoid having too many LORs
  // solely due to numerical rounding errors
  const int num_lors_per_axial_pos = 
    static_cast<int>(ceil(sampling_distance_of_adjacent_LORs_z / voxel_size.z() - 1.E-3));

  assert(num_lors_per_axial_pos>0);
  // theta=0 assumes that centre of 1 voxel coincides with centre of bin.
  // TODO test
  //if (num_lors_per_axial_pos>1 && tantheta==0 num_lors_per_axial_pos%2==0);

  // merging code assumes integer multiple
  if (fabs(sampling_distance_of_adjacent_LORs_z/voxel_size.z()
              - num_lors_per_axial_pos) > 1E-3)
    error(boost::format("ProjMatrixByBinUsingRayTracing: currently need sampling distance in axial direction (%f) to be an integer multiple of the voxel size (%g)")
          % sampling_distance_of_adjacent_LORs_z % voxel_size.z());


  // find offset in z, taking into account if there are 1 or more LORs
  // KT 20/06/2001 take origin.z() into account
  // KT 15/05/2002 move +(max_index.z()+min_index.z())/2.F offset here instead of in formulas for Z1f,Z2f
  /* Here is how we find the offset of the first ray:
     for only 1 ray, it is simply found by refering to the middle of the image
     minus the origin.z().
     For multiple rays, the following reasoning is followed.

     First we look at oblique rays.
     All rays should be the same distance from eachother, which is
     dz = sampling_distance_of_adjacent_LORs_z/num_lors_per_axial_pos.
     Then you have to make sure that the middle of the set of rays for this
     bin corresponds to the middle of the TOR, i.e. the offset given above for 1 ray.
     So, we put the rays from 
     -dz*(num_lors_per_axial_pos-1)/2
     to
     +dz*(num_lors_per_axial_pos-1)/2

     Now we look at direct rays (tantheta=0).We have to choose rays which
     do not go exactly on the edge of 2 planes as this would give unreliable 
     results due to rounding errors.
     In addition, we can give a weight to the rays according to how much the 
     voxel overlaps with the TOR (in axial direction).
     Note that RayTracing* now sorts this out itself, so we could dispense with this 
     complication here. However, we can do it slightly more efficient here as
     we might be using 2 rays for one ring.
  */
  const float z_position_of_first_LOR_wrt_centre_of_TOR =
    (-sampling_distance_of_adjacent_LORs_z/(2*num_lors_per_axial_pos)*
      (num_lors_per_axial_pos-1))
    - origin.z();
  float offset_in_z = 
    z_position_of_first_LOR_wrt_centre_of_TOR
    +(max_index.z()+min_index.z())/2.F * voxel_size.z();

  if (tantheta==0)
    {
      // make sure we don't ray-trace exactly between 2 planes
      // z-coordinate (in voxel units) will be
      //  (t_in_mm+offset_in_z)/voxel_size.z();
      // if so, we ray trace first to the voxels at smaller z, but will add the 
      // other plane later (in add_adjacent_z)
      if (fabs(modulo((t_in_mm+offset_in_z)/voxel_size.z(),1.F)-.5)<.001)
        offset_in_z -= .1F*voxel_size.z();
    }


  // use FOV which is slightly 'inside' the image to avoid
  // index out of range
#ifdef STIR_PMRT_LARGER_FOV
  const float fovrad_in_mm = 
    min((min(max_index.x(), -min_index.x())+.45F)*voxel_size.x(),
        (min(max_index.y(), -min_index.y())+.45F)*voxel_size.y()); 
#else
  float fovrad_in_mm = 
    min((min(max_index.x(), -min_index.x()))*voxel_size.x(),
        (min(max_index.y(), -min_index.y()))*voxel_size.y()); 
        if (proj_data_info_sptr->get_scanner_ptr()->get_scanner_geometry() == "BlocksOnCylindrical")
  {
    fovrad_in_mm =
        min((min(max_index.x(), -min_index.x()) - 5.f) * voxel_size.x(),
            (min(max_index.y(), -min_index.y()) - 5.f) * voxel_size.y());
  }
#endif

  if (num_tangential_LORs == 1)
  {
    ray_trace_one_lor(lor, s_in_mm, t_in_mm, 
                        cphi, sphi, costheta, tantheta, 
                        offset_in_z, fovrad_in_mm, 
                        voxel_size,
                        restrict_to_cylindrical_FOV,
                        num_lors_per_axial_pos);    
  }
  else
  {
    ProjMatrixElemsForOneBin ray_traced_lor;

    // get_sampling_in_s returns sampling in interleaved case
    // interleaved case has a sampling which is twice as high
    const float s_inc = 
       (!use_actual_detector_boundaries ? 1 : 2) *
        proj_data_info_sptr->get_sampling_in_s(bin)/num_tangential_LORs;
    float current_s_in_mm =
        s_in_mm - s_inc*(num_tangential_LORs-1)/2.F;
    for (int s_LOR_num=1; s_LOR_num<=num_tangential_LORs; ++s_LOR_num, current_s_in_mm+=s_inc)
    {
      ray_traced_lor.erase();
      ray_trace_one_lor(ray_traced_lor, current_s_in_mm, t_in_mm, 
                          cphi, sphi, costheta, tantheta, 
                          offset_in_z, fovrad_in_mm, 
                          voxel_size,
                          restrict_to_cylindrical_FOV,
                          num_lors_per_axial_pos*num_tangential_LORs);
      //std::cerr << "ray traced size " << ray_traced_lor.size() << std::endl;
      lor.merge(ray_traced_lor);
    }
  }
      
  // now add on other LORs in axial direction
  if (lor.size()>0)
  {          
    if (tantheta==0 ) 
      { 
        const float z_of_first_voxel=
          lor.begin()->coord1() +
          origin.z()/voxel_size.z() -
          (max_index.z() + min_index.z())/2.F;
        const float left_edge_of_TOR =
          (t_in_mm - sampling_distance_of_adjacent_LORs_z/2
           )/voxel_size.z();
        const float right_edge_of_TOR =
          (t_in_mm + sampling_distance_of_adjacent_LORs_z/2
           )/voxel_size.z();

        add_adjacent_z(lor, z_of_first_voxel - left_edge_of_TOR, right_edge_of_TOR -left_edge_of_TOR);
      }
    else if (num_lors_per_axial_pos>1)
      {
#if 0
        if (num_lors_per_axial_pos==2)
          {         
            merge_zplus1(lor);
          }
        else
#endif
          { 
            // make copy of LOR that will be used to add adjacent z
            ProjMatrixElemsForOneBin lor_with_next_z = lor;
            // reserve enough memory to avoid reallocations
            lor.reserve(lor.size()*num_lors_per_axial_pos);
            // now add adjacent z
            for (int z_index=1; z_index<num_lors_per_axial_pos; ++z_index)
              {
                // add 1 to each z in the LOR
                ProjMatrixElemsForOneBin::iterator element_ptr = lor_with_next_z.begin();
                const ProjMatrixElemsForOneBin::iterator element_end = lor_with_next_z.end();
                while (element_ptr != element_end)
                  {
                    *element_ptr = 
                      ProjMatrixElemsForOneBin::
                      value_type(
                                 Coordinate3D<int>(element_ptr->coord1()+1,
                                                   element_ptr->coord2(),
                                                   element_ptr->coord3()),
                                 element_ptr->get_value());
                    ++element_ptr;
                  }
                // now merge it into the original
                lor.merge(lor_with_next_z);
              }
          }
      } // if( tantheta!=0 && num_lors_per_axial_pos>1)
  } //if (lor.size()!=0)
  
}

static void 
add_adjacent_z(ProjMatrixElemsForOneBin& lor, 
               const float z_of_first_voxel, 
               const float right_edge_of_TOR)
{
  assert(lor.size()>0);
  assert(z_of_first_voxel+.5>=0);
  assert(z_of_first_voxel-.5<=right_edge_of_TOR);
  // first reserve enough memory for the whole vector
  // this speeds things up.
  // !author Parisa Khateri: modify to take into account voxels before the first LOR in raytracing.
  const int num_overlapping_voxels = z_of_first_voxel > 0.5?
           round(ceil(right_edge_of_TOR-z_of_first_voxel+.5)) + 1:
           round(ceil(right_edge_of_TOR-z_of_first_voxel+.5));

  lor.reserve(lor.size() * num_overlapping_voxels);
  
  // point to end of original LOR, i.e. first plane
  // const ProjMatrixElemsForOneBin::const_iterator element_end = lor.end();
  const std::size_t org_size = lor.size();

  for (int z_index= 1; /* no end condition here */; ++z_index)
    {
      const float overlap_of_voxel_with_TOR =
        std::min(right_edge_of_TOR, z_of_first_voxel + z_index + .5F) -
        std::max(0.F, z_of_first_voxel + z_index - .5F);
      if (overlap_of_voxel_with_TOR<=0.0001) // check if beyond TOR or overlap too small to bother
        {
          assert(num_overlapping_voxels>=z_index);
          break;
        }
      assert(overlap_of_voxel_with_TOR < 1.0001);
      const int new_z = lor.begin()->coord1()+z_index;
      if (overlap_of_voxel_with_TOR>.9999) // test if it is 1
        {
          // just copy the value
          std::size_t count = 0; // counter for elements in original LOR
          for (  ProjMatrixElemsForOneBin::const_iterator element_ptr = lor.begin();
                 count != org_size; //element_ptr != element_end;
                 ++element_ptr, ++count)
            {      
              assert(lor.size()+1 <= lor.capacity()); // not really necessary now, but check on reserve()  best for performance
              assert(new_z == element_ptr->coord1()+z_index);
              lor.push_back(
                            ProjMatrixElemsForOneBin::
                            value_type(
                                       Coordinate3D<int>(new_z,
                                                         element_ptr->coord2(),
                                                         element_ptr->coord3()),
                                       element_ptr->get_value()));
            }
        }
      else
        {
          // multiply the value with the overlap
          std::size_t count = 0; // counter for elements in original LOR
          for (  ProjMatrixElemsForOneBin::const_iterator element_ptr = lor.begin();
                 count != org_size; //element_ptr != element_end;
                 ++element_ptr, ++count)
            {      
              assert(lor.size()+1 <= lor.capacity());
              assert(new_z == element_ptr->coord1()+z_index);
              lor.push_back(
                            ProjMatrixElemsForOneBin::
                            value_type(
                                       Coordinate3D<int>(new_z,
                                                         element_ptr->coord2(),
                                                         element_ptr->coord3()),
                                       element_ptr->get_value()*overlap_of_voxel_with_TOR));
            }
        }
    } // loop over z_index
    
    // !author Parisa Khateri: modify to take into account voxels before the first LOR in raytracing.
    if (z_of_first_voxel > 0.5)
    {
      int z_index= -1;
      const float overlap_of_voxel_with_TOR = z_of_first_voxel - .5F;
      assert(num_overlapping_voxels>=z_index);
      assert(overlap_of_voxel_with_TOR < 1.0001);
      const int new_z = lor.begin()->coord1()+z_index;
      if (overlap_of_voxel_with_TOR>.9999) // test if it is 1
      {
        // just copy the value
        std::size_t count = 0; // counter for elements in original LOR
        for (  ProjMatrixElemsForOneBin::const_iterator element_ptr = lor.begin();
               count != org_size; //element_ptr != element_end;
               ++element_ptr, ++count)
        {
          assert(lor.size()+1 <= lor.capacity()); // not really necessary now, but check on reserve()  best for performance
          assert(new_z == element_ptr->coord1()+z_index);
          lor.push_back(ProjMatrixElemsForOneBin::value_type(
                        Coordinate3D<int>(new_z, element_ptr->coord2(), element_ptr->coord3()),
                        element_ptr->get_value()));
        }
      }
      else
      {
        // multiply the value with the overlap
        std::size_t count = 0; // counter for elements in original LOR
        for (  ProjMatrixElemsForOneBin::const_iterator element_ptr = lor.begin();
               count != org_size; //element_ptr != element_end;
               ++element_ptr, ++count)
        {
          assert(lor.size()+1 <= lor.capacity());
          assert(new_z == element_ptr->coord1()+z_index);
          lor.push_back(ProjMatrixElemsForOneBin::value_type(
                        Coordinate3D<int>(new_z, element_ptr->coord2(), element_ptr->coord3()),
                        element_ptr->get_value()*overlap_of_voxel_with_TOR));
        }
      }
    
    }//Parisa end

  // now check original z
  {
    const float overlap_of_voxel_with_TOR =
      std::min(right_edge_of_TOR, z_of_first_voxel + .5F) -
      std::max(0.F, z_of_first_voxel - .5F);
    assert (overlap_of_voxel_with_TOR>0);
    assert(overlap_of_voxel_with_TOR < 1.0001);
    if (overlap_of_voxel_with_TOR<.9999) // test if it is 1
      {
        // multiply the value with the overlap
        std::size_t count = 0; // counter for elements in original LOR
        for (  ProjMatrixElemsForOneBin::iterator element_ptr = lor.begin();
               count != org_size; //element_ptr != element_end;
               ++element_ptr, ++count)
            *element_ptr *= overlap_of_voxel_with_TOR;
      }
  }
#ifndef NDEBUG
  {
    // ProjMatrixElemsForOneBin sorted_lor = lor;
    // sorted_lor.sort();
    // assert(lor == sorted_lor);
    lor.check_state();
  }
#endif
}

#if 0
/*
  This function add another image row (with z+1) to the LOR, with the
  same x,y and value.
  However, it only works properly if the original LOR is such that
  any voxels with identical x,y but z'-z=1 are adjacent in the LOR.
  A sufficient condition for this is
  - the z-coord is in ascending order
  - only one of x,y,z changes to go to the next voxel
  (the latter happens presumably for a single ray tracing, but not necessarily
   in general. Take for instance a TOR wider than the voxel.)

  If the above condition is not satisfied, the current implementation can end
  up with 1 voxel occuring more than once in the end result.
  
  This could easily be solved by checking this at the end (after a sort()).
  However, as we don't do this yet, we currently no longer call this function.
*/
static void merge_zplus1(ProjMatrixElemsForOneBin& lor)
{
  // first reserve enough memory to keep everything. 
  // Otherwise iterators might be invalidated.

  lor.reserve(lor.size()*2);

  cerr << "before merge\n";
#if 0
      ProjMatrixElemsForOneBin::const_iterator iter = lor.begin();
      while (iter!= lor.end())
        {
          std::cerr << iter->get_coords() 
                    << ':' << iter->get_value()
                    << '\n';
          ++iter;
        }
#endif


  float next_value;
  float current_value = lor.begin()->get_value();
  ProjMatrixElemsForOneBin::const_iterator lor_old_end = lor.end();
  for (ProjMatrixElemsForOneBin::iterator lor_iter = lor.begin();
       lor_iter != lor_old_end; 
       ++lor_iter, current_value = next_value)
  {
    // save value before we potentially modify it below
    next_value = (lor_iter+1 == lor_old_end) ? 0.F : (lor_iter+1)->get_value();
    // check if we are the end, or the coordinates of the next voxel are
    // not (x,y,z+1)
    if ((lor_iter+1 == lor_old_end) ||
      (lor_iter->coord3() != (lor_iter+1)->coord3()) || 
      (lor_iter->coord2() != (lor_iter+1)->coord2()) ||
      (lor_iter->coord1() + 1 != (lor_iter+1)->coord1()))
    {
      // if so, we can just push_back a new voxel (but LOR won't be sorted though)
      lor.push_back(
         ProjMatrixElemsForOneBin::value_type(
           Coordinate3D<int>(lor_iter->coord1()+1, lor_iter->coord2(), lor_iter->coord3()), 
           current_value));
    }
    else
    {
      // increment value of next voxel with the current value
      *(lor_iter+1) += current_value;
    }
    
  }
  cerr << "after merge\n";  
  lor.check_state();
  cerr << "after check_St\n";
}
#endif

END_NAMESPACE_STIR
<|MERGE_RESOLUTION|>--- conflicted
+++ resolved
@@ -1,12 +1,9 @@
 /*
     Copyright (C) 2000 PARAPET partners
     Copyright (C) 2000-2011, Hammersmith Imanet Ltd
-<<<<<<< HEAD
     Copyright (C) 2013-2014, University College London
     Copyright (C) 2016, University of Hull
-=======
     Copyright (C) 2013-2014, 2018, 2019, 2021, 2023 University College London
->>>>>>> 734a0d71
     Copyright 2017 ETH Zurich, Institute of Particle Physics and Astrophysics
     This file is part of STIR.
 
@@ -275,25 +272,14 @@
     const shared_ptr<const DiscretisedDensity<3,float> >& density_info_sptr_v // TODO should be Info only
     )
 {
-<<<<<<< HEAD
-  ProjMatrixByBin::set_up(proj_data_info_sptr_v, density_info_sptr_v);
-
-    image_info_sptr.reset(
-              dynamic_cast<const VoxelsOnCartesianGrid<float>* > (density_info_sptr_v->clone() ));
-//  const VoxelsOnCartesianGrid<float> * image_info_ptr =
-//    dynamic_cast<const VoxelsOnCartesianGrid<float>*> (density_info_ptr.get());
-
-  if(is_null_ptr(image_info_sptr))
-    error("ProjMatrixByBinUsingRayTracing initialised with a wrong type of DiscretisedDensity\n");
-=======
-  auto image_info_ptr = dynamic_cast<const VoxelsOnCartesianGrid<float>*> (density_info_ptr.get());
+  auto image_info_ptr = dynamic_cast<const VoxelsOnCartesianGrid<float>*> (density_info_sptr_v.get());
 
   if (!image_info_ptr)
     error("ProjMatrixByBinUsingRayTracing initialised with wrong type of DiscretisedDensity.");
 
   if (this->already_setup)
     {
-      if (*this->proj_data_info_ptr == *proj_data_info_ptr_v &&
+      if (*this->proj_data_info_sptr == *proj_data_info_sptr_v &&
           this->voxel_size == image_info_ptr->get_voxel_size() &&
           this->origin == image_info_ptr->get_origin())
         {
@@ -309,13 +295,10 @@
         }
     }
 
-  ProjMatrixByBin::set_up(proj_data_info_ptr_v, density_info_ptr);
-
-  proj_data_info_ptr= proj_data_info_ptr_v; 
->>>>>>> 734a0d71
- 
-  voxel_size = image_info_sptr->get_voxel_size();
-  origin = image_info_sptr->get_origin();
+  ProjMatrixByBin::set_up(proj_data_info_sptr_v, density_info_sptr_v);
+
+  voxel_size = image_info_ptr->get_voxel_size();
+  origin = image_info_ptr->get_origin();
   if (abs(origin.x())>.05F || abs(origin.y())>.05F)
     error("ProjMatrixByBinUsingRayTracing sadly doesn't support shifted x/y origin yet");
   image_info_sptr->get_regular_range(min_index, max_index);
