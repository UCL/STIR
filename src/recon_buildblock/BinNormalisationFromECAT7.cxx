--- conflicted
+++ resolved
@@ -5,14 +5,11 @@
     Copyright CTI
     This file is part of STIR.
 
-<<<<<<< HEAD
-=======
     Some parts of this file originate in CTI code, distributed as
     part of the matrix library from Louvain-la-Neuve, and hence carries
     its restrictive license. Affected parts are the dead-time correction
     in get_dead_time_efficiency and geo_Z_corr related code.
 
->>>>>>> 7f6de790
     SPDX-License-Identifier: Apache-2.0
 
     See STIR/LICENSE.txt for details
