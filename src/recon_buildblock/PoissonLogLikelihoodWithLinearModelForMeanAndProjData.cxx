/*
    Copyright (C) 2000 PARAPET partners
    Copyright (C) 2000-2011, Hammersmith Imanet Ltd
    This file is part of STIR.

    This file is free software; you can redistribute it and/or modify
    it under the terms of the GNU Lesser General Public License as published by
    the Free Software Foundation; either version 2.1 of the License, or
    (at your option) any later version.

    This file is distributed in the hope that it will be useful,
    but WITHOUT ANY WARRANTY; without even the implied warranty of
    MERCHANTABILITY or FITNESS FOR A PARTICULAR PURPOSE.  See the
    GNU Lesser General Public License for more details.

    See STIR/LICENSE.txt for details
*/
/*!
  \file
  \ingroup GeneralisedObjectiveFunction
  \brief Declaration of class stir::PoissonLogLikelihoodWithLinearModelForMeanAndProjData

  \author Kris Thielemans
  \author Matthew Jacobson
  \author Sanida Mustafovic
  \author PARAPET project
*/

#include "stir/recon_buildblock/PoissonLogLikelihoodWithLinearModelForMeanAndProjData.h"
#include "stir/VoxelsOnCartesianGrid.h"
#include "stir/recon_buildblock/TrivialBinNormalisation.h"
#include "stir/Succeeded.h"
#include "stir/RelatedViewgrams.h"
#include "stir/stream.h"
#include "stir/info.h"

#include "stir/recon_buildblock/ProjectorByBinPair.h"

#include "stir/DiscretisedDensity.h"
#ifdef STIR_MPI
#include "stir/recon_buildblock/DistributedCachingInformation.h"
#endif
#include "stir/recon_buildblock/distributable.h"
// for get_symmetries_ptr()
#include "stir/DataSymmetriesForViewSegmentNumbers.h"
// include the following to set defaults
#ifndef USE_PMRT
#include "stir/recon_buildblock/ForwardProjectorByBinUsingRayTracing.h"
#include "stir/recon_buildblock/BackProjectorByBinUsingInterpolation.h"
#else
#include "stir/recon_buildblock/ForwardProjectorByBinUsingProjMatrixByBin.h"
#include "stir/recon_buildblock/BackProjectorByBinUsingProjMatrixByBin.h"
#include "stir/recon_buildblock/ProjMatrixByBinUsingRayTracing.h"
#endif
#include "stir/recon_buildblock/ProjectorByBinPairUsingSeparateProjectors.h"

#include "stir/ProjDataInMemory.h"

#include "stir/Viewgram.h"
#include "stir/recon_array_functions.h"
#include "stir/is_null_ptr.h"
#include <iostream>
#include <algorithm>
#include <functional>
#include <sstream>
#ifdef STIR_MPI
#include "stir/recon_buildblock/distributed_functions.h"
#endif
#include "stir/CPUTimer.h"
#include "stir/info.h"
#include <boost/format.hpp>

#ifndef STIR_NO_NAMESPACES
using std::vector;
using std::pair;
using std::ends;
using std::max;
#endif


START_NAMESPACE_STIR

const int rim_truncation_sino = 0; // TODO get rid of this

template<typename TargetT>
const char * const 
PoissonLogLikelihoodWithLinearModelForMeanAndProjData<TargetT>::
registered_name = 
"PoissonLogLikelihoodWithLinearModelForMeanAndProjData";

template<typename TargetT>
void
PoissonLogLikelihoodWithLinearModelForMeanAndProjData<TargetT>::
set_defaults()
{
  base_type::set_defaults();

  this->input_filename="";
  this->max_segment_num_to_process=-1;
  this->max_timing_pos_num_to_process=0;
  // KT 20/06/2001 disabled
  //num_views_to_add=1;  
  this->proj_data_sptr.reset(); //MJ added
  this->zero_seg0_end_planes = 0;
  this->use_tofsens = false;

  this->additive_projection_data_filename = "0";
  this->additive_proj_data_sptr.reset();


  // set default for projector_pair_ptr
#ifndef USE_PMRT
  shared_ptr<ForwardProjectorByBin> forward_projector_ptr(new ForwardProjectorByBinUsingRayTracing());
  shared_ptr<BackProjectorByBin> back_projector_ptr(new BackProjectorByBinUsingInterpolation());
#else
  shared_ptr<ProjMatrixByBinUsingRayTracing> PM(new  ProjMatrixByBinUsingRayTracing());
  // PM->set_num_tangential_LORs(5);
  shared_ptr<ForwardProjectorByBin> forward_projector_ptr(new ForwardProjectorByBinUsingProjMatrixByBin(PM)); 
  shared_ptr<BackProjectorByBin> back_projector_ptr(new BackProjectorByBinUsingProjMatrixByBin(PM));
#endif

  this->projector_pair_ptr.reset(
				 new ProjectorByBinPairUsingSeparateProjectors(forward_projector_ptr, back_projector_ptr));

  this->normalisation_sptr.reset(new TrivialBinNormalisation);
  this->frame_num = 1;
  this->frame_definition_filename = "";
  // make a single frame starting from 0 to 1.
  vector<pair<double, double> > frame_times(1, pair<double,double>(0,1));
  this->frame_defs = TimeFrameDefinitions(frame_times);


  // image stuff
  this->output_image_size_xy=-1;
  this->output_image_size_z=-1;
  this->zoom=1.F;
  this->Xoffset=0.F;
  this->Yoffset=0.F;
  // KT 20/06/2001 new
  this->Zoffset=0.F;
  
#ifdef STIR_MPI
  //distributed stuff
  this->distributed_cache_enabled = false;
  this->distributed_tests_enabled = false;
  this->message_timings_enabled = false;
  this->message_timings_threshold = 0.1;
  this->rpc_timings_enabled = false;
#endif
}

template<typename TargetT>
void
PoissonLogLikelihoodWithLinearModelForMeanAndProjData<TargetT>::
initialise_keymap()
{
  base_type::initialise_keymap();
  this->parser.add_start_key("PoissonLogLikelihoodWithLinearModelForMeanAndProjData Parameters");
  this->parser.add_stop_key("End PoissonLogLikelihoodWithLinearModelForMeanAndProjData Parameters");
  this->parser.add_key("use time-of-flight sensitivities", &this->use_tofsens);
  this->parser.add_key("input file",&this->input_filename);
  // KT 20/06/2001 disabled
  //parser.add_key("mash x views", &num_views_to_add);

  this->parser.add_key("maximum absolute segment number to process", &this->max_segment_num_to_process);
  this->parser.add_key("zero end planes of segment 0", &this->zero_seg0_end_planes);

  // image stuff

  this->parser.add_key("zoom", &this->zoom);
  this->parser.add_key("XY output image size (in pixels)",&this->output_image_size_xy);
  this->parser.add_key("Z output image size (in pixels)",&this->output_image_size_z);
  //parser.add_key("X offset (in mm)", &this->Xoffset); // KT 10122001 added spaces
  //parser.add_key("Y offset (in mm)", &this->Yoffset);
  
  this->parser.add_key("Z offset (in mm)", &this->Zoffset);

  this->parser.add_parsing_key("Projector pair type", &this->projector_pair_ptr);
  this->parser.add_key("additive sinogram",&this->additive_projection_data_filename);
  // normalisation (and attenuation correction)
  this->parser.add_key("time frame definition filename", &this->frame_definition_filename); 
  this->parser.add_key("time frame number", &this->frame_num);
  this->parser.add_parsing_key("Bin Normalisation type", &this->normalisation_sptr);

#ifdef STIR_MPI
  //distributed stuff 
  this->parser.add_key("enable distributed caching", &distributed_cache_enabled);
  this->parser.add_key("enable distributed tests", &distributed_tests_enabled);
  this->parser.add_key("enable message timings", &message_timings_enabled);
  this->parser.add_key("message timings threshold", &message_timings_threshold);
  this->parser.add_key("enable rpc timings", &rpc_timings_enabled);
#endif
}

template<typename TargetT>
bool
PoissonLogLikelihoodWithLinearModelForMeanAndProjData<TargetT>::
post_processing()
{
  if (base_type::post_processing() == true)
    return true;

  // KT 20/06/2001 disabled as not functional yet
#if 0
  if (num_views_to_add!=1 && (num_views_to_add<=0 || num_views_to_add%2 != 0))
  { warning("The 'mash x views' key has an invalid value (must be 1 or even number)"); return true; }
#endif
 
  if (this->input_filename.length() > 0 )
  {
    this->proj_data_sptr= ProjData::read_from_file(input_filename);

    if (is_null_ptr(this->proj_data_sptr))
        {
            error("Failed to read input file %s", input_filename.c_str());
            return true;
        }
  }

 // image stuff
  if (this->zoom <= 0)
  { error("zoom should be positive"); return true; }
  
  if (this->output_image_size_xy!=-1 && this->output_image_size_xy<1) // KT 10122001 appended_xy
  { error("output image size xy must be positive (or -1 as default)"); return true; }
  if (this->output_image_size_z!=-1 && this->output_image_size_z<1) // KT 10122001 new
  { error("output image size z must be positive (or -1 as default)"); return true; }


  if (this->additive_projection_data_filename != "0")
  {
    info(boost::format("Reading additive projdata data %1%") % this->additive_projection_data_filename);
    this->additive_proj_data_sptr = 
      ProjData::read_from_file(this->additive_projection_data_filename);
  };

  // read time frame def 
   if (this->frame_definition_filename.size()!=0)
    this->frame_defs = TimeFrameDefinitions(this->frame_definition_filename);
   else
    {
      // make a single frame starting from 0 to 1.
      vector<pair<double, double> > frame_times(1, pair<double,double>(0,1));
      this->frame_defs = TimeFrameDefinitions(frame_times);
    } 
#ifndef STIR_MPI
#if 0
   //check caching enabled value
   if (this->distributed_cache_enabled==true) 
     {
       warning("STIR must be compiled with MPI-compiler to use distributed caching.\n\tDistributed Caching support will be disabled!");
       this->distributed_cache_enabled=false;
     }
   //check tests enabled value
   if (this->distributed_tests_enabled==true || rpc_timings_enabled==true || message_timings_enabled==true)
     {
       warning("STIR must be compiled with MPI-compiler and debug symbols to use distributed testing.\n\tDistributed tests will not be performed!");
       this->distributed_tests_enabled=false;
     }
#endif
#else 
   //check caching enabled value
   if (this->distributed_cache_enabled==true) 
     info("Will use distributed caching!");
   else info("Distributed caching is disabled. Will use standard distributed version without forced caching!");
   
#ifndef NDEBUG 
   //check tests enabled value
   if (this->distributed_tests_enabled==true) 
     {
       warning("\nWill perform distributed tests! Beware that this decreases the performance");
       distributed::test=true;
     }
#else 
   //check tests enabled value
   if (this->distributed_tests_enabled==true) 
     {
       warning("\nDistributed tests only abvailable in debug mode!");
       distributed::test=false;
     }
#endif
   
   //check timing values
   if (this->message_timings_enabled==true)
     {
       info("Will print timings of MPI-Messages! This is used to find bottlenecks!");
       distributed::test_send_receive_times=true;
     }
   //set timing threshold
   distributed::min_threshold=this->message_timings_threshold; 
   
   if (this->rpc_timings_enabled==true)
     {
       info("Will print run-times of processing RPC_process_related_viewgrams_gradient for every slave! This will give an idea of the parallelization effect!");
       distributed::rpc_time=true;
     }          
   
#endif

   //this->already_setup = false;
   return false;
}

template <typename TargetT>
PoissonLogLikelihoodWithLinearModelForMeanAndProjData<TargetT>::
PoissonLogLikelihoodWithLinearModelForMeanAndProjData()
{
  this->set_defaults();
}

template <typename TargetT>
PoissonLogLikelihoodWithLinearModelForMeanAndProjData<TargetT>::
~PoissonLogLikelihoodWithLinearModelForMeanAndProjData()
{
  end_distributable_computation();
}

template <typename TargetT>
TargetT *
PoissonLogLikelihoodWithLinearModelForMeanAndProjData<TargetT>::
construct_target_ptr() const
{
  return
      new VoxelsOnCartesianGrid<float> (*this->proj_data_sptr->get_proj_data_info_ptr(),
                                        static_cast<float>(this->zoom),
                                        CartesianCoordinate3D<float>(static_cast<float>(this->Zoffset),
                                                                     static_cast<float>(this->Yoffset),
                                                                     static_cast<float>(this->Xoffset)),
                                        CartesianCoordinate3D<int>(this->output_image_size_z,
                                                                   this->output_image_size_xy,
                                                                   this->output_image_size_xy)
                                       );
}

/***************************************************************
  get_ functions
***************************************************************/
template <typename TargetT>
const ProjData& 
PoissonLogLikelihoodWithLinearModelForMeanAndProjData<TargetT>::
get_proj_data() const
{ return *this->proj_data_sptr; }

template <typename TargetT>
const shared_ptr<ProjData>& 
PoissonLogLikelihoodWithLinearModelForMeanAndProjData<TargetT>::
get_proj_data_sptr() const
{ return this->proj_data_sptr; }

template <typename TargetT>
const int 
PoissonLogLikelihoodWithLinearModelForMeanAndProjData<TargetT>::
get_max_segment_num_to_process() const
{ return this->max_segment_num_to_process; }

template <typename TargetT>
const int
PoissonLogLikelihoodWithLinearModelForMeanAndProjData<TargetT>::
get_max_timing_pos_num_to_process() const
{ return this->max_timing_pos_num_to_process; }

template <typename TargetT>
const bool 
PoissonLogLikelihoodWithLinearModelForMeanAndProjData<TargetT>::
get_zero_seg0_end_planes() const
{ return this->zero_seg0_end_planes; }

template <typename TargetT>
const ProjData& 
PoissonLogLikelihoodWithLinearModelForMeanAndProjData<TargetT>::
get_additive_proj_data() const
{ return *this->additive_proj_data_sptr; }

template <typename TargetT>
const shared_ptr<ProjData>& 
PoissonLogLikelihoodWithLinearModelForMeanAndProjData<TargetT>::
get_additive_proj_data_sptr() const
{ return this->additive_proj_data_sptr; }

template <typename TargetT>
const ProjectorByBinPair& 
PoissonLogLikelihoodWithLinearModelForMeanAndProjData<TargetT>::
get_projector_pair() const
{ return *this->projector_pair_ptr; }

template <typename TargetT>
const shared_ptr<ProjectorByBinPair>& 
PoissonLogLikelihoodWithLinearModelForMeanAndProjData<TargetT>::
get_projector_pair_sptr() const
{ return this->projector_pair_ptr; }

template <typename TargetT>
const int 
PoissonLogLikelihoodWithLinearModelForMeanAndProjData<TargetT>::
get_time_frame_num() const
{ return this->frame_num; }

template <typename TargetT>
const TimeFrameDefinitions& 
PoissonLogLikelihoodWithLinearModelForMeanAndProjData<TargetT>::
get_time_frame_definitions() const
{ return this->frame_defs; }

template <typename TargetT>
const BinNormalisation& 
PoissonLogLikelihoodWithLinearModelForMeanAndProjData<TargetT>::
get_normalisation() const
{ return *this->normalisation_sptr; }

template <typename TargetT>
const shared_ptr<BinNormalisation>& 
PoissonLogLikelihoodWithLinearModelForMeanAndProjData<TargetT>::
get_normalisation_sptr() const
{ return this->normalisation_sptr; }


/***************************************************************
  set_ functions
***************************************************************/

template<typename TargetT>
int
PoissonLogLikelihoodWithLinearModelForMeanAndProjData<TargetT>::
set_num_subsets(const int new_num_subsets)
{
  this->num_subsets = std::max(new_num_subsets,1);
  return this->num_subsets;

}

template<typename TargetT>
void
PoissonLogLikelihoodWithLinearModelForMeanAndProjData<TargetT>::
set_proj_data_sptr(const shared_ptr<ProjData>& arg)
{
  this->proj_data_sptr = arg;
}

template<typename TargetT>
void
PoissonLogLikelihoodWithLinearModelForMeanAndProjData<TargetT>::
set_max_segment_num_to_process(const int arg)
{
  this->max_segment_num_to_process = arg;
}

template<typename TargetT>
void
PoissonLogLikelihoodWithLinearModelForMeanAndProjData<TargetT>::
set_max_timing_pos_num_to_process(const int arg)
{
  this->max_timing_pos_num_to_process = arg;
}

template<typename TargetT>
void
PoissonLogLikelihoodWithLinearModelForMeanAndProjData<TargetT>::
set_zero_seg0_end_planes(const bool arg)
{
  this->zero_seg0_end_planes = arg;
}

template<typename TargetT>
void
PoissonLogLikelihoodWithLinearModelForMeanAndProjData<TargetT>::
set_additive_proj_data_sptr(const shared_ptr<ExamData> &arg)
{
    this->additive_proj_data_sptr = dynamic_pointer_cast<ProjData>(arg);
}

template<typename TargetT>
void
PoissonLogLikelihoodWithLinearModelForMeanAndProjData<TargetT>::
set_projector_pair_sptr(const shared_ptr<ProjectorByBinPair>& arg) 
{
  this->projector_pair_ptr = arg;
}

template<typename TargetT>
void
PoissonLogLikelihoodWithLinearModelForMeanAndProjData<TargetT>::
set_frame_num(const int arg)
{
  this->frame_num = arg;
}

template<typename TargetT>
void
PoissonLogLikelihoodWithLinearModelForMeanAndProjData<TargetT>::
set_frame_definitions(const TimeFrameDefinitions& arg)
{
  this->frame_defs = arg;
}

template<typename TargetT>
void
PoissonLogLikelihoodWithLinearModelForMeanAndProjData<TargetT>::
set_normalisation_sptr(const shared_ptr<BinNormalisation>& arg)
{
  this->normalisation_sptr = arg;
}

template<typename TargetT>
void
PoissonLogLikelihoodWithLinearModelForMeanAndProjData<TargetT>::
set_input_data(const shared_ptr<ExamData> & arg)
{
    this->proj_data_sptr = dynamic_pointer_cast<ProjData>(arg);
}

/***************************************************************
  subset balancing
 ***************************************************************/

template<typename TargetT>
bool
PoissonLogLikelihoodWithLinearModelForMeanAndProjData<TargetT>::
actual_subsets_are_approximately_balanced(std::string& warning_message) const
{
  assert(this->num_subsets>0);
  const DataSymmetriesForViewSegmentNumbers& symmetries =
    *this->projector_pair_ptr->get_back_projector_sptr()->get_symmetries_used();

  Array<1,int> num_vs_in_subset(this->num_subsets);
  num_vs_in_subset.fill(0);
  for (int subset_num=0; subset_num<this->num_subsets; ++subset_num)
    {
      for (int segment_num = -this->max_segment_num_to_process; 
           segment_num <= this->max_segment_num_to_process; 
           ++segment_num)
		for (int view_num = this->proj_data_sptr->get_min_view_num() + subset_num;
			 view_num <= this->proj_data_sptr->get_max_view_num();
			 view_num += this->num_subsets)
		  {
			const ViewSegmentNumbers view_segment_num(view_num, segment_num);
			if (!symmetries.is_basic(view_segment_num))
			  continue;
			num_vs_in_subset[subset_num] +=
			  symmetries.num_related_view_segment_numbers(view_segment_num);
          }
    }
  for (int subset_num=1; subset_num<this->num_subsets; ++subset_num)
    {
      if(num_vs_in_subset[subset_num] != num_vs_in_subset[0])
        { 
          std::stringstream str(warning_message);
          str <<"Number of subsets is such that subsets will be very unbalanced.\n"
              << "Number of viewgrams in each subset would be:\n"
              << num_vs_in_subset
              << "\nEither reduce the number of symmetries used by the projector, or\n"
            "change the number of subsets. It usually should be a divisor of\n"
              << this->proj_data_sptr->get_num_views()
              << "/4 (or if that's not an integer, a divisor of "
              << this->proj_data_sptr->get_num_views()
              << "/2 or "
              << this->proj_data_sptr->get_num_views() 
	      << ").\n";
          warning_message = str.str();
          return false;
        }
    }
  return true;
}

/***************************************************************
  set_up()
***************************************************************/
template<typename TargetT>
Succeeded 
PoissonLogLikelihoodWithLinearModelForMeanAndProjData<TargetT>::
set_up_before_sensitivity(shared_ptr<TargetT > const& target_sptr)
{
  if (is_null_ptr(this->proj_data_sptr))
	error("you need to set the input data before calling set_up");

  if (this->max_segment_num_to_process==-1)
    this->max_segment_num_to_process =
      this->proj_data_sptr->get_max_segment_num();

  if (this->max_segment_num_to_process > this->proj_data_sptr->get_max_segment_num()) 
    { 
      error("max_segment_num_to_process (%d) is too large",
              this->max_segment_num_to_process); 
      return Succeeded::no;
    }

    this->max_timing_pos_num_to_process =
      this->proj_data_sptr->get_max_tof_pos_num();

  shared_ptr<ProjDataInfo> proj_data_info_sptr(this->proj_data_sptr->get_proj_data_info_ptr()->clone());
#if 0
  // KT 4/3/2017 disabled this. It isn't necessary and resolves modyfing the projectors in unexpected ways.
  proj_data_info_sptr->
    reduce_segment_range(-this->max_segment_num_to_process,
                         +this->max_segment_num_to_process);
<<<<<<< HEAD

=======
#endif
>>>>>>> 36200d37
  if (is_null_ptr(this->projector_pair_ptr))
    { error("You need to specify a projector pair"); return Succeeded::no; }

  // set projectors to be used for the calculations

  setup_distributable_computation(this->projector_pair_ptr,
                                  this->proj_data_sptr->get_exam_info_sptr(),
                                  this->proj_data_sptr->get_proj_data_info_ptr(),
                                  target_sptr,
                                  zero_seg0_end_planes,
                                  distributed_cache_enabled);
        
#ifdef STIR_MPI
  //set up distributed caching object
  if (distributed_cache_enabled) 
    {
      this->caching_info_ptr = new DistributedCachingInformation(distributed::num_processors);
    }
  else caching_info_ptr = NULL;
#else 
  //non parallel version
  caching_info_ptr = NULL;
#endif 

  this->projector_pair_ptr->set_up(proj_data_info_sptr, 
                                   target_sptr);

  // sets non-tof backprojector for sensitivity calculation (clone of the back_projector + set projdatainfo to non-tof)
  this->sens_backprojector_sptr.reset(projector_pair_ptr->get_back_projector_sptr()->clone());
  if (!this->use_tofsens)
	  this->sens_backprojector_sptr->set_up(proj_data_info_sptr->create_non_tof_clone(), target_sptr);
                                   
  // TODO check compatibility between symmetries for forward and backprojector
  this->symmetries_sptr.reset(
			      this->projector_pair_ptr->get_back_projector_sptr()->get_symmetries_used()->clone());

  if (is_null_ptr(this->normalisation_sptr))
  {
    error("Invalid normalisation object");
    return Succeeded::no;
  }

  if (this->normalisation_sptr->set_up(proj_data_info_sptr) == Succeeded::no)
    return Succeeded::no;

  if (frame_num<=0)
    {
      error("frame_num should be >= 1");
      return Succeeded::no;
    }

  if (static_cast<unsigned>(frame_num)> frame_defs.get_num_frames())
    {
      error("frame_num is %d, but should be less than the number of frames %d.",
              frame_num, frame_defs.get_num_frames());
      return Succeeded::no;
    }

  return Succeeded::yes;
}

/***************************************************************
  functions that compute the value/gradient of the objective function etc
***************************************************************/

template<typename TargetT>
void
PoissonLogLikelihoodWithLinearModelForMeanAndProjData<TargetT>::
compute_sub_gradient_without_penalty_plus_sensitivity(TargetT& gradient, 
                                                      const TargetT &current_estimate, 
                                                      const int subset_num)
{
  assert(subset_num>=0);
  assert(subset_num<this->num_subsets);
  distributable_compute_gradient(this->projector_pair_ptr->get_forward_projector_sptr(), 
                                 this->projector_pair_ptr->get_back_projector_sptr(), 
                                 this->symmetries_sptr,
                                 gradient,
                                 current_estimate, 
                                 this->proj_data_sptr, 
                                 subset_num, 
                                 this->num_subsets, 
                                 -this->max_segment_num_to_process,
                                 this->max_segment_num_to_process, 
                                 this->zero_seg0_end_planes!=0, 
                                 NULL, 
                                 this->additive_proj_data_sptr 
                                 , caching_info_ptr,
								 -this->max_timing_pos_num_to_process,
								 this->max_timing_pos_num_to_process
                                 );
  

}


template<typename TargetT>
double 
PoissonLogLikelihoodWithLinearModelForMeanAndProjData<TargetT>::
actual_compute_objective_function_without_penalty(const TargetT& current_estimate,
                                                  const int subset_num)
{
  double accum=0.;  
  
  distributable_accumulate_loglikelihood(this->projector_pair_ptr->get_forward_projector_sptr(), 
                                         this->projector_pair_ptr->get_back_projector_sptr(), 
                                         this->symmetries_sptr,
                                         current_estimate,
                                         this->proj_data_sptr,
                                         subset_num, this->get_num_subsets(),
                                         -this->max_segment_num_to_process, 
                                         this->max_segment_num_to_process, 
                                         this->zero_seg0_end_planes != 0, &accum,
                                         this->additive_proj_data_sptr,
                                         this->normalisation_sptr, 
                                         this->get_time_frame_definitions().get_start_time(this->get_time_frame_num()),
                                         this->get_time_frame_definitions().get_end_time(this->get_time_frame_num()),
                                         this->caching_info_ptr,
										 -this->max_timing_pos_num_to_process,
										 this->max_timing_pos_num_to_process
                                         );
                
    
  return accum;
}

#if 0
template<typename TargetT>
float 
PoissonLogLikelihoodWithLinearModelForMeanAndProjData<TargetT>::
sum_projection_data() const
{
  
  float counts=0.0F;
  
  for (int segment_num = -max_segment_num_to_process; segment_num <= max_segment_num_to_process; ++segment_num)
  {
	  for (int timing_pos_num = -max_timing_pos_num_to_process; timing_pos_num <= max_timing_pos_num_to_process; ++timing_pos_num)
	  {
		for (int view_num = proj_data_sptr->get_min_view_num();
			 view_num <= proj_data_sptr->get_max_view_num();
			 ++view_num)
		{

		  Viewgram<float>  viewgram=proj_data_sptr->get_viewgram(view_num,segment_num,false,timing_pos_num);

		  //first adjust data

		  // KT 05/07/2000 made parameters.zero_seg0_end_planes int
		  if(segment_num==0 && zero_seg0_end_planes!=0)
		  {
			viewgram[viewgram.get_min_axial_pos_num()].fill(0);
			viewgram[viewgram.get_max_axial_pos_num()].fill(0);
		  }

		  truncate_rim(viewgram,rim_truncation_sino);

		  //now take totals
		  counts+=viewgram.sum();
		}
	  }
  }
  
  return counts;
  
}

#endif

template<typename TargetT>
void
PoissonLogLikelihoodWithLinearModelForMeanAndProjData<TargetT>::
add_subset_sensitivity(TargetT& sensitivity, const int subset_num) const
{
  const int min_segment_num = -this->max_segment_num_to_process;
  const int max_segment_num = this->max_segment_num_to_process;

#if 1
     shared_ptr<TargetT> sensitivity_this_subset_sptr(sensitivity.clone());

     // have to create a ProjData object filled with 1 here because otherwise zero_seg0_endplanes will not be effective
     shared_ptr<ProjData> sens_proj_data_sptr(new ProjDataInMemory(this->proj_data_sptr->get_exam_info_sptr(), this->proj_data_sptr->get_proj_data_info_sptr()));
     sens_proj_data_sptr->fill(1.0F);

     distributable_sensitivity_computation(this->projector_pair_ptr->get_forward_projector_sptr(), 
                                 this->sens_backprojector_sptr,
                                 this->symmetries_sptr,
                                 *sensitivity_this_subset_sptr, 
                                 sensitivity, 
                                 sens_proj_data_sptr, 
                                 subset_num, 
                                 this->num_subsets, 
                                 min_segment_num,
                                 max_segment_num, 
                                 this->zero_seg0_end_planes!=0, 
                                 NULL, 
                                 this->additive_proj_data_sptr, 
                                 this->normalisation_sptr, 
                                 this->get_time_frame_definitions().get_start_time(this->get_time_frame_num()),
                                 this->get_time_frame_definitions().get_end_time(this->get_time_frame_num()),
                                 this->caching_info_ptr,
                                 use_tofsens ? -this->max_timing_pos_num_to_process : 0,
                                 use_tofsens ? this->max_timing_pos_num_to_process : 0);

  std::transform(sensitivity.begin_all(), sensitivity.end_all(), 
                 sensitivity_this_subset_sptr->begin_all(), sensitivity.begin_all(), 
		 std::plus<typename TargetT::full_value_type>());
#else

  // warning: has to be same as subset scheme used as in distributable_computation
  for (int segment_num = min_segment_num; segment_num <= max_segment_num; ++segment_num)
  {
        //CPUTimer timer;
        //timer.start();
        
    for (int view = this->proj_data_sptr->get_min_view_num() + subset_num; 
        view <= this->proj_data_sptr->get_max_view_num(); 
        view += this->num_subsets)
    {
      const ViewSegmentNumbers view_segment_num(view, segment_num);
        
      if (!symmetries_sptr->is_basic(view_segment_num))
        continue;
      this->add_view_seg_to_sensitivity(sensitivity, view_segment_num);
    }
      //    cerr<<timer.value()<<endl;
  }
#endif
}


template<typename TargetT>
void
PoissonLogLikelihoodWithLinearModelForMeanAndProjData<TargetT>::
add_view_seg_to_sensitivity(TargetT& sensitivity, const ViewSegmentNumbers& view_seg_nums) const
{
	int min_timing_pos_num = use_tofsens ? -this->max_timing_pos_num_to_process : 0;
	int max_timing_pos_num = use_tofsens ? this->max_timing_pos_num_to_process : 0;
	for (int timing_pos_num = min_timing_pos_num; timing_pos_num <= max_timing_pos_num; ++timing_pos_num)
	{
		RelatedViewgrams<float> viewgrams =
			this->proj_data_sptr->get_empty_related_viewgrams(view_seg_nums,
				this->symmetries_sptr, false, timing_pos_num);
		viewgrams.fill(1.F);
		// find efficiencies
		{
			const double start_frame = this->frame_defs.get_start_time(this->frame_num);
			const double end_frame = this->frame_defs.get_end_time(this->frame_num);
			this->normalisation_sptr->undo(viewgrams, start_frame, end_frame);
		}
		// backproject
		{
			const int range_to_zero =
				view_seg_nums.segment_num() == 0 && this->zero_seg0_end_planes
				? 1 : 0;
			const int min_ax_pos_num =
				viewgrams.get_min_axial_pos_num() + range_to_zero;
			const int max_ax_pos_num =
				viewgrams.get_max_axial_pos_num() - range_to_zero;

			this->sens_backprojector_sptr->back_project(sensitivity, viewgrams, min_ax_pos_num, max_ax_pos_num);
		}
	}
  
}


template<typename TargetT>
Succeeded
PoissonLogLikelihoodWithLinearModelForMeanAndProjData<TargetT>::
actual_add_multiplication_with_approximate_sub_Hessian_without_penalty(TargetT& output,
                                                                       const TargetT& input,
                                                                       const int subset_num) const
{
  {
    std::string explanation;
    if (!input.has_same_characteristics(this->get_sensitivity(), 
                                        explanation))
      {
        error("PoissonLogLikelihoodWithLinearModelForMeanAndProjData:\n"
                "sensitivity and input for add_multiplication_with_approximate_Hessian_without_penalty\n"
                "should have the same characteristics.\n%s",
                explanation.c_str());
        return Succeeded::no;
      }
  }     

  shared_ptr<DataSymmetriesForViewSegmentNumbers> symmetries_sptr(
    this->get_projector_pair().get_symmetries_used()->clone());

  const double start_time =
    this->get_time_frame_definitions().get_start_time(this->get_time_frame_num());
  const double end_time =
    this->get_time_frame_definitions().get_end_time(this->get_time_frame_num());

  for (int segment_num = -this->get_max_segment_num_to_process();
       segment_num<= this->get_max_segment_num_to_process();
       ++segment_num) 
    {
	  for (int timing_pos_num = -this->get_max_timing_pos_num_to_process();
			  timing_pos_num<= this->get_max_timing_pos_num_to_process();
			  ++timing_pos_num)
	  {
		  for (int view = this->get_proj_data().get_min_view_num() + subset_num;
			   view <= this->get_proj_data().get_max_view_num();
			   view += this->num_subsets)
			{
			  const ViewSegmentNumbers view_segment_num(view, segment_num);

			  if (!symmetries_sptr->is_basic(view_segment_num))
				continue;

			  // first compute data-term: y*norm^2
			  RelatedViewgrams<float> viewgrams =
				this->get_proj_data().get_related_viewgrams(view_segment_num, symmetries_sptr, false, timing_pos_num);
			  // TODO add 1 for 1/(y+1) approximation

			  this->get_normalisation().apply(viewgrams, start_time, end_time);

			  // smooth TODO

			  this->get_normalisation().apply(viewgrams, start_time, end_time);

			  RelatedViewgrams<float> tmp_viewgrams;
			  // set tmp_viewgrams to geometric forward projection of input
			  {
				tmp_viewgrams = this->get_proj_data().get_empty_related_viewgrams(view_segment_num, symmetries_sptr, false, timing_pos_num);
				this->get_projector_pair().get_forward_projector_sptr()->
				  forward_project(tmp_viewgrams, input);
			  }

			  // now divide by the data term
			  {
				int tmp1=0, tmp2=0;// ignore counters returned by divide_and_truncate
				divide_and_truncate(tmp_viewgrams, viewgrams, 0, tmp1, tmp2);
			  }

			  // back-project
			  this->get_projector_pair().get_back_projector_sptr()->
				back_project(output, tmp_viewgrams);
			}
      }

  } // end of loop over segments

  return Succeeded::yes;
}

/*********************** distributable_* ***************************/
// TODO all this stuff is specific to DiscretisedDensity, so wouldn't work for TargetT

#ifdef STIR_MPI
// make call-backs public for the moment

//! Call-back function for compute_gradient
RPC_process_related_viewgrams_type RPC_process_related_viewgrams_gradient;

//! Call-back function for accumulate_loglikelihood
RPC_process_related_viewgrams_type RPC_process_related_viewgrams_accumulate_loglikelihood;

//! Call-back function for sensitivity_computation
RPC_process_related_viewgrams_type RPC_process_related_viewgrams_sensitivity_computation;

#else 
//! Call-back function for compute_gradient
static RPC_process_related_viewgrams_type RPC_process_related_viewgrams_gradient;

//! Call-back function for accumulate_loglikelihood
static RPC_process_related_viewgrams_type RPC_process_related_viewgrams_accumulate_loglikelihood;

//! Call-back function for sensitivity_computation
static RPC_process_related_viewgrams_type RPC_process_related_viewgrams_sensitivity_computation;
#endif

void distributable_compute_gradient(const shared_ptr<ForwardProjectorByBin>& forward_projector_sptr,
                                    const shared_ptr<BackProjectorByBin>& back_projector_sptr,
                                    const shared_ptr<DataSymmetriesForViewSegmentNumbers>& symmetries_sptr,
                                    DiscretisedDensity<3,float>& output_image,
                                    const DiscretisedDensity<3,float>& input_image,
                                    const shared_ptr<ProjData>& proj_dat,
                                    int subset_num, int num_subsets,
                                    int min_segment, int max_segment,
                                    bool zero_seg0_end_planes,
                                    double* log_likelihood_ptr,
                                    shared_ptr<ProjData> const& additive_binwise_correction,
                                    DistributedCachingInformation* caching_info_ptr,
									int min_timing_pos_num, int max_timing_pos_num
                                    )
{
        
    distributable_computation(forward_projector_sptr,
                              back_projector_sptr,
                              symmetries_sptr,
                              &output_image, &input_image,
                              proj_dat, true, //i.e. do read projection data
                              subset_num, num_subsets,
                              min_segment, max_segment,
                              zero_seg0_end_planes,
                              log_likelihood_ptr,
                              additive_binwise_correction,
                              /* normalisation info to be ignored */ shared_ptr<BinNormalisation>(), 0., 0.,
                              &RPC_process_related_viewgrams_gradient,
                              caching_info_ptr,
							  min_timing_pos_num, max_timing_pos_num
                              );
}


void distributable_accumulate_loglikelihood(
                                            const shared_ptr<ForwardProjectorByBin>& forward_projector_sptr,
                                            const shared_ptr<BackProjectorByBin>& back_projector_sptr,
                                            const shared_ptr<DataSymmetriesForViewSegmentNumbers>& symmetries_sptr,
                                            const DiscretisedDensity<3,float>& input_image,
                                            const shared_ptr<ProjData>& proj_dat,
                                            int subset_num, int num_subsets,
                                            int min_segment, int max_segment,
                                            bool zero_seg0_end_planes,
                                            double* log_likelihood_ptr,
                                            shared_ptr<ProjData> const& additive_binwise_correction,
                                            shared_ptr<BinNormalisation> const& normalisation_sptr,
                                            const double start_time_of_frame,
                                            const double end_time_of_frame,
                                            DistributedCachingInformation* caching_info_ptr,
											int min_timing_pos_num, int max_timing_pos_num
                                            )
                                            
{
          distributable_computation(forward_projector_sptr,
                                    back_projector_sptr,
                                    symmetries_sptr,
                                    NULL, &input_image, 
                                    proj_dat, true, //i.e. do read projection data
                                    subset_num, num_subsets,
                                    min_segment, max_segment,
                                    zero_seg0_end_planes,
                                    log_likelihood_ptr,
                                    additive_binwise_correction,
                                    normalisation_sptr,
                                    start_time_of_frame,
                                    end_time_of_frame,
                                    &RPC_process_related_viewgrams_accumulate_loglikelihood,
                                    caching_info_ptr,
									min_timing_pos_num, max_timing_pos_num
                                    );
}

void distributable_sensitivity_computation(
                                            const shared_ptr<ForwardProjectorByBin>& forward_projector_sptr,
                                            const shared_ptr<BackProjectorByBin>& back_projector_sptr,
                                            const shared_ptr<DataSymmetriesForViewSegmentNumbers>& symmetries_sptr,
                                            DiscretisedDensity<3,float>& sensitivity,
                                            const DiscretisedDensity<3,float>& input_image,
                                            const shared_ptr<ProjData>& proj_dat,
                                            int subset_num, int num_subsets,
                                            int min_segment, int max_segment,
                                            bool zero_seg0_end_planes,
                                            double* log_likelihood_ptr,
                                            shared_ptr<ProjData> const& additive_binwise_correction,
                                            shared_ptr<BinNormalisation> const& normalisation_sptr,
                                            const double start_time_of_frame,
                                            const double end_time_of_frame,
                                            DistributedCachingInformation* caching_info_ptr,
                                            int min_timing_pos_num, int max_timing_pos_num
                                            )

{
          distributable_computation(forward_projector_sptr,
                                    back_projector_sptr,
                                    symmetries_sptr,
                                    &sensitivity, &input_image,
                                    proj_dat, true, //i.e. do read projection data
                                    subset_num, num_subsets,
                                    min_segment, max_segment,
                                    zero_seg0_end_planes,
                                    log_likelihood_ptr,
                                    additive_binwise_correction,
                                    normalisation_sptr,
                                    start_time_of_frame,
                                    end_time_of_frame,
                                    &RPC_process_related_viewgrams_sensitivity_computation,
                                    caching_info_ptr,
                                    min_timing_pos_num, max_timing_pos_num
                                    );

}


//////////// RPC functions


void RPC_process_related_viewgrams_gradient(
                                            const shared_ptr<ForwardProjectorByBin>& forward_projector_sptr,
                                            const shared_ptr<BackProjectorByBin>& back_projector_sptr,
                                            DiscretisedDensity<3,float>* output_image_ptr, 
                                            const DiscretisedDensity<3,float>* input_image_ptr, 
                                            RelatedViewgrams<float>* measured_viewgrams_ptr,
                                            int& count, int& count2, double* log_likelihood_ptr /* = NULL */,
                                            const RelatedViewgrams<float>* additive_binwise_correction_ptr,
                                            const RelatedViewgrams<float>* mult_viewgrams_ptr)
{       
  assert(output_image_ptr != NULL);
  assert(input_image_ptr != NULL);
  assert(measured_viewgrams_ptr != NULL);
  if (!is_null_ptr(mult_viewgrams_ptr))
    error("Internal error: mult_viewgrams_ptr should be zero when computing gradient");

  RelatedViewgrams<float> estimated_viewgrams = measured_viewgrams_ptr->get_empty_copy();
  
  /*if (distributed::first_iteration) 
    {
        stir::RelatedViewgrams<float>::iterator viewgrams_iter = measured_viewgrams_ptr->begin();
                stir::RelatedViewgrams<float>::iterator viewgrams_end = measured_viewgrams_ptr->end();
                while (viewgrams_iter!= viewgrams_end)
                {
                        printf("\nSLAVE VIEWGRAM\n");
                        int pos=0;
                        for ( int tang_pos = -144 ;tang_pos  <= 143 ;++tang_pos)  
                        for ( int ax_pos = 0; ax_pos <= 62 ;++ax_pos)
                        { 
                                        if (pos>3616 && pos <3632) printf("%f, ",(*viewgrams_iter)[ax_pos][tang_pos]);
                                        pos++;
                        }
                        viewgrams_iter++;
                }
    }
*/
  forward_projector_sptr->forward_project(estimated_viewgrams, *input_image_ptr);
        
        
        
  if (additive_binwise_correction_ptr != NULL)
  {
    estimated_viewgrams += (*additive_binwise_correction_ptr);
  }
  

    



  // for sinogram division
      
  divide_and_truncate(*measured_viewgrams_ptr, estimated_viewgrams, rim_truncation_sino, count, count2, log_likelihood_ptr);
      
  back_projector_sptr->back_project(*output_image_ptr, *measured_viewgrams_ptr);
};      


void RPC_process_related_viewgrams_accumulate_loglikelihood(
                                                            const shared_ptr<ForwardProjectorByBin>& forward_projector_sptr,
                                                            const shared_ptr<BackProjectorByBin>& back_projector_sptr,
                                                            DiscretisedDensity<3,float>* output_image_ptr,
                                                            const DiscretisedDensity<3,float>* input_image_ptr, 
                                                            RelatedViewgrams<float>* measured_viewgrams_ptr,
                                                            int& count, int& count2, double* log_likelihood_ptr,
                                                            const RelatedViewgrams<float>* additive_binwise_correction_ptr,
                                                            const RelatedViewgrams<float>* mult_viewgrams_ptr)
{

  assert(output_image_ptr == NULL);
  assert(input_image_ptr != NULL);
  assert(measured_viewgrams_ptr != NULL);
  assert(log_likelihood_ptr != NULL);

  RelatedViewgrams<float> estimated_viewgrams = measured_viewgrams_ptr->get_empty_copy();

  forward_projector_sptr->forward_project(estimated_viewgrams, *input_image_ptr);
  
  if (additive_binwise_correction_ptr != NULL)
  {
    estimated_viewgrams += (*additive_binwise_correction_ptr);
  };
  
  if (mult_viewgrams_ptr != NULL)
  {
    estimated_viewgrams *= (*mult_viewgrams_ptr);
  }

  RelatedViewgrams<float>::iterator meas_viewgrams_iter = 
          measured_viewgrams_ptr->begin();
  RelatedViewgrams<float>::const_iterator est_viewgrams_iter = 
          estimated_viewgrams.begin();
  // call function that does the actual work, it sits in recon_array_funtions.cxx (TODO)
  for (;
       meas_viewgrams_iter != measured_viewgrams_ptr->end();
       ++meas_viewgrams_iter, ++est_viewgrams_iter)
    accumulate_loglikelihood(*meas_viewgrams_iter, 
                             *est_viewgrams_iter, 
                             rim_truncation_sino, log_likelihood_ptr);
};      

void RPC_process_related_viewgrams_sensitivity_computation(
                                                            const shared_ptr<ForwardProjectorByBin>& forward_projector_sptr,
                                                            const shared_ptr<BackProjectorByBin>& back_projector_sptr,
                                                            DiscretisedDensity<3,float>* output_image_ptr,
                                                            const DiscretisedDensity<3,float>* input_image_ptr,
                                                            RelatedViewgrams<float>* measured_viewgrams_ptr,
                                                            int& count, int& count2, double* log_likelihood_ptr,
                                                            const RelatedViewgrams<float>* additive_binwise_correction_ptr,
                                                            const RelatedViewgrams<float>* mult_viewgrams_ptr)
{

  assert(output_image_ptr != NULL);
  assert(measured_viewgrams_ptr != NULL);

  if( mult_viewgrams_ptr )
  {
    back_projector_sptr->back_project(*output_image_ptr, *mult_viewgrams_ptr);
  }
  else
  {  
    back_projector_sptr->back_project(*output_image_ptr, *measured_viewgrams_ptr);
  }

}

#  ifdef _MSC_VER
// prevent warning message on instantiation of abstract class 
#  pragma warning(disable:4661)
#  endif

template class PoissonLogLikelihoodWithLinearModelForMeanAndProjData<DiscretisedDensity<3,float> >;

END_NAMESPACE_STIR<|MERGE_RESOLUTION|>--- conflicted
+++ resolved
@@ -593,11 +593,7 @@
   proj_data_info_sptr->
     reduce_segment_range(-this->max_segment_num_to_process,
                          +this->max_segment_num_to_process);
-<<<<<<< HEAD
-
-=======
-#endif
->>>>>>> 36200d37
+#endif
   if (is_null_ptr(this->projector_pair_ptr))
     { error("You need to specify a projector pair"); return Succeeded::no; }
 
