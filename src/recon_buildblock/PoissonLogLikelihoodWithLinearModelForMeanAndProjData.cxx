--- conflicted
+++ resolved
@@ -801,25 +801,6 @@
 #else
 
   // warning: has to be same as subset scheme used as in distributable_computation
-<<<<<<< HEAD
-	for (int segment_num = min_segment_num; segment_num <= max_segment_num; ++segment_num)
-	{
-		//CPUTimer timer;
-		//timer.start();
-
-	for (int view = this->proj_data_sptr->get_min_view_num() + subset_num;
-		view <= this->proj_data_sptr->get_max_view_num();
-		view += this->num_subsets)
-	{
-		const ViewSegmentNumbers view_segment_num(view, segment_num);
-
-		if (!symmetries_sptr->is_basic(view_segment_num))
-		continue;
-		this->add_view_seg_to_sensitivity(sensitivity, view_segment_num);
-	}
-		//    cerr<<timer.value()<<endl;
-	}
-=======
   for (int segment_num = min_segment_num; segment_num <= max_segment_num; ++segment_num)
   {
         //CPUTimer timer;
@@ -838,7 +819,6 @@
       //    cerr<<timer.value()<<endl;
   }
 #endif
->>>>>>> e471ead0
 }
 
 
