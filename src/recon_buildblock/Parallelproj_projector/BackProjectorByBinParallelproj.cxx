--- conflicted
+++ resolved
@@ -75,23 +75,18 @@
   _restrict_to_cylindrical_FOV = true;
 }
 
-<<<<<<< HEAD
 bool
-BackProjectorByBinParallelproj::
-get_restrict_to_cylindrical_FOV() const
+BackProjectorByBinParallelproj::get_restrict_to_cylindrical_FOV() const
 {
   return this->_restrict_to_cylindrical_FOV;
 }
 
 void
-BackProjectorByBinParallelproj::
-set_restrict_to_cylindrical_FOV(bool val)
+BackProjectorByBinParallelproj::set_restrict_to_cylindrical_FOV(bool val)
 {
   this->_restrict_to_cylindrical_FOV = val;
 }
 
-=======
->>>>>>> c4f12cfc
 void
 BackProjectorByBinParallelproj::set_helper(shared_ptr<detail::ParallelprojHelper> helper)
 {
@@ -103,19 +98,9 @@
 BackProjectorByBinParallelproj::set_up(const shared_ptr<const ProjDataInfo>& proj_data_info_sptr,
                                        const shared_ptr<const DiscretisedDensity<3, float>>& density_info_sptr)
 {
-<<<<<<< HEAD
-#ifdef STIR_TOF
-  if (proj_data_info_sptr->get_num_tof_poss() > 1)
-    error("STIR-ParallelProj interface does not support TOF data yet. Sorry!");
-#endif
-    BackProjectorByBin::set_up(proj_data_info_sptr,density_info_sptr);
-    check(*proj_data_info_sptr, *_density_sptr);
-    _symmetries_sptr.reset(new TrivialDataSymmetriesForBins(proj_data_info_sptr));
-=======
   BackProjectorByBin::set_up(proj_data_info_sptr, density_info_sptr);
   check(*proj_data_info_sptr, *_density_sptr);
   _symmetries_sptr.reset(new TrivialDataSymmetriesForBins(proj_data_info_sptr));
->>>>>>> c4f12cfc
 
   // Create sinogram
   _proj_data_to_backproject_sptr.reset(new ProjDataInMemory(this->_density_sptr->get_exam_info_sptr(), proj_data_info_sptr));
@@ -318,24 +303,12 @@
       std::copy(image_vec.begin(), image_vec.end(), density.begin_all());
     }
 
-<<<<<<< HEAD
-    if (this->_restrict_to_cylindrical_FOV)
-      {
-        const float radius = p.get_proj_data_info_sptr()->get_scanner_sptr()->get_inner_ring_radius();
-        const float image_radius = _helper->voxsize[2]*_helper->imgdim[2]/2;
-        truncate_rim(density, static_cast<int>(std::max((image_radius-radius) / _helper->voxsize[2],0.F)));
-      }
-=======
-  // After the back projection, we enforce a truncation outside of the FOV.
-  // This is because the parallelproj projector seems to have some trouble at the edges and this
-  // could cause some voxel values to spiral out of control.
-  // if (_use_truncation)
-  {
-    const float radius = p.get_proj_data_info_sptr()->get_scanner_sptr()->get_inner_ring_radius();
-    const float image_radius = _helper->voxsize[2] * _helper->imgdim[2] / 2;
-    truncate_rim(density, static_cast<int>(std::max((image_radius - radius) / _helper->voxsize[2], 0.F)));
-  }
->>>>>>> c4f12cfc
+  if (this->_restrict_to_cylindrical_FOV)
+    {
+      const float radius = p.get_proj_data_info_sptr()->get_scanner_sptr()->get_inner_ring_radius();
+      const float image_radius = _helper->voxsize[2] * _helper->imgdim[2] / 2;
+      truncate_rim(density, static_cast<int>(std::max((image_radius - radius) / _helper->voxsize[2], 0.F)));
+    }
 }
 
 void
