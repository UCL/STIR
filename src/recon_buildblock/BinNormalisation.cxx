//
//
/*
    Copyright (C) 2003- 2007, Hammersmith Imanet Ltd
    Copyright (C) 2014, 2018 University College London
    This file is part of STIR.

    SPDX-License-Identifier: Apache-2.0

    See STIR/LICENSE.txt for details
*/
/*!
  \file
  \ingroup normalisation

  \brief Implementation for class stir::BinNormalisation

  \author Kris Thielemans
*/


#include "stir/recon_buildblock/BinNormalisation.h"
#include "stir/recon_buildblock/TrivialDataSymmetriesForBins.h"
#include "stir/recon_buildblock/find_basic_vs_nums_in_subsets.h"
#include "stir/RelatedViewgrams.h"
#include "stir/Bin.h"
#include "stir/ProjData.h"
#include "stir/is_null_ptr.h"
#include "stir/Succeeded.h"
#include "stir/error.h"
#include <boost/format.hpp>

START_NAMESPACE_STIR

BinNormalisation::
BinNormalisation()
  :   _already_set_up(false)
{
}

void BinNormalisation::set_defaults()
{
  this->_already_set_up = false;
}

BinNormalisation::
~BinNormalisation()
{}

void BinNormalisation::
set_exam_info_sptr(const shared_ptr<const ExamInfo> _exam_info_sptr)
{
    this->exam_info_sptr=_exam_info_sptr;
}

shared_ptr<const ExamInfo> BinNormalisation::
get_exam_info_sptr() const 
{
    return this->exam_info_sptr;
}

Succeeded
BinNormalisation::
set_up(const shared_ptr<const ExamInfo>& exam_info_sptr, const shared_ptr<const ProjDataInfo>& proj_data_info_sptr )
{
  _already_set_up = true;
  _proj_data_info_sptr = proj_data_info_sptr->create_shared_clone();
  this->exam_info_sptr=exam_info_sptr;
  return Succeeded::yes;  
}

void
BinNormalisation::
check(const ProjDataInfo& proj_data_info) const
{
  if (!this->_already_set_up)
    error("BinNormalisation method called without calling set_up first.");
  if (!(*this->_proj_data_info_sptr >= proj_data_info))
    error(boost::format("BinNormalisation set-up with different geometry for projection data.\nSet_up was with\n%1%\nCalled with\n%2%")
          % this->_proj_data_info_sptr->parameter_info() % proj_data_info.parameter_info());
}

void
BinNormalisation::
check(const ExamInfo &exam_info) const
{
  if (!(*this->exam_info_sptr==exam_info))
      error(boost::format("BinNormalisation set-up with different ExamInfo.\n Set_up was with\n%1%\nCalled with\n%2%")
            % this->exam_info_sptr->parameter_info() % exam_info.parameter_info());
}
  
// TODO remove duplication between apply and undo by just having 1 functino that does the loops

void 
BinNormalisation::apply(RelatedViewgrams<float>& viewgrams) const 
{
  this->check(*viewgrams.get_proj_data_info_sptr());
  for (RelatedViewgrams<float>::iterator iter = viewgrams.begin(); iter != viewgrams.end(); ++iter)
  {
    Bin bin(iter->get_segment_num(),iter->get_view_num(), 0,0,iter->get_timing_pos_num());
    for (bin.axial_pos_num()= iter->get_min_axial_pos_num(); 
	 bin.axial_pos_num()<=iter->get_max_axial_pos_num(); 
	 ++bin.axial_pos_num())
      for (bin.tangential_pos_num()= iter->get_min_tangential_pos_num(); 
	   bin.tangential_pos_num()<=iter->get_max_tangential_pos_num(); 
	   ++bin.tangential_pos_num())
        (*iter)[bin.axial_pos_num()][bin.tangential_pos_num()] /= 
          std::max(1.E-20F, get_bin_efficiency(bin));
  }
}

void 
BinNormalisation::
undo(RelatedViewgrams<float>& viewgrams) const 
{
  this->check(*viewgrams.get_proj_data_info_sptr());
  for (RelatedViewgrams<float>::iterator iter = viewgrams.begin(); iter != viewgrams.end(); ++iter)
  {
    Bin bin(iter->get_segment_num(),iter->get_view_num(), 0,0,iter->get_timing_pos_num());
    for (bin.axial_pos_num()= iter->get_min_axial_pos_num(); 
	 bin.axial_pos_num()<=iter->get_max_axial_pos_num(); 
	 ++bin.axial_pos_num())
      for (bin.tangential_pos_num()= iter->get_min_tangential_pos_num(); 
	   bin.tangential_pos_num()<=iter->get_max_tangential_pos_num(); 
	   ++bin.tangential_pos_num())
         (*iter)[bin.axial_pos_num()][bin.tangential_pos_num()] *= 
	   this->get_bin_efficiency(bin);
  }

}

void 
BinNormalisation::
apply(ProjData& proj_data,
      shared_ptr<DataSymmetriesForViewSegmentNumbers> symmetries_sptr) const
{
  this->check(*proj_data.get_proj_data_info_sptr());
  this->check(proj_data.get_exam_info());
  if (is_null_ptr(symmetries_sptr))
    symmetries_sptr.reset(new TrivialDataSymmetriesForBins(proj_data.get_proj_data_info_sptr()->create_shared_clone()));

  const std::vector<ViewSegmentNumbers> vs_nums_to_process = 
    detail::find_basic_vs_nums_in_subset(*proj_data.get_proj_data_info_sptr(), *symmetries_sptr,
                                         proj_data.get_min_segment_num(), proj_data.get_max_segment_num(),
                                         0, 1/*subset_num, num_subsets*/);

#ifdef STIR_OPENMP
#pragma omp parallel for  shared(proj_data, symmetries_sptr) schedule(dynamic)  
#endif
    // note: older versions of openmp need an int as loop
  for (int i=0; i<static_cast<int>(vs_nums_to_process.size()); ++i)
    {
      const ViewSegmentNumbers vs=vs_nums_to_process[i];
      
      for (int k=proj_data.get_proj_data_info_sptr()->get_min_tof_pos_num();
              k<=proj_data.get_proj_data_info_sptr()->get_max_tof_pos_num();
    		  ++k)
      {

		  RelatedViewgrams<float> viewgrams;
#ifdef STIR_OPENMP
		  // reading/writing to streams is not safe in multi-threaded code
		  // so protect with a critical section
		  // note that the name of the section has to be same for the get/set
		  // function as they're reading from/writing to the same stream
#pragma omp critical (BINNORMALISATION_APPLY__VIEWGRAMS)
#endif
		  {
			viewgrams =
			  proj_data.get_related_viewgrams(vs, symmetries_sptr, false, k);
		  }

<<<<<<< HEAD
		  this->apply(viewgrams, start_time, end_time);
=======
      this->apply(viewgrams);
>>>>>>> 60ebb891

#ifdef STIR_OPENMP
#pragma omp critical (BINNORMALISATION_APPLY__VIEWGRAMS)
#endif
		  {
			proj_data.set_related_viewgrams(viewgrams);
		  }
      }
    }
}

void 
BinNormalisation::
undo(ProjData& proj_data,
     shared_ptr<DataSymmetriesForViewSegmentNumbers> symmetries_sptr) const
{
  this->check(*proj_data.get_proj_data_info_sptr());
  this->check(proj_data.get_exam_info());
  if (is_null_ptr(symmetries_sptr))
    symmetries_sptr.reset(new TrivialDataSymmetriesForBins(proj_data.get_proj_data_info_sptr()->create_shared_clone()));

  const std::vector<ViewSegmentNumbers> vs_nums_to_process = 
    detail::find_basic_vs_nums_in_subset(*proj_data.get_proj_data_info_sptr(), *symmetries_sptr,
                                         proj_data.get_min_segment_num(), proj_data.get_max_segment_num(),
                                         0, 1/*subset_num, num_subsets*/);

#ifdef STIR_OPENMP
#pragma omp parallel for  shared(proj_data, symmetries_sptr) schedule(dynamic)  
#endif
    // note: older versions of openmp need an int as loop
  for (int i=0; i<static_cast<int>(vs_nums_to_process.size()); ++i)
    {
      const ViewSegmentNumbers vs=vs_nums_to_process[i];
      
      for (int k=proj_data.get_proj_data_info_sptr()->get_min_tof_pos_num();
              k<=proj_data.get_proj_data_info_sptr()->get_max_tof_pos_num();
    		  ++k)
      {
		  RelatedViewgrams<float> viewgrams;
#ifdef STIR_OPENMP
#pragma omp critical (BINNORMALISATION_UNDO__VIEWGRAMS)
#endif
		  {
			viewgrams =
			  proj_data.get_related_viewgrams(vs, symmetries_sptr,false,k);
		  }

<<<<<<< HEAD
		  this->undo(viewgrams, start_time, end_time);
=======
      this->undo(viewgrams);
>>>>>>> 60ebb891

#ifdef STIR_OPENMP
#pragma omp critical (BINNORMALISATION_UNDO__VIEWGRAMS)
#endif
		  {
			proj_data.set_related_viewgrams(viewgrams);
		  }
      }
    }
}

 
END_NAMESPACE_STIR
<|MERGE_RESOLUTION|>--- conflicted
+++ resolved
@@ -170,11 +170,7 @@
 			  proj_data.get_related_viewgrams(vs, symmetries_sptr, false, k);
 		  }
 
-<<<<<<< HEAD
-		  this->apply(viewgrams, start_time, end_time);
-=======
       this->apply(viewgrams);
->>>>>>> 60ebb891
 
 #ifdef STIR_OPENMP
 #pragma omp critical (BINNORMALISATION_APPLY__VIEWGRAMS)
@@ -222,11 +218,7 @@
 			  proj_data.get_related_viewgrams(vs, symmetries_sptr,false,k);
 		  }
 
-<<<<<<< HEAD
-		  this->undo(viewgrams, start_time, end_time);
-=======
       this->undo(viewgrams);
->>>>>>> 60ebb891
 
 #ifdef STIR_OPENMP
 #pragma omp critical (BINNORMALISATION_UNDO__VIEWGRAMS)
