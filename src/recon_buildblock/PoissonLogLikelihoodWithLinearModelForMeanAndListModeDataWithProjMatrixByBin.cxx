--- conflicted
+++ resolved
@@ -1,11 +1,7 @@
 /*
     Copyright (C) 2003- 2011, Hammersmith Imanet Ltd
-<<<<<<< HEAD
-    Copyright (C) 2014, 2016, University College London
+    Copyright (C) 2014, 2016, 2018, University College London
     Copyright (C) 2016, University of Hull
-=======
-    Copyright (C) 2014, 2016, 2018, University College London
->>>>>>> 3b33c2be
     This file is part of STIR.
 
     This file is free software; you can redistribute it and/or modify
@@ -57,13 +53,9 @@
 #include "stir/recon_buildblock/BackProjectorByBinUsingProjMatrixByBin.h"
 #include "stir/recon_buildblock/ProjMatrixByBinUsingRayTracing.h"
 #include "stir/recon_buildblock/ProjectorByBinPairUsingSeparateProjectors.h"
-<<<<<<< HEAD
 
 #include "stir/recon_buildblock/PresmoothingForwardProjectorByBin.h"
 #include "stir/recon_buildblock/PostsmoothingBackProjectorByBin.h"
-=======
->>>>>>> 3b33c2be
-
 #ifdef STIR_MPI
 #include "stir/recon_buildblock/distributed_functions.h"
 #endif
@@ -98,10 +90,7 @@
 
   this->normalisation_sptr.reset(new TrivialBinNormalisation);
   this->do_time_frame = false;
-<<<<<<< HEAD
   this->use_tofsens = false;
-=======
->>>>>>> 3b33c2be
 } 
  
 template <typename TargetT> 
@@ -117,11 +106,7 @@
   this->parser.add_parsing_key("Matrix type", &this->PM_sptr);
   this->parser.add_key("additive sinogram",&this->additive_projection_data_filename);
  
-<<<<<<< HEAD
-  this->parser.add_key("num_events_to_store",&this->num_events_to_store);
-=======
   this->parser.add_key("num_events_to_use",&this->num_events_to_use);
->>>>>>> 3b33c2be
 } 
 template <typename TargetT> 
 int 
@@ -144,7 +129,6 @@
         Array<1,int> num_bins_in_subset(this->num_subsets);
         num_bins_in_subset.fill(0);
 
-<<<<<<< HEAD
         if (this->num_subsets == 1)
             return true;
 
@@ -191,44 +175,6 @@
 					}
 				}
         	}
-=======
-
-        for (int subset_num=0; subset_num<this->num_subsets; ++subset_num)
-        {
-            for (int segment_num = -this->max_ring_difference_num_to_process;
-                 segment_num <= this->max_ring_difference_num_to_process; ++segment_num)
-            {
-                for (int axial_num = proj_data_info_sptr->get_min_axial_pos_num(segment_num);
-                     axial_num < proj_data_info_sptr->get_max_axial_pos_num(segment_num);
-                     axial_num ++)
-                {
-                    // For debugging.
-                    //                std::cout <<segment_num << " "<<  axial_num  << std::endl;
-
-                    for (int tang_num= proj_data_info_sptr->get_min_tangential_pos_num();
-                         tang_num < proj_data_info_sptr->get_max_tangential_pos_num();
-                         tang_num ++ )
-                    {
-                        for(int view_num = proj_data_info_sptr->get_min_view_num() + subset_num;
-                            view_num <= proj_data_info_sptr->get_max_view_num();
-                            view_num += this->num_subsets)
-                        {
-                            const Bin tmp_bin(segment_num,
-                                              view_num,
-                                              axial_num,
-                                              tang_num, 1);
-
-                            if (!this->PM_sptr->get_symmetries_ptr()->is_basic(tmp_bin) )
-                                continue;
-
-                            num_bins_in_subset[subset_num] +=
-                                    symmetries.num_related_bins(tmp_bin);
-
-                        }
-                    }
-                }
-            }
->>>>>>> 3b33c2be
         }
 
         for (int subset_num=1; subset_num<this->num_subsets; ++subset_num)
@@ -241,19 +187,11 @@
                    << num_bins_in_subset
                    << "\nEither reduce the number of symmetries used by the projector, or\n"
                       "change the number of subsets. It usually should be a divisor of\n"
-<<<<<<< HEAD
                    << proj_data_info_cyl_sptr->get_num_views()
                    << "/4 (or if that's not an integer, a divisor of "
                    << proj_data_info_cyl_sptr->get_num_views()
                    << "/2 or "
                    << proj_data_info_cyl_sptr->get_num_views()
-=======
-                   << proj_data_info_sptr->get_num_views()
-                   << "/4 (or if that's not an integer, a divisor of "
-                   << proj_data_info_sptr->get_num_views()
-                   << "/2 or "
-                   << proj_data_info_sptr->get_num_views()
->>>>>>> 3b33c2be
                    << ").\n";
                 warning_message = str.str();
                 return false;
@@ -273,30 +211,21 @@
 #endif
 
     // set projector to be used for the calculations
-<<<<<<< HEAD
-    this->PM_sptr->set_up(proj_data_info_cyl_sptr->create_shared_clone(),target_sptr);
+    this->PM_sptr->set_up(proj_data_info_sptr->create_shared_clone(),target_sptr);
 
     this->PM_sptr->enable_tof(proj_data_info_cyl_sptr->create_shared_clone(), this->use_tof);
-
     shared_ptr<ForwardProjectorByBin> forward_projector_ptr(new ForwardProjectorByBinUsingProjMatrixByBin(this->PM_sptr));
     shared_ptr<BackProjectorByBin> back_projector_ptr(new BackProjectorByBinUsingProjMatrixByBin(this->PM_sptr));
 
-    this->projector_pair_ptr.reset(
+    this->projector_pair_sptr.reset(
                 new ProjectorByBinPairUsingSeparateProjectors(forward_projector_ptr, back_projector_ptr));
 
-    this->projector_pair_ptr->set_up(proj_data_info_cyl_sptr->create_shared_clone(),target_sptr);
+    this->projector_pair_sptr->set_up(proj_data_info_sptr->create_shared_clone(),target_sptr);
 
 	// sets non-tof backprojector for sensitivity calculation (clone of the back_projector + set projdatainfo to non-tof)
 	this->sens_backprojector_sptr.reset(projector_pair_ptr->get_back_projector_sptr()->clone());
 	if (!this->use_tofsens)
 		this->sens_backprojector_sptr->set_up(proj_data_info_cyl_sptr->create_non_tof_clone(), target_sptr);
-=======
-    this->PM_sptr->set_up(proj_data_info_sptr->create_shared_clone(),target_sptr);
-
-    this->projector_pair_sptr.reset(
-                new ProjectorByBinPairUsingProjMatrixByBin(this->PM_sptr));
-    this->projector_pair_sptr->set_up(proj_data_info_sptr->create_shared_clone(),target_sptr);
->>>>>>> 3b33c2be
 
     if (is_null_ptr(this->normalisation_sptr))
     {
@@ -305,11 +234,7 @@
     }
 
     if (this->normalisation_sptr->set_up(
-<<<<<<< HEAD
-                proj_data_info_cyl_sptr->create_shared_clone()) == Succeeded::no)
-=======
                 proj_data_info_sptr->create_shared_clone()) == Succeeded::no)
->>>>>>> 3b33c2be
         return Succeeded::no;
 
     if (this->current_frame_num<=0)
@@ -325,23 +250,14 @@
             return Succeeded::no;
         }
 
-<<<<<<< HEAD
     record_sptr = this->list_mode_data_sptr->get_empty_record_sptr();
 
-    return Succeeded::yes;
-}
-
-
-template <typename TargetT>
-bool
-=======
     return Succeeded::yes;
 } 
  
  
 template <typename TargetT>  
 bool  
->>>>>>> 3b33c2be
 PoissonLogLikelihoodWithLinearModelForMeanAndListModeDataWithProjMatrixByBin<TargetT>::post_processing() 
 {
 
@@ -381,27 +297,6 @@
       this->additive_proj_data_sptr.reset(new ProjDataInMemory(* temp_additive_proj_data_sptr));
     }
 
-<<<<<<< HEAD
-   proj_data_info_cyl_sptr = this->list_mode_data_sptr->get_proj_data_info_sptr()->create_shared_clone();
-
-   if (max_ring_difference_num_to_process > proj_data_info_cyl_sptr->get_max_segment_num())
-   {
-       warning("In the parameter file, the 'maximum ring difference' is larger than the number of segments"
-               "in the emission header. Abort.");
-       return true;
-   }
-   else if (max_ring_difference_num_to_process < proj_data_info_cyl_sptr->get_max_segment_num())
-   {
-       proj_data_info_cyl_sptr->reduce_segment_range(-max_ring_difference_num_to_process,
-                                                     max_ring_difference_num_to_process);
-   }
-
-  if(!is_null_ptr(this->additive_proj_data_sptr))
-      if (*(this->additive_proj_data_sptr->get_proj_data_info_sptr()) != *proj_data_info_cyl_sptr)
-      {
-          const ProjDataInfo& add_proj = *(this->additive_proj_data_sptr->get_proj_data_info_sptr());
-          const ProjDataInfo& proj = *this->proj_data_info_cyl_sptr;
-=======
    proj_data_info_sptr = this->list_mode_data_sptr->get_proj_data_info_sptr()->create_shared_clone();
 
    if (max_ring_difference_num_to_process > proj_data_info_sptr->get_max_segment_num())
@@ -428,7 +323,6 @@
       {
           const ProjDataInfo& add_proj = *(this->additive_proj_data_sptr->get_proj_data_info_sptr());
           const ProjDataInfo& proj = *this->proj_data_info_sptr;
->>>>>>> 3b33c2be
           bool ok =
                   typeid(add_proj) == typeid(proj) &&
                   *add_proj.get_scanner_ptr()== *(proj.get_scanner_ptr()) &&
@@ -437,14 +331,9 @@
                   (add_proj.get_min_tangential_pos_num() ==proj.get_min_tangential_pos_num())&&
                   (add_proj.get_max_tangential_pos_num() ==proj.get_max_tangential_pos_num()) &&
                   add_proj.get_min_segment_num() <= proj.get_min_segment_num()  &&
-<<<<<<< HEAD
                   add_proj.get_max_segment_num() >= proj.get_max_segment_num() &&
-				  add_proj.get_min_tof_pos_num() <= proj.get_min_tof_pos_num() &&
-				  add_proj.get_max_tof_pos_num() >= proj.get_max_tof_pos_num() ;
-=======
-                  add_proj.get_max_segment_num() >= proj.get_max_segment_num();
->>>>>>> 3b33c2be
-
+                  add_proj.get_min_tof_pos_num() <= proj.get_min_tof_pos_num() &&
+                  add_proj.get_max_tof_pos_num() >= proj.get_max_tof_pos_num();
           for (int segment_num=proj.get_min_segment_num();
                ok && segment_num<=proj.get_max_segment_num();
                ++segment_num)
@@ -463,42 +352,41 @@
           }
       }
 
-<<<<<<< HEAD
-  if( this->normalisation_sptr->set_up(proj_data_info_cyl_sptr)
+  if( this->normalisation_sptr->set_up(proj_data_info_sptr)
    == Succeeded::no)
   {
 warning("PoissonLogLikelihoodWithLinearModelForMeanAndListModeDataWithProjMatrixByBin: "
-      "set-up of pre-normalisation failed\n");
+      "set-up of normalisation failed.");
 return true;
     }
 
-   return false;
-
-}
-
+   return false; 
+
+} 
+ 
 template<typename TargetT>
 void
 PoissonLogLikelihoodWithLinearModelForMeanAndListModeDataWithProjMatrixByBin<TargetT>::
 add_subset_sensitivity(TargetT& sensitivity, const int subset_num) const
 {
 
-    const int min_segment_num = proj_data_info_cyl_sptr->get_min_segment_num();
-    const int max_segment_num = proj_data_info_cyl_sptr->get_max_segment_num();
+    const int min_segment_num = proj_data_info_sptr->get_min_segment_num();
+    const int max_segment_num = proj_data_info_sptr->get_max_segment_num();
 
     // warning: has to be same as subset scheme used as in distributable_computation
-	for (int segment_num = min_segment_num; segment_num <= max_segment_num; ++segment_num)
-	{
-		for (int view = proj_data_info_cyl_sptr->get_min_view_num() + subset_num;
-			view <= proj_data_info_cyl_sptr->get_max_view_num();
-			view += this->num_subsets)
-		{
-		const ViewSegmentNumbers view_segment_num(view, segment_num);
-
-		if (! this->projector_pair_ptr->get_symmetries_used()->is_basic(view_segment_num))
-			continue;
-		this->add_view_seg_to_sensitivity(sensitivity, view_segment_num);
-		}
-	}
+    for (int segment_num = min_segment_num; segment_num <= max_segment_num; ++segment_num)
+    {
+      for (int view = proj_data_info_sptr->get_min_view_num() + subset_num;
+          view <= proj_data_info_sptr->get_max_view_num();
+          view += this->num_subsets)
+      {
+        const ViewSegmentNumbers view_segment_num(view, segment_num);
+
+        if (! this->projector_pair_sptr->get_symmetries_used()->is_basic(view_segment_num))
+          continue;
+        this->add_view_seg_to_sensitivity(sensitivity, view_segment_num);
+      }
+    }
 }
 
 template<typename TargetT>
@@ -538,84 +426,12 @@
 
 }
 
-=======
-  if( this->normalisation_sptr->set_up(proj_data_info_sptr)
-   == Succeeded::no)
-  {
-warning("PoissonLogLikelihoodWithLinearModelForMeanAndListModeDataWithProjMatrixByBin: "
-      "set-up of normalisation failed.");
-return true;
-    }
-
-   return false; 
-
-} 
- 
-template<typename TargetT>
-void
-PoissonLogLikelihoodWithLinearModelForMeanAndListModeDataWithProjMatrixByBin<TargetT>::
-add_subset_sensitivity(TargetT& sensitivity, const int subset_num) const
-{
-
-    const int min_segment_num = proj_data_info_sptr->get_min_segment_num();
-    const int max_segment_num = proj_data_info_sptr->get_max_segment_num();
-
-    // warning: has to be same as subset scheme used as in distributable_computation
-    for (int segment_num = min_segment_num; segment_num <= max_segment_num; ++segment_num)
-    {
-      for (int view = proj_data_info_sptr->get_min_view_num() + subset_num;
-          view <= proj_data_info_sptr->get_max_view_num();
-          view += this->num_subsets)
-      {
-        const ViewSegmentNumbers view_segment_num(view, segment_num);
-
-        if (! this->projector_pair_sptr->get_symmetries_used()->is_basic(view_segment_num))
-          continue;
-        this->add_view_seg_to_sensitivity(sensitivity, view_segment_num);
-      }
-    }
-}
-
-template<typename TargetT>
-void
-PoissonLogLikelihoodWithLinearModelForMeanAndListModeDataWithProjMatrixByBin<TargetT>::
-add_view_seg_to_sensitivity(TargetT& sensitivity, const ViewSegmentNumbers& view_seg_nums) const
-{
-    shared_ptr<DataSymmetriesForViewSegmentNumbers> symmetries_used
-            (this->projector_pair_sptr->get_symmetries_used()->clone());
-
-  RelatedViewgrams<float> viewgrams =
-    proj_data_info_sptr->get_empty_related_viewgrams(view_seg_nums,symmetries_used);
-
-  viewgrams.fill(1.F);
-  // find efficiencies
-  {
-    const double start_frame = this->frame_defs.get_start_time(this->current_frame_num);
-    const double end_frame = this->frame_defs.get_end_time(this->current_frame_num);
-    this->normalisation_sptr->undo(viewgrams,start_frame,end_frame);
-  }
-  // backproject
-  {
-    const int min_ax_pos_num =
-      viewgrams.get_min_axial_pos_num();
-    const int max_ax_pos_num =
-       viewgrams.get_max_axial_pos_num();
-
-    this->projector_pair_sptr->get_back_projector_sptr()->
-      back_project(sensitivity, viewgrams,
-                   min_ax_pos_num, max_ax_pos_num);
-  }
-
-}
-
->>>>>>> 3b33c2be
 template <typename TargetT> 
 TargetT * 
 PoissonLogLikelihoodWithLinearModelForMeanAndListModeDataWithProjMatrixByBin<TargetT>:: 
 construct_target_ptr() const 
 { 
 
-<<<<<<< HEAD
  return
       new VoxelsOnCartesianGrid<float> (*proj_data_info_cyl_sptr,
                                         static_cast<float>(this->zoom),
@@ -628,7 +444,7 @@
                                        );
 
 }
-
+ 
 template <typename TargetT>
 void
 PoissonLogLikelihoodWithLinearModelForMeanAndListModeDataWithProjMatrixByBin<TargetT>::
@@ -640,11 +456,6 @@
   assert(subset_num>=0);
   assert(subset_num<this->num_subsets);
 
-  ProjDataInfoCylindricalNoArcCorr* proj_data_no_arc_ptr =
-          dynamic_cast<ProjDataInfoCylindricalNoArcCorr *> (proj_data_info_cyl_sptr.get());
-
-  CartesianCoordinate3D<float> lor_point_1, lor_point_2;
-
   const double start_time = this->frame_defs.get_start_time(this->current_frame_num);
   const double end_time = this->frame_defs.get_end_time(this->current_frame_num);
 
@@ -654,7 +465,6 @@
   // Putting the Bins here I avoid rellocation.
   Bin measured_bin;
   Bin fwd_bin;
-  LORAs2Points<float> lor_points;
 
   //go to the beginning of this frame
   //  list_mode_data_sptr->set_get_position(start_time);
@@ -662,7 +472,6 @@
   this->list_mode_data_sptr->reset();
   double current_time = 0.;
   ProjMatrixElemsForOneBin proj_matrix_row;
-
 
   CListRecord& record = *record_sptr;
 
@@ -725,15 +534,8 @@
         }
 
         if(this->use_tof)
-        {
-//            lor_points = record.event().get_LOR();
-//            this->PM_sptr->get_proj_matrix_elems_for_one_bin_with_tof(proj_matrix_row,
-//                                                                      measured_bin,
-//                                                                      lor_points.p1(), lor_points.p2());
-
             this->PM_sptr->get_proj_matrix_elems_for_one_bin(proj_matrix_row,
                                                                       measured_bin);
-        }
         else
             this->PM_sptr->get_proj_matrix_elems_for_one_bin(proj_matrix_row, measured_bin);
 
@@ -768,134 +570,6 @@
     }
   }
   info(boost::format("Number of used events: %1%") % num_stored_events);
-=======
- return 
-      new VoxelsOnCartesianGrid<float> (this->get_input_data().get_exam_info_sptr(),
-                                        *proj_data_info_sptr,
-                                        static_cast<float>(this->zoom), 
-                                        CartesianCoordinate3D<float>(static_cast<float>(this->Zoffset), 
-                                                                     static_cast<float>(this->Yoffset), 
-                                                                     static_cast<float>(this->Xoffset)), 
-                                        CartesianCoordinate3D<int>(this->output_image_size_z, 
-                                                                   this->output_image_size_xy, 
-                                                                   this->output_image_size_xy) 
-                                       ); 
-
-} 
- 
-template <typename TargetT> 
-void 
-PoissonLogLikelihoodWithLinearModelForMeanAndListModeDataWithProjMatrixByBin<TargetT>:: 
-compute_sub_gradient_without_penalty_plus_sensitivity(TargetT& gradient,  
-                                                      const TargetT &current_estimate,
-                                                      const int subset_num)
-{ 
-
-    assert(subset_num>=0);
-    assert(subset_num<this->num_subsets);
-
-    const double start_time = this->frame_defs.get_start_time(this->current_frame_num);
-    const double end_time = this->frame_defs.get_end_time(this->current_frame_num);
-
-    long num_used_events = 0;
-    const float max_quotient = 10000.F;
-
-    //go to the beginning of this frame
-    //  list_mode_data_sptr->set_get_position(start_time);
-    // TODO implement function that will do this for a random time
-    this->list_mode_data_sptr->reset();
-    double current_time = 0.;
-    ProjMatrixElemsForOneBin proj_matrix_row;
-
-    shared_ptr<CListRecord> record_sptr = this->list_mode_data_sptr->get_empty_record_sptr();
-    CListRecord& record = *record_sptr;
-
-    VectorWithOffset<CListModeData::SavedPosition>
-            frame_start_positions(1, static_cast<int>(this->frame_defs.get_num_frames()));
-
-    long int more_events =
-            this->do_time_frame? 1 : this->num_events_to_use;
-
-    while (more_events)//this->list_mode_data_sptr->get_next_record(record) == Succeeded::yes)
-    {
-
-        if (this->list_mode_data_sptr->get_next_record(record) == Succeeded::no)
-        {
-            info("End of file!");
-            break; //get out of while loop
-        }
-
-        if(record.is_time() && end_time > 0.01)
-        {
-            current_time = record.time().get_time_in_secs();
-            if (this->do_time_frame && current_time >= end_time)
-                break; // get out of while loop
-            if (current_time < start_time)
-                continue;
-        }
-
-        if (record.is_event() && record.event().is_prompt())
-        {
-            Bin measured_bin;
-            measured_bin.set_bin_value(1.0f);
-            record.event().get_bin(measured_bin, *proj_data_info_sptr);
-
-            if (measured_bin.get_bin_value() != 1.0f
-                    || measured_bin.segment_num() < proj_data_info_sptr->get_min_segment_num()
-                    || measured_bin.segment_num()  > proj_data_info_sptr->get_max_segment_num()
-                    || measured_bin.tangential_pos_num() < proj_data_info_sptr->get_min_tangential_pos_num()
-                    || measured_bin.tangential_pos_num() > proj_data_info_sptr->get_max_tangential_pos_num()
-                    || measured_bin.axial_pos_num() < proj_data_info_sptr->get_min_axial_pos_num(measured_bin.segment_num())
-                    || measured_bin.axial_pos_num() > proj_data_info_sptr->get_max_axial_pos_num(measured_bin.segment_num()))
-            {
-                continue;
-            }
-
-            measured_bin.set_bin_value(1.0f);
-            // If more than 1 subsets, check if the current bin belongs to
-            // the current.
-            if (this->num_subsets > 1)
-            {
-                Bin basic_bin = measured_bin;
-                if (!this->PM_sptr->get_symmetries_ptr()->find_basic_bin(basic_bin) ||
-                        subset_num != static_cast<int>(basic_bin.view_num() % this->num_subsets))
-                    continue;
-            }
-
-            this->PM_sptr->get_proj_matrix_elems_for_one_bin(proj_matrix_row, measured_bin);
-            //in_the_range++;
-            Bin fwd_bin;
-            fwd_bin.set_bin_value(0.0f);
-            proj_matrix_row.forward_project(fwd_bin,current_estimate);
-            // additive sinogram
-            if (!is_null_ptr(this->additive_proj_data_sptr))
-            {
-                float add_value = this->additive_proj_data_sptr->get_bin_value(measured_bin);
-                float value= fwd_bin.get_bin_value()+add_value;
-                fwd_bin.set_bin_value(value);
-            }
-            float  measured_div_fwd = 0.0f;
-
-            if(!this->do_time_frame)
-                more_events -=1 ;
-
-            num_used_events += 1;
-
-            if (num_used_events%200000L==0)
-                info( boost::format("Stored Events: %1% ") % num_used_events);
-
-            if ( measured_bin.get_bin_value() <= max_quotient *fwd_bin.get_bin_value())
-                measured_div_fwd = 1.0f /fwd_bin.get_bin_value();
-            else
-                continue;
-
-            measured_bin.set_bin_value(measured_div_fwd);
-            proj_matrix_row.back_project(gradient, measured_bin);
-
-        }
-    }
-    info(boost::format("Number of used events: %1%") % num_used_events);
->>>>>>> 3b33c2be
 }
 
 #  ifdef _MSC_VER
