/*
    Copyright (C) 2003- 2011, Hammersmith Imanet Ltd
<<<<<<< HEAD
    Copyright (C) 2014, 2016, University College London
=======
    Copyright (C) 2014, 2016, 2018, University College London
>>>>>>> f0504f29
    This file is part of STIR.

    This file is free software; you can redistribute it and/or modify
    it under the terms of the GNU Lesser General Public License as published by
    the Free Software Foundation; either version 2.1 of the License, or
    (at your option) any later version.

    This file is distributed in the hope that it will be useful,
    but WITHOUT ANY WARRANTY; without even the implied warranty of
    MERCHANTABILITY or FITNESS FOR A PARTICULAR PURPOSE.  See the
    GNU Lesser General Public License for more details.
    See STIR/LICENSE.txt for details
*/
/*!
  \file
  \ingroup GeneralisedObjectiveFunction
  \brief Implementation of class 
  stir::PoissonLogLikelihoodWithLinearModelForMeanAndListModeDataWithProjMatrixByBin

  \author Nikos Efthimiou
  \author Kris Thielemans
  \author Sanida Mustafovic
*/

#include "stir/recon_buildblock/PoissonLogLikelihoodWithLinearModelForMeanAndListModeDataWithProjMatrixByBin.h" 
#include "stir/recon_buildblock/ProjMatrixByBinUsingRayTracing.h" 
#include "stir/recon_buildblock/ProjMatrixElemsForOneBin.h"
#include "stir/recon_buildblock/ProjectorByBinPairUsingProjMatrixByBin.h"
#include "stir/ProjDataInfoCylindricalNoArcCorr.h"
#include "stir/ProjData.h"
#include "stir/listmode/CListRecord.h"
#include "stir/Viewgram.h"
#include "stir/info.h"
#include <boost/format.hpp>
#include "stir/HighResWallClockTimer.h"
#include "stir/recon_buildblock/TrivialBinNormalisation.h"
#include "stir/Viewgram.h"
#include "stir/RelatedViewgrams.h"
#include "stir/ViewSegmentNumbers.h"
#include "stir/recon_array_functions.h"

#include <iostream>
#include <algorithm>
#include <sstream>
#include "stir/stream.h"

#include "stir/recon_buildblock/ForwardProjectorByBinUsingProjMatrixByBin.h"
#include "stir/recon_buildblock/BackProjectorByBinUsingProjMatrixByBin.h"
#include "stir/recon_buildblock/ProjMatrixByBinUsingRayTracing.h"
#include "stir/recon_buildblock/ProjectorByBinPairUsingSeparateProjectors.h"

#ifdef STIR_MPI
#include "stir/recon_buildblock/distributed_functions.h"
#endif


#include <vector>
START_NAMESPACE_STIR

template<typename TargetT>
const char * const 
PoissonLogLikelihoodWithLinearModelForMeanAndListModeDataWithProjMatrixByBin<TargetT>::
registered_name = 
"PoissonLogLikelihoodWithLinearModelForMeanAndListModeDataWithProjMatrixByBin";
 
template <typename TargetT> 
PoissonLogLikelihoodWithLinearModelForMeanAndListModeDataWithProjMatrixByBin<TargetT>:: 
PoissonLogLikelihoodWithLinearModelForMeanAndListModeDataWithProjMatrixByBin() 
{ 
  this->set_defaults(); 
} 

template <typename TargetT> 
void  
PoissonLogLikelihoodWithLinearModelForMeanAndListModeDataWithProjMatrixByBin<TargetT>::
set_defaults() 
{ 
  base_type::set_defaults();
  this->additive_proj_data_sptr.reset();
  this->additive_projection_data_filename ="0"; 
  this->max_ring_difference_num_to_process =-1;
  this->PM_sptr.reset(new  ProjMatrixByBinUsingRayTracing());

  this->normalisation_sptr.reset(new TrivialBinNormalisation);
  this->do_time_frame = false;
} 
 
template <typename TargetT> 
void  
PoissonLogLikelihoodWithLinearModelForMeanAndListModeDataWithProjMatrixByBin<TargetT>::
initialise_keymap() 
{ 
  base_type::initialise_keymap(); 
  this->parser.add_start_key("PoissonLogLikelihoodWithLinearModelForMeanAndListModeDataWithProjMatrixByBin Parameters"); 
  this->parser.add_stop_key("End PoissonLogLikelihoodWithLinearModelForMeanAndListModeDataWithProjMatrixByBin Parameters"); 
  this->parser.add_key("max ring difference num to process", &this->max_ring_difference_num_to_process);
  this->parser.add_parsing_key("Matrix type", &this->PM_sptr); 
  this->parser.add_key("additive sinogram",&this->additive_projection_data_filename); 
 
<<<<<<< HEAD
  this->parser.add_key("num_events_to_store",&this->num_events_to_store);
=======
  this->parser.add_key("num_events_to_use",&this->num_events_to_use);
>>>>>>> f0504f29
} 
template <typename TargetT> 
int 
PoissonLogLikelihoodWithLinearModelForMeanAndListModeDataWithProjMatrixByBin<TargetT>::
set_num_subsets(const int new_num_subsets)
{
  this->num_subsets = new_num_subsets;
  return this->num_subsets;
}

template<typename TargetT>
bool
PoissonLogLikelihoodWithLinearModelForMeanAndListModeDataWithProjMatrixByBin<TargetT>::
actual_subsets_are_approximately_balanced(std::string& warning_message) const
{
    assert(this->num_subsets>0);
        const DataSymmetriesForBins& symmetries =
                *this->PM_sptr->get_symmetries_ptr();

        Array<1,int> num_bins_in_subset(this->num_subsets);
        num_bins_in_subset.fill(0);


        for (int subset_num=0; subset_num<this->num_subsets; ++subset_num)
        {
            for (int segment_num = -this->max_ring_difference_num_to_process;
                 segment_num <= this->max_ring_difference_num_to_process; ++segment_num)
            {
<<<<<<< HEAD
                for (int axial_num = proj_data_info_cyl_sptr->get_min_axial_pos_num(segment_num);
                     axial_num < proj_data_info_cyl_sptr->get_max_axial_pos_num(segment_num);
=======
                for (int axial_num = proj_data_info_sptr->get_min_axial_pos_num(segment_num);
                     axial_num < proj_data_info_sptr->get_max_axial_pos_num(segment_num);
>>>>>>> f0504f29
                     axial_num ++)
                {
                    // For debugging.
                    //                std::cout <<segment_num << " "<<  axial_num  << std::endl;

<<<<<<< HEAD
                    for (int tang_num= proj_data_info_cyl_sptr->get_min_tangential_pos_num();
                         tang_num < proj_data_info_cyl_sptr->get_max_tangential_pos_num();
                         tang_num ++ )
                    {
                        for(int view_num = proj_data_info_cyl_sptr->get_min_view_num() + subset_num;
                            view_num <= proj_data_info_cyl_sptr->get_max_view_num();
=======
                    for (int tang_num= proj_data_info_sptr->get_min_tangential_pos_num();
                         tang_num < proj_data_info_sptr->get_max_tangential_pos_num();
                         tang_num ++ )
                    {
                        for(int view_num = proj_data_info_sptr->get_min_view_num() + subset_num;
                            view_num <= proj_data_info_sptr->get_max_view_num();
>>>>>>> f0504f29
                            view_num += this->num_subsets)
                        {
                            const Bin tmp_bin(segment_num,
                                              view_num,
                                              axial_num,
                                              tang_num, 1);

                            if (!this->PM_sptr->get_symmetries_ptr()->is_basic(tmp_bin) )
                                continue;

                            num_bins_in_subset[subset_num] +=
                                    symmetries.num_related_bins(tmp_bin);

                        }
                    }
                }
            }
        }

        for (int subset_num=1; subset_num<this->num_subsets; ++subset_num)
        {
            if(num_bins_in_subset[subset_num] != num_bins_in_subset[0])
            {
                std::stringstream str(warning_message);
                str <<"Number of subsets is such that subsets will be very unbalanced.\n"
                   << "Number of Bins in each subset would be:\n"
                   << num_bins_in_subset
                   << "\nEither reduce the number of symmetries used by the projector, or\n"
                      "change the number of subsets. It usually should be a divisor of\n"
<<<<<<< HEAD
                   << proj_data_info_cyl_sptr->get_num_views()
                   << "/4 (or if that's not an integer, a divisor of "
                   << proj_data_info_cyl_sptr->get_num_views()
                   << "/2 or "
                   << proj_data_info_cyl_sptr->get_num_views()
=======
                   << proj_data_info_sptr->get_num_views()
                   << "/4 (or if that's not an integer, a divisor of "
                   << proj_data_info_sptr->get_num_views()
                   << "/2 or "
                   << proj_data_info_sptr->get_num_views()
>>>>>>> f0504f29
                   << ").\n";
                warning_message = str.str();
                return false;
            }
        }
        return true;
}

template <typename TargetT> void
PoissonLogLikelihoodWithLinearModelForMeanAndListModeDataWithProjMatrixByBin<TargetT>::start_new_time_frame(const unsigned int)
{}

template <typename TargetT>  
Succeeded 
PoissonLogLikelihoodWithLinearModelForMeanAndListModeDataWithProjMatrixByBin<TargetT>::
set_up_before_sensitivity(shared_ptr <TargetT > const& target_sptr) 
{ 
#ifdef STIR_MPI
    //broadcast objective_function (100=PoissonLogLikelihoodWithLinearModelForMeanAndListModeDataWithProjMatrixByBin)
    distributed::send_int_value(100, -1);
#endif

<<<<<<< HEAD

    // set projector to be used for the calculations
    this->PM_sptr->set_up(proj_data_info_cyl_sptr->create_shared_clone(),target_sptr);

    shared_ptr<ForwardProjectorByBin> forward_projector_ptr(new ForwardProjectorByBinUsingProjMatrixByBin(this->PM_sptr));
    shared_ptr<BackProjectorByBin> back_projector_ptr(new BackProjectorByBinUsingProjMatrixByBin(this->PM_sptr));

    this->projector_pair_ptr.reset(
                   new ProjectorByBinPairUsingSeparateProjectors(forward_projector_ptr, back_projector_ptr));

    this->projector_pair_ptr->set_up(proj_data_info_cyl_sptr->create_shared_clone(),target_sptr);

=======
    // set projector to be used for the calculations
    this->PM_sptr->set_up(proj_data_info_sptr->create_shared_clone(),target_sptr);

    this->projector_pair_sptr.reset(
                new ProjectorByBinPairUsingProjMatrixByBin(this->PM_sptr));
    this->projector_pair_sptr->set_up(proj_data_info_sptr->create_shared_clone(),target_sptr);
>>>>>>> f0504f29

    if (is_null_ptr(this->normalisation_sptr))
    {
        warning("Invalid normalisation object");
        return Succeeded::no;
    }

    if (this->normalisation_sptr->set_up(
<<<<<<< HEAD
                proj_data_info_cyl_sptr->create_shared_clone()) == Succeeded::no)
=======
                proj_data_info_sptr->create_shared_clone()) == Succeeded::no)
>>>>>>> f0504f29
        return Succeeded::no;

    if (this->current_frame_num<=0)
    {
        warning("frame_num should be >= 1");
        return Succeeded::no;
    }

    if (this->current_frame_num > this->frame_defs.get_num_frames())
        {
            warning("frame_num is %d, but should be less than the number of frames %d.",
                    this->current_frame_num, this->frame_defs.get_num_frames());
            return Succeeded::no;
        }

    return Succeeded::yes;
} 
 
 
template <typename TargetT>  
bool  
PoissonLogLikelihoodWithLinearModelForMeanAndListModeDataWithProjMatrixByBin<TargetT>::post_processing() 
{ 

  if (base_type::post_processing() == true) 
    return true; 
 
#if 1
  if (is_null_ptr(this->PM_sptr)) 

    { warning("You need to specify a projection matrix"); return true; } 

#else
  if(is_null_ptr(this->projector_pair_sptr->get_forward_projector_sptr()))
    {
      warning("No valid forward projector is defined"); return true;
    }

  if(is_null_ptr(this->projector_pair_sptr->get_back_projector_sptr()))
    {
      warning("No valid back projector is defined"); return true;
    }
#endif
  shared_ptr<Scanner> scanner_sptr(new Scanner(*this->list_mode_data_sptr->get_scanner_ptr()));

  if (this->max_ring_difference_num_to_process == -1)
    {
      this->max_ring_difference_num_to_process = 
        scanner_sptr->get_num_rings()-1;
    }

  if (this->additive_projection_data_filename != "0")
    {
      info(boost::format("Reading additive projdata data '%1%'")
           % additive_projection_data_filename  );
      shared_ptr <ProjData> temp_additive_proj_data_sptr =
        ProjData::read_from_file(this->additive_projection_data_filename);
      this->additive_proj_data_sptr.reset(new ProjDataInMemory(* temp_additive_proj_data_sptr));
    }

<<<<<<< HEAD
   proj_data_info_cyl_sptr = this->list_mode_data_sptr->get_proj_data_info_sptr()->create_shared_clone();

   if (max_ring_difference_num_to_process > proj_data_info_cyl_sptr->get_max_segment_num())
   {
       warning("In the parameter file, the 'maximum ring difference' is larger than the number of segments"
               "in the emission header. Abort.");
       return true;
   }
   else if (max_ring_difference_num_to_process < proj_data_info_cyl_sptr->get_max_segment_num())
   {
       proj_data_info_cyl_sptr->reduce_segment_range(-max_ring_difference_num_to_process,
                                                     max_ring_difference_num_to_process);
   }


   if (this->frame_defs_filename.size()!=0)
       {
         this->frame_defs = TimeFrameDefinitions(this->frame_defs_filename);
         this->do_time_frame = true;
       }



  if(!is_null_ptr(this->additive_proj_data_sptr))
      if (*(this->additive_proj_data_sptr->get_proj_data_info_sptr()) != *proj_data_info_cyl_sptr)
      {
          const ProjDataInfo& add_proj = *(this->additive_proj_data_sptr->get_proj_data_info_sptr());
          const ProjDataInfo& proj = *this->proj_data_info_cyl_sptr;
=======
   proj_data_info_sptr = this->list_mode_data_sptr->get_proj_data_info_sptr()->create_shared_clone();

   if (max_ring_difference_num_to_process > proj_data_info_sptr->get_max_segment_num())
   {
       warning("In the parameter file, the 'maximum ring difference' is larger than the number of segments"
               "in the listmode file. Abort.");
       return true;
   }
   else if (max_ring_difference_num_to_process < proj_data_info_sptr->get_max_segment_num())
   {
       proj_data_info_sptr->reduce_segment_range(-max_ring_difference_num_to_process,
                                                     max_ring_difference_num_to_process);
   }

   // Daniel: abilitate do_time_frame if there is a fdef file
      if (this->frame_defs_filename.size()!=0)
          {
            this->frame_defs = TimeFrameDefinitions(this->frame_defs_filename);
            this->do_time_frame = true;
   }

  if(!is_null_ptr(this->additive_proj_data_sptr))
      if (*(this->additive_proj_data_sptr->get_proj_data_info_sptr()) != *proj_data_info_sptr)
      {
          const ProjDataInfo& add_proj = *(this->additive_proj_data_sptr->get_proj_data_info_sptr());
          const ProjDataInfo& proj = *this->proj_data_info_sptr;
>>>>>>> f0504f29
          bool ok =
                  typeid(add_proj) == typeid(proj) &&
                  *add_proj.get_scanner_ptr()== *(proj.get_scanner_ptr()) &&
                  (add_proj.get_min_view_num()==proj.get_min_view_num()) &&
                  (add_proj.get_max_view_num()==proj.get_max_view_num()) &&
                  (add_proj.get_min_tangential_pos_num() ==proj.get_min_tangential_pos_num())&&
                  (add_proj.get_max_tangential_pos_num() ==proj.get_max_tangential_pos_num()) &&
                  add_proj.get_min_segment_num() <= proj.get_min_segment_num()  &&
                  add_proj.get_max_segment_num() >= proj.get_max_segment_num();

          for (int segment_num=proj.get_min_segment_num();
               ok && segment_num<=proj.get_max_segment_num();
               ++segment_num)
          {
              ok =
                      add_proj.get_min_axial_pos_num(segment_num) <= proj.get_min_axial_pos_num(segment_num) &&
                      add_proj.get_max_axial_pos_num(segment_num) >= proj.get_max_axial_pos_num(segment_num);
          }
          if (!ok)
          {
              warning(boost::format("Incompatible additive projection data:\nAdditive projdata info:\n%s\nEmission projdata info:\n%s\n"
                                    "--- (end of incompatible projection data info)---\n")
                      % add_proj.parameter_info()
                      % proj.parameter_info());
              return true;
          }
      }

<<<<<<< HEAD
  if( this->normalisation_sptr->set_up(proj_data_info_cyl_sptr)
   == Succeeded::no)
  {
warning("PoissonLogLikelihoodWithLinearModelForMeanAndListModeDataWithProjMatrixByBin: "
      "set-up of pre-normalisation failed\n");
=======
  if( this->normalisation_sptr->set_up(proj_data_info_sptr)
   == Succeeded::no)
  {
warning("PoissonLogLikelihoodWithLinearModelForMeanAndListModeDataWithProjMatrixByBin: "
      "set-up of normalisation failed.");
>>>>>>> f0504f29
return true;
    }

   return false; 

} 
 
template<typename TargetT>
void
PoissonLogLikelihoodWithLinearModelForMeanAndListModeDataWithProjMatrixByBin<TargetT>::
add_subset_sensitivity(TargetT& sensitivity, const int subset_num) const
{

<<<<<<< HEAD
    const int min_segment_num = proj_data_info_cyl_sptr->get_min_segment_num();
    const int max_segment_num = proj_data_info_cyl_sptr->get_max_segment_num();
=======
    const int min_segment_num = proj_data_info_sptr->get_min_segment_num();
    const int max_segment_num = proj_data_info_sptr->get_max_segment_num();
>>>>>>> f0504f29

    // warning: has to be same as subset scheme used as in distributable_computation
    for (int segment_num = min_segment_num; segment_num <= max_segment_num; ++segment_num)
    {
<<<<<<< HEAD
      for (int view = proj_data_info_cyl_sptr->get_min_view_num() + subset_num;
          view <= proj_data_info_cyl_sptr->get_max_view_num();
=======
      for (int view = proj_data_info_sptr->get_min_view_num() + subset_num;
          view <= proj_data_info_sptr->get_max_view_num();
>>>>>>> f0504f29
          view += this->num_subsets)
      {
        const ViewSegmentNumbers view_segment_num(view, segment_num);

<<<<<<< HEAD
        if (! this->projector_pair_ptr->get_symmetries_used()->is_basic(view_segment_num))
=======
        if (! this->projector_pair_sptr->get_symmetries_used()->is_basic(view_segment_num))
>>>>>>> f0504f29
          continue;
        this->add_view_seg_to_sensitivity(sensitivity, view_segment_num);
      }
    }
}

template<typename TargetT>
void
PoissonLogLikelihoodWithLinearModelForMeanAndListModeDataWithProjMatrixByBin<TargetT>::
add_view_seg_to_sensitivity(TargetT& sensitivity, const ViewSegmentNumbers& view_seg_nums) const
{
    shared_ptr<DataSymmetriesForViewSegmentNumbers> symmetries_used
<<<<<<< HEAD
            (this->projector_pair_ptr->get_symmetries_used()->clone());

  RelatedViewgrams<float> viewgrams =
    proj_data_info_cyl_sptr->get_empty_related_viewgrams(view_seg_nums,symmetries_used);
=======
            (this->projector_pair_sptr->get_symmetries_used()->clone());

  RelatedViewgrams<float> viewgrams =
    proj_data_info_sptr->get_empty_related_viewgrams(view_seg_nums,symmetries_used);
>>>>>>> f0504f29

  viewgrams.fill(1.F);
  // find efficiencies
  {
    const double start_frame = this->frame_defs.get_start_time(this->current_frame_num);
    const double end_frame = this->frame_defs.get_end_time(this->current_frame_num);
    this->normalisation_sptr->undo(viewgrams,start_frame,end_frame);
  }
  // backproject
  {
    const int min_ax_pos_num =
      viewgrams.get_min_axial_pos_num();
    const int max_ax_pos_num =
       viewgrams.get_max_axial_pos_num();

<<<<<<< HEAD
    this->projector_pair_ptr->get_back_projector_sptr()->
=======
    this->projector_pair_sptr->get_back_projector_sptr()->
>>>>>>> f0504f29
      back_project(sensitivity, viewgrams,
                   min_ax_pos_num, max_ax_pos_num);
  }

}

template <typename TargetT> 
TargetT * 
PoissonLogLikelihoodWithLinearModelForMeanAndListModeDataWithProjMatrixByBin<TargetT>:: 
construct_target_ptr() const 
{ 

 return 
<<<<<<< HEAD
      new VoxelsOnCartesianGrid<float> (*proj_data_info_cyl_sptr,
=======
      new VoxelsOnCartesianGrid<float> (this->get_input_data().get_exam_info_sptr(),
                                        *proj_data_info_sptr,
>>>>>>> f0504f29
                                        static_cast<float>(this->zoom), 
                                        CartesianCoordinate3D<float>(static_cast<float>(this->Zoffset), 
                                                                     static_cast<float>(this->Yoffset), 
                                                                     static_cast<float>(this->Xoffset)), 
                                        CartesianCoordinate3D<int>(this->output_image_size_z, 
                                                                   this->output_image_size_xy, 
                                                                   this->output_image_size_xy) 
                                       ); 

} 
 
template <typename TargetT> 
void 
PoissonLogLikelihoodWithLinearModelForMeanAndListModeDataWithProjMatrixByBin<TargetT>:: 
compute_sub_gradient_without_penalty_plus_sensitivity(TargetT& gradient,  
                                                      const TargetT &current_estimate,
                                                      const int subset_num)
{ 

<<<<<<< HEAD
  assert(subset_num>=0);
  assert(subset_num<this->num_subsets);
  long num_stored_events = 0;

  for (this->current_frame_num = 1;
       this->current_frame_num<=this->frame_defs.get_num_frames();
       ++this->current_frame_num)
    {
      start_new_time_frame(this->current_frame_num);


  const double start_time = this->frame_defs.get_start_time(this->current_frame_num);
  const double end_time = this->frame_defs.get_end_time(this->current_frame_num);


  const float max_quotient = 10000.F;

  //go to the beginning of this frame
  //  list_mode_data_sptr->set_get_position(start_time);
  // TODO implement function that will do this for a random time
  this->list_mode_data_sptr->reset();
  double current_time = 0.;
  ProjMatrixElemsForOneBin proj_matrix_row; 

  shared_ptr<CListRecord> record_sptr = this->list_mode_data_sptr->get_empty_record_sptr(); 
  CListRecord& record = *record_sptr; 

  VectorWithOffset<CListModeData::SavedPosition>
    frame_start_positions(1, static_cast<int>(this->frame_defs.get_num_frames()));


  unsigned long int more_events =
          this->do_time_frame? 1 : this->num_events_to_store;

  while (current_time < start_time &&
                 this->list_mode_data_sptr->get_next_record(record) == Succeeded::yes)
      {
            if (record.is_time())
              current_time = record.time().get_time_in_secs();
      }

  // now save position such that we can go back
  frame_start_positions[this->current_frame_num] =
this->list_mode_data_sptr->save_get_position();


  while (more_events)//this->list_mode_data_sptr->get_next_record(record) == Succeeded::yes)
  { 

      if (this->list_mode_data_sptr->get_next_record(record) == Succeeded::no)
              {
                  info("End of file!");
                  break; //get out of while loop
              }


    if(record.is_time() && end_time > 0.01)
      {
        current_time = record.time().get_time_in_secs();
        if (this->do_time_frame && current_time >= end_time)
            break; // get out of while loop
        if (current_time < start_time)
          continue;

      }



    if (record.is_event() && record.event().is_prompt()) 
      {

        assert(start_time <= current_time);
        Bin measured_bin; 
        measured_bin.set_bin_value(1.0f);
        record.event().get_bin(measured_bin, *proj_data_info_cyl_sptr);

        if (measured_bin.get_bin_value() != 1.0f
                || measured_bin.segment_num() < proj_data_info_cyl_sptr->get_min_segment_num()
                || measured_bin.segment_num()  > proj_data_info_cyl_sptr->get_max_segment_num()
                || measured_bin.tangential_pos_num() < proj_data_info_cyl_sptr->get_min_tangential_pos_num()
                || measured_bin.tangential_pos_num() > proj_data_info_cyl_sptr->get_max_tangential_pos_num()
                || measured_bin.axial_pos_num() < proj_data_info_cyl_sptr->get_min_axial_pos_num(measured_bin.segment_num())
                || measured_bin.axial_pos_num() > proj_data_info_cyl_sptr->get_max_axial_pos_num(measured_bin.segment_num()))
        {
            continue;
        }

        measured_bin.set_bin_value(1.0f);
        // If more than 1 subsets, check if the current bin belongs to
        // the current.
        if (this->num_subsets > 1)
        {
            Bin basic_bin = measured_bin;
            if (!this->PM_sptr->get_symmetries_ptr()->is_basic(measured_bin) )
                this->PM_sptr->get_symmetries_ptr()->find_basic_bin(basic_bin);

            if (subset_num != static_cast<int>(basic_bin.view_num() % this->num_subsets))
            {
                continue;
            }
        }

        this->PM_sptr->get_proj_matrix_elems_for_one_bin(proj_matrix_row, measured_bin); 
        //in_the_range++;
        Bin fwd_bin; 
        fwd_bin.set_bin_value(0.0f);
        proj_matrix_row.forward_project(fwd_bin,current_estimate); 
        // additive sinogram 
        if (!is_null_ptr(this->additive_proj_data_sptr))
          {
            float add_value = this->additive_proj_data_sptr->get_bin_value(measured_bin);
            float value= fwd_bin.get_bin_value()+add_value;         
            fwd_bin.set_bin_value(value);
          }
        float  measured_div_fwd = 0.0f;

        if(!this->do_time_frame)
             more_events -=1 ;

         num_stored_events += 1;

         if (num_stored_events%200000L==0)
                         info( boost::format("Stored Events: %1% ") % num_stored_events);

        if ( measured_bin.get_bin_value() <= max_quotient *fwd_bin.get_bin_value())
            measured_div_fwd = 1.0f /fwd_bin.get_bin_value();
        else
            continue;

        measured_bin.set_bin_value(measured_div_fwd);
        proj_matrix_row.back_project(gradient, measured_bin); 
         
      } 
  } }
    info(boost::format("Number of used events: %1%") % num_stored_events);
=======
    assert(subset_num>=0);
    assert(subset_num<this->num_subsets);

    const double start_time = this->frame_defs.get_start_time(this->current_frame_num);
    const double end_time = this->frame_defs.get_end_time(this->current_frame_num);

    long num_used_events = 0;
    const float max_quotient = 10000.F;

    //go to the beginning of this frame
    //  list_mode_data_sptr->set_get_position(start_time);
    // TODO implement function that will do this for a random time
    this->list_mode_data_sptr->reset();
    double current_time = 0.;
    ProjMatrixElemsForOneBin proj_matrix_row;

    shared_ptr<CListRecord> record_sptr = this->list_mode_data_sptr->get_empty_record_sptr();
    CListRecord& record = *record_sptr;

    VectorWithOffset<CListModeData::SavedPosition>
            frame_start_positions(1, static_cast<int>(this->frame_defs.get_num_frames()));

    long int more_events =
            this->do_time_frame? 1 : this->num_events_to_use;

    while (more_events)//this->list_mode_data_sptr->get_next_record(record) == Succeeded::yes)
    {

        if (this->list_mode_data_sptr->get_next_record(record) == Succeeded::no)
        {
            info("End of file!");
            break; //get out of while loop
        }

        if(record.is_time() && end_time > 0.01)
        {
            current_time = record.time().get_time_in_secs();
            if (this->do_time_frame && current_time >= end_time)
                break; // get out of while loop
            if (current_time < start_time)
                continue;
        }

        if (record.is_event() && record.event().is_prompt())
        {
            Bin measured_bin;
            measured_bin.set_bin_value(1.0f);
            record.event().get_bin(measured_bin, *proj_data_info_sptr);

            if (measured_bin.get_bin_value() != 1.0f
                    || measured_bin.segment_num() < proj_data_info_sptr->get_min_segment_num()
                    || measured_bin.segment_num()  > proj_data_info_sptr->get_max_segment_num()
                    || measured_bin.tangential_pos_num() < proj_data_info_sptr->get_min_tangential_pos_num()
                    || measured_bin.tangential_pos_num() > proj_data_info_sptr->get_max_tangential_pos_num()
                    || measured_bin.axial_pos_num() < proj_data_info_sptr->get_min_axial_pos_num(measured_bin.segment_num())
                    || measured_bin.axial_pos_num() > proj_data_info_sptr->get_max_axial_pos_num(measured_bin.segment_num()))
            {
                continue;
            }

            measured_bin.set_bin_value(1.0f);
            // If more than 1 subsets, check if the current bin belongs to
            // the current.
            if (this->num_subsets > 1)
            {
                Bin basic_bin = measured_bin;
                if (!this->PM_sptr->get_symmetries_ptr()->find_basic_bin(basic_bin) ||
                        subset_num != static_cast<int>(basic_bin.view_num() % this->num_subsets))
                    continue;
            }

            this->PM_sptr->get_proj_matrix_elems_for_one_bin(proj_matrix_row, measured_bin);
            //in_the_range++;
            Bin fwd_bin;
            fwd_bin.set_bin_value(0.0f);
            proj_matrix_row.forward_project(fwd_bin,current_estimate);
            // additive sinogram
            if (!is_null_ptr(this->additive_proj_data_sptr))
            {
                float add_value = this->additive_proj_data_sptr->get_bin_value(measured_bin);
                float value= fwd_bin.get_bin_value()+add_value;
                fwd_bin.set_bin_value(value);
            }
            float  measured_div_fwd = 0.0f;

            if(!this->do_time_frame)
                more_events -=1 ;

            num_used_events += 1;

            if (num_used_events%200000L==0)
                info( boost::format("Stored Events: %1% ") % num_used_events);

            if ( measured_bin.get_bin_value() <= max_quotient *fwd_bin.get_bin_value())
                measured_div_fwd = 1.0f /fwd_bin.get_bin_value();
            else
                continue;

            measured_bin.set_bin_value(measured_div_fwd);
            proj_matrix_row.back_project(gradient, measured_bin);

        }
    }
    info(boost::format("Number of used events: %1%") % num_used_events);
>>>>>>> f0504f29
}

#  ifdef _MSC_VER
// prevent warning message on instantiation of abstract class 
#  pragma warning(disable:4661)
#  endif

template class
PoissonLogLikelihoodWithLinearModelForMeanAndListModeDataWithProjMatrixByBin<DiscretisedDensity<3,float> >;


END_NAMESPACE_STIR<|MERGE_RESOLUTION|>--- conflicted
+++ resolved
@@ -1,10 +1,6 @@
 /*
     Copyright (C) 2003- 2011, Hammersmith Imanet Ltd
-<<<<<<< HEAD
-    Copyright (C) 2014, 2016, University College London
-=======
     Copyright (C) 2014, 2016, 2018, University College London
->>>>>>> f0504f29
     This file is part of STIR.
 
     This file is free software; you can redistribute it and/or modify
@@ -104,11 +100,7 @@
   this->parser.add_parsing_key("Matrix type", &this->PM_sptr); 
   this->parser.add_key("additive sinogram",&this->additive_projection_data_filename); 
  
-<<<<<<< HEAD
-  this->parser.add_key("num_events_to_store",&this->num_events_to_store);
-=======
   this->parser.add_key("num_events_to_use",&this->num_events_to_use);
->>>>>>> f0504f29
 } 
 template <typename TargetT> 
 int 
@@ -137,33 +129,19 @@
             for (int segment_num = -this->max_ring_difference_num_to_process;
                  segment_num <= this->max_ring_difference_num_to_process; ++segment_num)
             {
-<<<<<<< HEAD
-                for (int axial_num = proj_data_info_cyl_sptr->get_min_axial_pos_num(segment_num);
-                     axial_num < proj_data_info_cyl_sptr->get_max_axial_pos_num(segment_num);
-=======
                 for (int axial_num = proj_data_info_sptr->get_min_axial_pos_num(segment_num);
                      axial_num < proj_data_info_sptr->get_max_axial_pos_num(segment_num);
->>>>>>> f0504f29
                      axial_num ++)
                 {
                     // For debugging.
                     //                std::cout <<segment_num << " "<<  axial_num  << std::endl;
 
-<<<<<<< HEAD
-                    for (int tang_num= proj_data_info_cyl_sptr->get_min_tangential_pos_num();
-                         tang_num < proj_data_info_cyl_sptr->get_max_tangential_pos_num();
-                         tang_num ++ )
-                    {
-                        for(int view_num = proj_data_info_cyl_sptr->get_min_view_num() + subset_num;
-                            view_num <= proj_data_info_cyl_sptr->get_max_view_num();
-=======
                     for (int tang_num= proj_data_info_sptr->get_min_tangential_pos_num();
                          tang_num < proj_data_info_sptr->get_max_tangential_pos_num();
                          tang_num ++ )
                     {
                         for(int view_num = proj_data_info_sptr->get_min_view_num() + subset_num;
                             view_num <= proj_data_info_sptr->get_max_view_num();
->>>>>>> f0504f29
                             view_num += this->num_subsets)
                         {
                             const Bin tmp_bin(segment_num,
@@ -193,19 +171,11 @@
                    << num_bins_in_subset
                    << "\nEither reduce the number of symmetries used by the projector, or\n"
                       "change the number of subsets. It usually should be a divisor of\n"
-<<<<<<< HEAD
-                   << proj_data_info_cyl_sptr->get_num_views()
-                   << "/4 (or if that's not an integer, a divisor of "
-                   << proj_data_info_cyl_sptr->get_num_views()
-                   << "/2 or "
-                   << proj_data_info_cyl_sptr->get_num_views()
-=======
                    << proj_data_info_sptr->get_num_views()
                    << "/4 (or if that's not an integer, a divisor of "
                    << proj_data_info_sptr->get_num_views()
                    << "/2 or "
                    << proj_data_info_sptr->get_num_views()
->>>>>>> f0504f29
                    << ").\n";
                 warning_message = str.str();
                 return false;
@@ -214,10 +184,6 @@
         return true;
 }
 
-template <typename TargetT> void
-PoissonLogLikelihoodWithLinearModelForMeanAndListModeDataWithProjMatrixByBin<TargetT>::start_new_time_frame(const unsigned int)
-{}
-
 template <typename TargetT>  
 Succeeded 
 PoissonLogLikelihoodWithLinearModelForMeanAndListModeDataWithProjMatrixByBin<TargetT>::
@@ -228,27 +194,12 @@
     distributed::send_int_value(100, -1);
 #endif
 
-<<<<<<< HEAD
-
-    // set projector to be used for the calculations
-    this->PM_sptr->set_up(proj_data_info_cyl_sptr->create_shared_clone(),target_sptr);
-
-    shared_ptr<ForwardProjectorByBin> forward_projector_ptr(new ForwardProjectorByBinUsingProjMatrixByBin(this->PM_sptr));
-    shared_ptr<BackProjectorByBin> back_projector_ptr(new BackProjectorByBinUsingProjMatrixByBin(this->PM_sptr));
-
-    this->projector_pair_ptr.reset(
-                   new ProjectorByBinPairUsingSeparateProjectors(forward_projector_ptr, back_projector_ptr));
-
-    this->projector_pair_ptr->set_up(proj_data_info_cyl_sptr->create_shared_clone(),target_sptr);
-
-=======
     // set projector to be used for the calculations
     this->PM_sptr->set_up(proj_data_info_sptr->create_shared_clone(),target_sptr);
 
     this->projector_pair_sptr.reset(
                 new ProjectorByBinPairUsingProjMatrixByBin(this->PM_sptr));
     this->projector_pair_sptr->set_up(proj_data_info_sptr->create_shared_clone(),target_sptr);
->>>>>>> f0504f29
 
     if (is_null_ptr(this->normalisation_sptr))
     {
@@ -257,11 +208,7 @@
     }
 
     if (this->normalisation_sptr->set_up(
-<<<<<<< HEAD
-                proj_data_info_cyl_sptr->create_shared_clone()) == Succeeded::no)
-=======
                 proj_data_info_sptr->create_shared_clone()) == Succeeded::no)
->>>>>>> f0504f29
         return Succeeded::no;
 
     if (this->current_frame_num<=0)
@@ -322,36 +269,6 @@
       this->additive_proj_data_sptr.reset(new ProjDataInMemory(* temp_additive_proj_data_sptr));
     }
 
-<<<<<<< HEAD
-   proj_data_info_cyl_sptr = this->list_mode_data_sptr->get_proj_data_info_sptr()->create_shared_clone();
-
-   if (max_ring_difference_num_to_process > proj_data_info_cyl_sptr->get_max_segment_num())
-   {
-       warning("In the parameter file, the 'maximum ring difference' is larger than the number of segments"
-               "in the emission header. Abort.");
-       return true;
-   }
-   else if (max_ring_difference_num_to_process < proj_data_info_cyl_sptr->get_max_segment_num())
-   {
-       proj_data_info_cyl_sptr->reduce_segment_range(-max_ring_difference_num_to_process,
-                                                     max_ring_difference_num_to_process);
-   }
-
-
-   if (this->frame_defs_filename.size()!=0)
-       {
-         this->frame_defs = TimeFrameDefinitions(this->frame_defs_filename);
-         this->do_time_frame = true;
-       }
-
-
-
-  if(!is_null_ptr(this->additive_proj_data_sptr))
-      if (*(this->additive_proj_data_sptr->get_proj_data_info_sptr()) != *proj_data_info_cyl_sptr)
-      {
-          const ProjDataInfo& add_proj = *(this->additive_proj_data_sptr->get_proj_data_info_sptr());
-          const ProjDataInfo& proj = *this->proj_data_info_cyl_sptr;
-=======
    proj_data_info_sptr = this->list_mode_data_sptr->get_proj_data_info_sptr()->create_shared_clone();
 
    if (max_ring_difference_num_to_process > proj_data_info_sptr->get_max_segment_num())
@@ -378,7 +295,6 @@
       {
           const ProjDataInfo& add_proj = *(this->additive_proj_data_sptr->get_proj_data_info_sptr());
           const ProjDataInfo& proj = *this->proj_data_info_sptr;
->>>>>>> f0504f29
           bool ok =
                   typeid(add_proj) == typeid(proj) &&
                   *add_proj.get_scanner_ptr()== *(proj.get_scanner_ptr()) &&
@@ -407,19 +323,11 @@
           }
       }
 
-<<<<<<< HEAD
-  if( this->normalisation_sptr->set_up(proj_data_info_cyl_sptr)
-   == Succeeded::no)
-  {
-warning("PoissonLogLikelihoodWithLinearModelForMeanAndListModeDataWithProjMatrixByBin: "
-      "set-up of pre-normalisation failed\n");
-=======
   if( this->normalisation_sptr->set_up(proj_data_info_sptr)
    == Succeeded::no)
   {
 warning("PoissonLogLikelihoodWithLinearModelForMeanAndListModeDataWithProjMatrixByBin: "
       "set-up of normalisation failed.");
->>>>>>> f0504f29
 return true;
     }
 
@@ -433,33 +341,19 @@
 add_subset_sensitivity(TargetT& sensitivity, const int subset_num) const
 {
 
-<<<<<<< HEAD
-    const int min_segment_num = proj_data_info_cyl_sptr->get_min_segment_num();
-    const int max_segment_num = proj_data_info_cyl_sptr->get_max_segment_num();
-=======
     const int min_segment_num = proj_data_info_sptr->get_min_segment_num();
     const int max_segment_num = proj_data_info_sptr->get_max_segment_num();
->>>>>>> f0504f29
 
     // warning: has to be same as subset scheme used as in distributable_computation
     for (int segment_num = min_segment_num; segment_num <= max_segment_num; ++segment_num)
     {
-<<<<<<< HEAD
-      for (int view = proj_data_info_cyl_sptr->get_min_view_num() + subset_num;
-          view <= proj_data_info_cyl_sptr->get_max_view_num();
-=======
       for (int view = proj_data_info_sptr->get_min_view_num() + subset_num;
           view <= proj_data_info_sptr->get_max_view_num();
->>>>>>> f0504f29
           view += this->num_subsets)
       {
         const ViewSegmentNumbers view_segment_num(view, segment_num);
 
-<<<<<<< HEAD
-        if (! this->projector_pair_ptr->get_symmetries_used()->is_basic(view_segment_num))
-=======
         if (! this->projector_pair_sptr->get_symmetries_used()->is_basic(view_segment_num))
->>>>>>> f0504f29
           continue;
         this->add_view_seg_to_sensitivity(sensitivity, view_segment_num);
       }
@@ -472,17 +366,10 @@
 add_view_seg_to_sensitivity(TargetT& sensitivity, const ViewSegmentNumbers& view_seg_nums) const
 {
     shared_ptr<DataSymmetriesForViewSegmentNumbers> symmetries_used
-<<<<<<< HEAD
-            (this->projector_pair_ptr->get_symmetries_used()->clone());
-
-  RelatedViewgrams<float> viewgrams =
-    proj_data_info_cyl_sptr->get_empty_related_viewgrams(view_seg_nums,symmetries_used);
-=======
             (this->projector_pair_sptr->get_symmetries_used()->clone());
 
   RelatedViewgrams<float> viewgrams =
     proj_data_info_sptr->get_empty_related_viewgrams(view_seg_nums,symmetries_used);
->>>>>>> f0504f29
 
   viewgrams.fill(1.F);
   // find efficiencies
@@ -498,11 +385,7 @@
     const int max_ax_pos_num =
        viewgrams.get_max_axial_pos_num();
 
-<<<<<<< HEAD
-    this->projector_pair_ptr->get_back_projector_sptr()->
-=======
     this->projector_pair_sptr->get_back_projector_sptr()->
->>>>>>> f0504f29
       back_project(sensitivity, viewgrams,
                    min_ax_pos_num, max_ax_pos_num);
   }
@@ -516,12 +399,8 @@
 { 
 
  return 
-<<<<<<< HEAD
-      new VoxelsOnCartesianGrid<float> (*proj_data_info_cyl_sptr,
-=======
       new VoxelsOnCartesianGrid<float> (this->get_input_data().get_exam_info_sptr(),
                                         *proj_data_info_sptr,
->>>>>>> f0504f29
                                         static_cast<float>(this->zoom), 
                                         CartesianCoordinate3D<float>(static_cast<float>(this->Zoffset), 
                                                                      static_cast<float>(this->Yoffset), 
@@ -541,143 +420,6 @@
                                                       const int subset_num)
 { 
 
-<<<<<<< HEAD
-  assert(subset_num>=0);
-  assert(subset_num<this->num_subsets);
-  long num_stored_events = 0;
-
-  for (this->current_frame_num = 1;
-       this->current_frame_num<=this->frame_defs.get_num_frames();
-       ++this->current_frame_num)
-    {
-      start_new_time_frame(this->current_frame_num);
-
-
-  const double start_time = this->frame_defs.get_start_time(this->current_frame_num);
-  const double end_time = this->frame_defs.get_end_time(this->current_frame_num);
-
-
-  const float max_quotient = 10000.F;
-
-  //go to the beginning of this frame
-  //  list_mode_data_sptr->set_get_position(start_time);
-  // TODO implement function that will do this for a random time
-  this->list_mode_data_sptr->reset();
-  double current_time = 0.;
-  ProjMatrixElemsForOneBin proj_matrix_row; 
-
-  shared_ptr<CListRecord> record_sptr = this->list_mode_data_sptr->get_empty_record_sptr(); 
-  CListRecord& record = *record_sptr; 
-
-  VectorWithOffset<CListModeData::SavedPosition>
-    frame_start_positions(1, static_cast<int>(this->frame_defs.get_num_frames()));
-
-
-  unsigned long int more_events =
-          this->do_time_frame? 1 : this->num_events_to_store;
-
-  while (current_time < start_time &&
-                 this->list_mode_data_sptr->get_next_record(record) == Succeeded::yes)
-      {
-            if (record.is_time())
-              current_time = record.time().get_time_in_secs();
-      }
-
-  // now save position such that we can go back
-  frame_start_positions[this->current_frame_num] =
-this->list_mode_data_sptr->save_get_position();
-
-
-  while (more_events)//this->list_mode_data_sptr->get_next_record(record) == Succeeded::yes)
-  { 
-
-      if (this->list_mode_data_sptr->get_next_record(record) == Succeeded::no)
-              {
-                  info("End of file!");
-                  break; //get out of while loop
-              }
-
-
-    if(record.is_time() && end_time > 0.01)
-      {
-        current_time = record.time().get_time_in_secs();
-        if (this->do_time_frame && current_time >= end_time)
-            break; // get out of while loop
-        if (current_time < start_time)
-          continue;
-
-      }
-
-
-
-    if (record.is_event() && record.event().is_prompt()) 
-      {
-
-        assert(start_time <= current_time);
-        Bin measured_bin; 
-        measured_bin.set_bin_value(1.0f);
-        record.event().get_bin(measured_bin, *proj_data_info_cyl_sptr);
-
-        if (measured_bin.get_bin_value() != 1.0f
-                || measured_bin.segment_num() < proj_data_info_cyl_sptr->get_min_segment_num()
-                || measured_bin.segment_num()  > proj_data_info_cyl_sptr->get_max_segment_num()
-                || measured_bin.tangential_pos_num() < proj_data_info_cyl_sptr->get_min_tangential_pos_num()
-                || measured_bin.tangential_pos_num() > proj_data_info_cyl_sptr->get_max_tangential_pos_num()
-                || measured_bin.axial_pos_num() < proj_data_info_cyl_sptr->get_min_axial_pos_num(measured_bin.segment_num())
-                || measured_bin.axial_pos_num() > proj_data_info_cyl_sptr->get_max_axial_pos_num(measured_bin.segment_num()))
-        {
-            continue;
-        }
-
-        measured_bin.set_bin_value(1.0f);
-        // If more than 1 subsets, check if the current bin belongs to
-        // the current.
-        if (this->num_subsets > 1)
-        {
-            Bin basic_bin = measured_bin;
-            if (!this->PM_sptr->get_symmetries_ptr()->is_basic(measured_bin) )
-                this->PM_sptr->get_symmetries_ptr()->find_basic_bin(basic_bin);
-
-            if (subset_num != static_cast<int>(basic_bin.view_num() % this->num_subsets))
-            {
-                continue;
-            }
-        }
-
-        this->PM_sptr->get_proj_matrix_elems_for_one_bin(proj_matrix_row, measured_bin); 
-        //in_the_range++;
-        Bin fwd_bin; 
-        fwd_bin.set_bin_value(0.0f);
-        proj_matrix_row.forward_project(fwd_bin,current_estimate); 
-        // additive sinogram 
-        if (!is_null_ptr(this->additive_proj_data_sptr))
-          {
-            float add_value = this->additive_proj_data_sptr->get_bin_value(measured_bin);
-            float value= fwd_bin.get_bin_value()+add_value;         
-            fwd_bin.set_bin_value(value);
-          }
-        float  measured_div_fwd = 0.0f;
-
-        if(!this->do_time_frame)
-             more_events -=1 ;
-
-         num_stored_events += 1;
-
-         if (num_stored_events%200000L==0)
-                         info( boost::format("Stored Events: %1% ") % num_stored_events);
-
-        if ( measured_bin.get_bin_value() <= max_quotient *fwd_bin.get_bin_value())
-            measured_div_fwd = 1.0f /fwd_bin.get_bin_value();
-        else
-            continue;
-
-        measured_bin.set_bin_value(measured_div_fwd);
-        proj_matrix_row.back_project(gradient, measured_bin); 
-         
-      } 
-  } }
-    info(boost::format("Number of used events: %1%") % num_stored_events);
-=======
     assert(subset_num>=0);
     assert(subset_num<this->num_subsets);
 
@@ -782,7 +524,6 @@
         }
     }
     info(boost::format("Number of used events: %1%") % num_used_events);
->>>>>>> f0504f29
 }
 
 #  ifdef _MSC_VER
