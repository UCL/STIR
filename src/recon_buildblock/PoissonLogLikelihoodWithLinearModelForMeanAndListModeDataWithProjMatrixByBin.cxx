/*
    Copyright (C) 2003- 2011, Hammersmith Imanet Ltd
    Copyright (C) 2014, 2016, 2018, University College London
    This file is part of STIR.

    This file is free software; you can redistribute it and/or modify
    it under the terms of the GNU Lesser General Public License as published by
    the Free Software Foundation; either version 2.1 of the License, or
    (at your option) any later version.

    This file is distributed in the hope that it will be useful,
    but WITHOUT ANY WARRANTY; without even the implied warranty of
    MERCHANTABILITY or FITNESS FOR A PARTICULAR PURPOSE.  See the
    GNU Lesser General Public License for more details.
    See STIR/LICENSE.txt for details
*/
/*!
  \file
  \ingroup GeneralisedObjectiveFunction
  \brief Implementation of class 
  stir::PoissonLogLikelihoodWithLinearModelForMeanAndListModeDataWithProjMatrixByBin

  \author Nikos Efthimiou
  \author Kris Thielemans
  \author Sanida Mustafovic
*/

#include "stir/recon_buildblock/PoissonLogLikelihoodWithLinearModelForMeanAndListModeDataWithProjMatrixByBin.h" 
#include "stir/recon_buildblock/ProjMatrixByBinUsingRayTracing.h" 
#include "stir/recon_buildblock/ProjMatrixElemsForOneBin.h"
#include "stir/recon_buildblock/ProjectorByBinPairUsingProjMatrixByBin.h"
#include "stir/ProjDataInfoCylindricalNoArcCorr.h"
#include "stir/ProjData.h"
#include "stir/listmode/ListRecord.h"
#include "stir/Viewgram.h"
#include "stir/info.h"
#include <boost/format.hpp>
#include "stir/HighResWallClockTimer.h"
#include "stir/recon_buildblock/TrivialBinNormalisation.h"
#include "stir/Viewgram.h"
#include "stir/RelatedViewgrams.h"
#include "stir/ViewSegmentNumbers.h"
#include "stir/recon_array_functions.h"

#include <iostream>
#include <algorithm>
#include <sstream>
#include "stir/stream.h"

#include "stir/recon_buildblock/ForwardProjectorByBinUsingProjMatrixByBin.h"
#include "stir/recon_buildblock/BackProjectorByBinUsingProjMatrixByBin.h"
#include "stir/recon_buildblock/ProjMatrixByBinUsingRayTracing.h"
#include "stir/recon_buildblock/ProjectorByBinPairUsingSeparateProjectors.h"

#ifdef STIR_MPI
#include "stir/recon_buildblock/distributed_functions.h"
#endif


#include <vector>
START_NAMESPACE_STIR

template<typename TargetT>
const char * const 
PoissonLogLikelihoodWithLinearModelForMeanAndListModeDataWithProjMatrixByBin<TargetT>::
registered_name = 
"PoissonLogLikelihoodWithLinearModelForMeanAndListModeDataWithProjMatrixByBin";
 
template <typename TargetT> 
PoissonLogLikelihoodWithLinearModelForMeanAndListModeDataWithProjMatrixByBin<TargetT>:: 
PoissonLogLikelihoodWithLinearModelForMeanAndListModeDataWithProjMatrixByBin() 
{ 
  this->set_defaults(); 
} 

template <typename TargetT> 
void  
PoissonLogLikelihoodWithLinearModelForMeanAndListModeDataWithProjMatrixByBin<TargetT>::
set_defaults() 
{ 
  base_type::set_defaults();
  this->additive_proj_data_sptr.reset();
  this->additive_projection_data_filename ="0"; 
  this->max_ring_difference_num_to_process =-1;
  this->PM_sptr.reset(new  ProjMatrixByBinUsingRayTracing());

  this->normalisation_sptr.reset(new TrivialBinNormalisation);
  this->do_time_frame = false;
} 
 
template <typename TargetT> 
void  
PoissonLogLikelihoodWithLinearModelForMeanAndListModeDataWithProjMatrixByBin<TargetT>::
initialise_keymap() 
{ 
  base_type::initialise_keymap(); 
  this->parser.add_start_key("PoissonLogLikelihoodWithLinearModelForMeanAndListModeDataWithProjMatrixByBin Parameters"); 
  this->parser.add_stop_key("End PoissonLogLikelihoodWithLinearModelForMeanAndListModeDataWithProjMatrixByBin Parameters"); 
  this->parser.add_key("max ring difference num to process", &this->max_ring_difference_num_to_process);
  this->parser.add_parsing_key("Matrix type", &this->PM_sptr); 
  this->parser.add_key("additive sinogram",&this->additive_projection_data_filename);
 
  this->parser.add_key("num_events_to_use",&this->num_events_to_use);
} 
template <typename TargetT> 
int 
PoissonLogLikelihoodWithLinearModelForMeanAndListModeDataWithProjMatrixByBin<TargetT>::
set_num_subsets(const int new_num_subsets)
{
  this->num_subsets = new_num_subsets;
  return this->num_subsets;
}

template<typename TargetT>
bool
PoissonLogLikelihoodWithLinearModelForMeanAndListModeDataWithProjMatrixByBin<TargetT>::
actual_subsets_are_approximately_balanced(std::string& warning_message) const
{
    assert(this->num_subsets>0);
        const DataSymmetriesForBins& symmetries =
                *this->PM_sptr->get_symmetries_ptr();

        Array<1,int> num_bins_in_subset(this->num_subsets);
        num_bins_in_subset.fill(0);


        for (int subset_num=0; subset_num<this->num_subsets; ++subset_num)
        {
            for (int segment_num = -this->max_ring_difference_num_to_process;
                 segment_num <= this->max_ring_difference_num_to_process; ++segment_num)
            {
                for (int axial_num = proj_data_info_sptr->get_min_axial_pos_num(segment_num);
                     axial_num < proj_data_info_sptr->get_max_axial_pos_num(segment_num);
                     axial_num ++)
                {
                    // For debugging.
                    //                std::cout <<segment_num << " "<<  axial_num  << std::endl;

                    for (int tang_num= proj_data_info_sptr->get_min_tangential_pos_num();
                         tang_num < proj_data_info_sptr->get_max_tangential_pos_num();
                         tang_num ++ )
                    {
                        for(int view_num = proj_data_info_sptr->get_min_view_num() + subset_num;
                            view_num <= proj_data_info_sptr->get_max_view_num();
                            view_num += this->num_subsets)
                        {
                            const Bin tmp_bin(segment_num,
                                              view_num,
                                              axial_num,
                                              tang_num, 1);

                            if (!this->PM_sptr->get_symmetries_ptr()->is_basic(tmp_bin) )
                                continue;

                            num_bins_in_subset[subset_num] +=
                                    symmetries.num_related_bins(tmp_bin);

                        }
                    }
                }
            }
        }

        for (int subset_num=1; subset_num<this->num_subsets; ++subset_num)
        {
            if(num_bins_in_subset[subset_num] != num_bins_in_subset[0])
            {
                std::stringstream str(warning_message);
                str <<"Number of subsets is such that subsets will be very unbalanced.\n"
                   << "Number of Bins in each subset would be:\n"
                   << num_bins_in_subset
                   << "\nEither reduce the number of symmetries used by the projector, or\n"
                      "change the number of subsets. It usually should be a divisor of\n"
                   << proj_data_info_sptr->get_num_views()
                   << "/4 (or if that's not an integer, a divisor of "
                   << proj_data_info_sptr->get_num_views()
                   << "/2 or "
                   << proj_data_info_sptr->get_num_views()
                   << ").\n";
                warning_message = str.str();
                return false;
            }
        }
        return true;
}

template <typename TargetT>  
Succeeded 
PoissonLogLikelihoodWithLinearModelForMeanAndListModeDataWithProjMatrixByBin<TargetT>::
set_up_before_sensitivity(shared_ptr <TargetT > const& target_sptr) 
{ 
#ifdef STIR_MPI
    //broadcast objective_function (100=PoissonLogLikelihoodWithLinearModelForMeanAndListModeDataWithProjMatrixByBin)
    distributed::send_int_value(100, -1);
#endif

    // set projector to be used for the calculations
    this->PM_sptr->set_up(proj_data_info_sptr->create_shared_clone(),target_sptr);

    this->projector_pair_sptr.reset(
                new ProjectorByBinPairUsingProjMatrixByBin(this->PM_sptr));
    this->projector_pair_sptr->set_up(proj_data_info_sptr->create_shared_clone(),target_sptr);

    if (is_null_ptr(this->normalisation_sptr))
    {
        warning("Invalid normalisation object");
        return Succeeded::no;
    }

    if (this->normalisation_sptr->set_up(
                proj_data_info_sptr->create_shared_clone()) == Succeeded::no)
        return Succeeded::no;

    if (this->current_frame_num<=0)
    {
        warning("frame_num should be >= 1");
        return Succeeded::no;
    }

    if (this->current_frame_num > this->frame_defs.get_num_frames())
        {
            warning("frame_num is %d, but should be less than the number of frames %d.",
                    this->current_frame_num, this->frame_defs.get_num_frames());
            return Succeeded::no;
        }

    return Succeeded::yes;
} 
 
 
template <typename TargetT>  
bool  
PoissonLogLikelihoodWithLinearModelForMeanAndListModeDataWithProjMatrixByBin<TargetT>::post_processing() 
{ 

  if (base_type::post_processing() == true) 
    return true; 
 
#if 1
  if (is_null_ptr(this->PM_sptr)) 

    { warning("You need to specify a projection matrix"); return true; } 

#else
  if(is_null_ptr(this->projector_pair_sptr->get_forward_projector_sptr()))
    {
      warning("No valid forward projector is defined"); return true;
    }

  if(is_null_ptr(this->projector_pair_sptr->get_back_projector_sptr()))
    {
      warning("No valid back projector is defined"); return true;
    }
#endif
  shared_ptr<Scanner> scanner_sptr(new Scanner(*this->list_mode_data_sptr->get_scanner_ptr()));

  if (this->max_ring_difference_num_to_process == -1)
    {
      this->max_ring_difference_num_to_process = 
        scanner_sptr->get_num_rings()-1;
    }

  if (this->additive_projection_data_filename != "0")
    {
      info(boost::format("Reading additive projdata data '%1%'")
           % additive_projection_data_filename  );
      shared_ptr <ProjData> temp_additive_proj_data_sptr =
        ProjData::read_from_file(this->additive_projection_data_filename);
      this->additive_proj_data_sptr.reset(new ProjDataInMemory(* temp_additive_proj_data_sptr));
    }

   proj_data_info_sptr = this->list_mode_data_sptr->get_proj_data_info_sptr()->create_shared_clone();

   if (max_ring_difference_num_to_process > proj_data_info_sptr->get_max_segment_num())
   {
       warning("In the parameter file, the 'maximum ring difference' is larger than the number of segments"
               "in the listmode file. Abort.");
       return true;
   }
   else if (max_ring_difference_num_to_process < proj_data_info_sptr->get_max_segment_num())
   {
       proj_data_info_sptr->reduce_segment_range(-max_ring_difference_num_to_process,
                                                     max_ring_difference_num_to_process);
   }

   // Daniel: abilitate do_time_frame if there is a fdef file
      if (this->frame_defs_filename.size()!=0)
          {
            this->frame_defs = TimeFrameDefinitions(this->frame_defs_filename);
            this->do_time_frame = true;
   }

  if(!is_null_ptr(this->additive_proj_data_sptr))
      if (*(this->additive_proj_data_sptr->get_proj_data_info_sptr()) != *proj_data_info_sptr)
      {
          const ProjDataInfo& add_proj = *(this->additive_proj_data_sptr->get_proj_data_info_sptr());
          const ProjDataInfo& proj = *this->proj_data_info_sptr;
          bool ok =
                  typeid(add_proj) == typeid(proj) &&
                  *add_proj.get_scanner_ptr()== *(proj.get_scanner_ptr()) &&
                  (add_proj.get_min_view_num()==proj.get_min_view_num()) &&
                  (add_proj.get_max_view_num()==proj.get_max_view_num()) &&
                  (add_proj.get_min_tangential_pos_num() ==proj.get_min_tangential_pos_num())&&
                  (add_proj.get_max_tangential_pos_num() ==proj.get_max_tangential_pos_num()) &&
                  add_proj.get_min_segment_num() <= proj.get_min_segment_num()  &&
                  add_proj.get_max_segment_num() >= proj.get_max_segment_num();

          for (int segment_num=proj.get_min_segment_num();
               ok && segment_num<=proj.get_max_segment_num();
               ++segment_num)
          {
              ok =
                      add_proj.get_min_axial_pos_num(segment_num) <= proj.get_min_axial_pos_num(segment_num) &&
                      add_proj.get_max_axial_pos_num(segment_num) >= proj.get_max_axial_pos_num(segment_num);
          }
          if (!ok)
          {
              warning(boost::format("Incompatible additive projection data:\nAdditive projdata info:\n%s\nEmission projdata info:\n%s\n"
                                    "--- (end of incompatible projection data info)---\n")
                      % add_proj.parameter_info()
                      % proj.parameter_info());
              return true;
          }
      }

  if( this->normalisation_sptr->set_up(proj_data_info_sptr)
   == Succeeded::no)
  {
warning("PoissonLogLikelihoodWithLinearModelForMeanAndListModeDataWithProjMatrixByBin: "
      "set-up of normalisation failed.");
return true;
    }

   return false; 

} 
 
template<typename TargetT>
void
PoissonLogLikelihoodWithLinearModelForMeanAndListModeDataWithProjMatrixByBin<TargetT>::
add_subset_sensitivity(TargetT& sensitivity, const int subset_num) const
{

    const int min_segment_num = proj_data_info_sptr->get_min_segment_num();
    const int max_segment_num = proj_data_info_sptr->get_max_segment_num();

    this->projector_pair_sptr->get_back_projector_sptr()->
      start_accumulating_in_new_target();

    // warning: has to be same as subset scheme used as in distributable_computation
    for (int segment_num = min_segment_num; segment_num <= max_segment_num; ++segment_num)
    {
      for (int view = proj_data_info_sptr->get_min_view_num() + subset_num;
          view <= proj_data_info_sptr->get_max_view_num();
          view += this->num_subsets)
      {
        const ViewSegmentNumbers view_segment_num(view, segment_num);

        if (! this->projector_pair_sptr->get_symmetries_used()->is_basic(view_segment_num))
          continue;
        this->add_view_seg_to_sensitivity(view_segment_num);
      }
    }
    this->projector_pair_sptr->get_back_projector_sptr()->
      get_output(sensitivity);
}

template<typename TargetT>
void
PoissonLogLikelihoodWithLinearModelForMeanAndListModeDataWithProjMatrixByBin<TargetT>::
add_view_seg_to_sensitivity(const ViewSegmentNumbers& view_seg_nums) const
{
    shared_ptr<DataSymmetriesForViewSegmentNumbers> symmetries_used
            (this->projector_pair_sptr->get_symmetries_used()->clone());

  RelatedViewgrams<float> viewgrams =
    proj_data_info_sptr->get_empty_related_viewgrams(view_seg_nums,symmetries_used);

  viewgrams.fill(1.F);
  // find efficiencies
  {
    const double start_frame = this->frame_defs.get_start_time(this->current_frame_num);
    const double end_frame = this->frame_defs.get_end_time(this->current_frame_num);
    this->normalisation_sptr->undo(viewgrams,start_frame,end_frame);
  }
  // backproject
  {
    const int min_ax_pos_num =
      viewgrams.get_min_axial_pos_num();
    const int max_ax_pos_num =
       viewgrams.get_max_axial_pos_num();

    this->projector_pair_sptr->get_back_projector_sptr()->
      back_project(viewgrams,
                   min_ax_pos_num, max_ax_pos_num);
  }

}

template <typename TargetT> 
TargetT * 
PoissonLogLikelihoodWithLinearModelForMeanAndListModeDataWithProjMatrixByBin<TargetT>:: 
construct_target_ptr() const 
{ 

 return 
   this->target_parameter_parser.create(this->get_input_data());
} 
 
template <typename TargetT> 
void 
PoissonLogLikelihoodWithLinearModelForMeanAndListModeDataWithProjMatrixByBin<TargetT>:: 
compute_sub_gradient_without_penalty_plus_sensitivity(TargetT& gradient,  
                                                      const TargetT &current_estimate,
                                                      const int subset_num)
{ 

    assert(subset_num>=0);
    assert(subset_num<this->num_subsets);

    const double start_time = this->frame_defs.get_start_time(this->current_frame_num);
    const double end_time = this->frame_defs.get_end_time(this->current_frame_num);

    long num_used_events = 0;
    const float max_quotient = 10000.F;

    //go to the beginning of this frame
    //  list_mode_data_sptr->set_get_position(start_time);
    // TODO implement function that will do this for a random time
    this->list_mode_data_sptr->reset();
    double current_time = 0.;
    ProjMatrixElemsForOneBin proj_matrix_row;
<<<<<<< HEAD

    shared_ptr<ListRecord> record_sptr = this->list_mode_data_sptr->get_empty_record_sptr();
    ListRecord& record = *record_sptr;
=======
    gradient.fill(0);
    shared_ptr<CListRecord> record_sptr = this->list_mode_data_sptr->get_empty_record_sptr();
    CListRecord& record = *record_sptr;
>>>>>>> 75b24a56

    VectorWithOffset<ListModeData::SavedPosition>
            frame_start_positions(1, static_cast<int>(this->frame_defs.get_num_frames()));

    long int more_events =
            this->do_time_frame? 1 : this->num_events_to_use;

    while (more_events)//this->list_mode_data_sptr->get_next_record(record) == Succeeded::yes)
    {

        if (this->list_mode_data_sptr->get_next_record(record) == Succeeded::no)
        {
            info("End of file!");
            break; //get out of while loop
        }

        if(record.is_time() && end_time > 0.01)
        {
            current_time = record.time().get_time_in_secs();
            if (this->do_time_frame && current_time >= end_time)
                break; // get out of while loop
            if (current_time < start_time)
                continue;
        }

        if (record.is_event() && record.event().is_prompt())
        {
            Bin measured_bin;
            measured_bin.set_bin_value(1.0f);
            record.event().get_bin(measured_bin, *proj_data_info_sptr);

            if (measured_bin.get_bin_value() != 1.0f
                    || measured_bin.segment_num() < proj_data_info_sptr->get_min_segment_num()
                    || measured_bin.segment_num()  > proj_data_info_sptr->get_max_segment_num()
                    || measured_bin.tangential_pos_num() < proj_data_info_sptr->get_min_tangential_pos_num()
                    || measured_bin.tangential_pos_num() > proj_data_info_sptr->get_max_tangential_pos_num()
                    || measured_bin.axial_pos_num() < proj_data_info_sptr->get_min_axial_pos_num(measured_bin.segment_num())
                    || measured_bin.axial_pos_num() > proj_data_info_sptr->get_max_axial_pos_num(measured_bin.segment_num()))
            {
                continue;
            }

            measured_bin.set_bin_value(1.0f);
            // If more than 1 subsets, check if the current bin belongs to
            // the current.
            if (this->num_subsets > 1)
            {
                Bin basic_bin = measured_bin;
                this->PM_sptr->get_symmetries_ptr()->find_basic_bin(basic_bin);
                if (subset_num != static_cast<int>(basic_bin.view_num() % this->num_subsets))
                    continue;
            }
            this->PM_sptr->get_proj_matrix_elems_for_one_bin(proj_matrix_row, measured_bin);
            //in_the_range++;
            Bin fwd_bin;
            fwd_bin.set_bin_value(0.0f);
            proj_matrix_row.forward_project(fwd_bin,current_estimate);
            // additive sinogram
            if (!is_null_ptr(this->additive_proj_data_sptr))
            {
                float add_value = this->additive_proj_data_sptr->get_bin_value(measured_bin);
                float value= fwd_bin.get_bin_value()+add_value;
                fwd_bin.set_bin_value(value);
            }
            float  measured_div_fwd = 0.0f;

            if(!this->do_time_frame)
                more_events -=1 ;

            num_used_events += 1;

            if (num_used_events%200000L==0)
                info( boost::format("Stored Events: %1% ") % num_used_events);

            if ( measured_bin.get_bin_value() <= max_quotient *fwd_bin.get_bin_value())
                measured_div_fwd = 1.0f /fwd_bin.get_bin_value();
            else
                continue;

            measured_bin.set_bin_value(measured_div_fwd);
            proj_matrix_row.back_project(gradient, measured_bin);

        }
    }
    info(boost::format("Number of used events: %1%") % num_used_events);
}

#  ifdef _MSC_VER
// prevent warning message on instantiation of abstract class 
#  pragma warning(disable:4661)
#  endif

template class
PoissonLogLikelihoodWithLinearModelForMeanAndListModeDataWithProjMatrixByBin<DiscretisedDensity<3,float> >;


END_NAMESPACE_STIR<|MERGE_RESOLUTION|>--- conflicted
+++ resolved
@@ -430,15 +430,9 @@
     this->list_mode_data_sptr->reset();
     double current_time = 0.;
     ProjMatrixElemsForOneBin proj_matrix_row;
-<<<<<<< HEAD
-
-    shared_ptr<ListRecord> record_sptr = this->list_mode_data_sptr->get_empty_record_sptr();
-    ListRecord& record = *record_sptr;
-=======
     gradient.fill(0);
     shared_ptr<CListRecord> record_sptr = this->list_mode_data_sptr->get_empty_record_sptr();
     CListRecord& record = *record_sptr;
->>>>>>> 75b24a56
 
     VectorWithOffset<ListModeData::SavedPosition>
             frame_start_positions(1, static_cast<int>(this->frame_defs.get_num_frames()));
