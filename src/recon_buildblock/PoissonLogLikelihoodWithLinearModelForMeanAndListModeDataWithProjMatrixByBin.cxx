/*
    Copyright (C) 2003- 2011, Hammersmith Imanet Ltd
    Copyright (C) 2014, 2016, 2018, University College London
    Copyright (C) 2016, University of Hull
    This file is part of STIR.

    This file is free software; you can redistribute it and/or modify
    it under the terms of the GNU Lesser General Public License as published by
    the Free Software Foundation; either version 2.1 of the License, or
    (at your option) any later version.

    This file is distributed in the hope that it will be useful,
    but WITHOUT ANY WARRANTY; without even the implied warranty of
    MERCHANTABILITY or FITNESS FOR A PARTICULAR PURPOSE.  See the
    GNU Lesser General Public License for more details.
    See STIR/LICENSE.txt for details
*/
/*!
  \file
  \ingroup GeneralisedObjectiveFunction
  \brief Implementation of class 
  stir::PoissonLogLikelihoodWithLinearModelForMeanAndListModeDataWithProjMatrixByBin

  \author Nikos Efthimiou
  \author Kris Thielemans
  \author Sanida Mustafovic
*/

#include "stir/recon_buildblock/PoissonLogLikelihoodWithLinearModelForMeanAndListModeDataWithProjMatrixByBin.h" 
#include "stir/recon_buildblock/ProjMatrixByBinUsingRayTracing.h" 
#include "stir/recon_buildblock/ProjMatrixElemsForOneBin.h"
#include "stir/recon_buildblock/ProjectorByBinPairUsingProjMatrixByBin.h"
#include "stir/LORCoordinates.h"
#include "stir/ProjDataInfoCylindricalNoArcCorr.h"
#include "stir/ProjData.h"
#include "stir/listmode/ListRecord.h"
#include "stir/Viewgram.h"
#include "stir/info.h"
#include <boost/format.hpp>
#include "stir/HighResWallClockTimer.h"
#include "stir/recon_buildblock/TrivialBinNormalisation.h"
#include "stir/Viewgram.h"
#include "stir/RelatedViewgrams.h"
#include "stir/ViewSegmentNumbers.h"
#include "stir/recon_array_functions.h"

#include <iostream>
#include <algorithm>
#include <sstream>
#include "stir/stream.h"

#include "stir/recon_buildblock/ForwardProjectorByBinUsingProjMatrixByBin.h"
#include "stir/recon_buildblock/BackProjectorByBinUsingProjMatrixByBin.h"
#include "stir/recon_buildblock/ProjMatrixByBinUsingRayTracing.h"
#include "stir/recon_buildblock/ProjectorByBinPairUsingSeparateProjectors.h"

#include "stir/recon_buildblock/PresmoothingForwardProjectorByBin.h"
#include "stir/recon_buildblock/PostsmoothingBackProjectorByBin.h"
#ifdef STIR_MPI
#include "stir/recon_buildblock/distributed_functions.h"
#endif


#include <vector>
START_NAMESPACE_STIR

template<typename TargetT>
const char * const 
PoissonLogLikelihoodWithLinearModelForMeanAndListModeDataWithProjMatrixByBin<TargetT>::
registered_name = 
"PoissonLogLikelihoodWithLinearModelForMeanAndListModeDataWithProjMatrixByBin";
 
template <typename TargetT> 
PoissonLogLikelihoodWithLinearModelForMeanAndListModeDataWithProjMatrixByBin<TargetT>:: 
PoissonLogLikelihoodWithLinearModelForMeanAndListModeDataWithProjMatrixByBin() 
{ 
  this->set_defaults(); 
} 

template <typename TargetT> 
void  
PoissonLogLikelihoodWithLinearModelForMeanAndListModeDataWithProjMatrixByBin<TargetT>::
set_defaults()
{
  base_type::set_defaults();
  this->additive_proj_data_sptr.reset();
  this->additive_projection_data_filename ="0";
  this->max_ring_difference_num_to_process =-1;
  this->PM_sptr.reset(new  ProjMatrixByBinUsingRayTracing());

  this->normalisation_sptr.reset(new TrivialBinNormalisation);
  this->do_time_frame = false;
  this->use_tofsens = false;
} 
 
template <typename TargetT> 
void  
PoissonLogLikelihoodWithLinearModelForMeanAndListModeDataWithProjMatrixByBin<TargetT>::
initialise_keymap() 
{ 
  base_type::initialise_keymap(); 
  this->parser.add_start_key("PoissonLogLikelihoodWithLinearModelForMeanAndListModeDataWithProjMatrixByBin Parameters"); 
  this->parser.add_stop_key("End PoissonLogLikelihoodWithLinearModelForMeanAndListModeDataWithProjMatrixByBin Parameters"); 
  this->parser.add_key("use time-of-flight sensitivities", &this->use_tofsens);
  this->parser.add_key("max ring difference num to process", &this->max_ring_difference_num_to_process);
<<<<<<< HEAD
  this->parser.add_parsing_key("Matrix type", &this->PM_sptr);
=======
  this->parser.add_parsing_key("Matrix type", &this->PM_sptr); 
>>>>>>> a1143ac0
  this->parser.add_key("additive sinogram",&this->additive_projection_data_filename);
 
  this->parser.add_key("num_events_to_use",&this->num_events_to_use);

} 
template <typename TargetT> 
int 
PoissonLogLikelihoodWithLinearModelForMeanAndListModeDataWithProjMatrixByBin<TargetT>::
set_num_subsets(const int new_num_subsets)
{
  this->num_subsets = new_num_subsets;
  return this->num_subsets;
}

template<typename TargetT>
bool
PoissonLogLikelihoodWithLinearModelForMeanAndListModeDataWithProjMatrixByBin<TargetT>::
actual_subsets_are_approximately_balanced(std::string& warning_message) const
{
    assert(this->num_subsets>0);
        const DataSymmetriesForBins& symmetries =
                *this->PM_sptr->get_symmetries_ptr();

        Array<1,int> num_bins_in_subset(this->num_subsets);
        num_bins_in_subset.fill(0);

        if (this->num_subsets == 1)
            return true;


        for (int subset_num=0; subset_num<this->num_subsets; ++subset_num)
        {
            for (int timing_pos_num = proj_data_info_sptr->get_min_tof_pos_num();
                    timing_pos_num <= proj_data_info_sptr->get_max_tof_pos_num();
        			++timing_pos_num)
        	{
				for (int segment_num = -this->max_ring_difference_num_to_process;
					 segment_num <= this->max_ring_difference_num_to_process; ++segment_num)
				{
                    for (int axial_num = proj_data_info_sptr->get_min_axial_pos_num(segment_num);
                         axial_num < proj_data_info_sptr->get_max_axial_pos_num(segment_num);
						 axial_num ++)
					{
						// For debugging.
						//                std::cout <<segment_num << " "<<  axial_num  << std::endl;

                        for (int tang_num= proj_data_info_sptr->get_min_tangential_pos_num();
                             tang_num < proj_data_info_sptr->get_max_tangential_pos_num();
							 tang_num ++ )
						{
                            for(int view_num = proj_data_info_sptr->get_min_view_num() + subset_num;
                                view_num <= proj_data_info_sptr->get_max_view_num();
								view_num += this->num_subsets)
							{
								const Bin tmp_bin(segment_num,
												  view_num,
												  axial_num,
												  tang_num,
												  timing_pos_num,
												  1);

								if (!this->PM_sptr->get_symmetries_ptr()->is_basic(tmp_bin) )
									continue;

								num_bins_in_subset[subset_num] +=
										symmetries.num_related_bins(tmp_bin);

							}
						}
					}
				}
        	}
        }

        for (int subset_num=1; subset_num<this->num_subsets; ++subset_num)
        {
            if(num_bins_in_subset[subset_num] != num_bins_in_subset[0])
            {
                std::stringstream str(warning_message);
                str <<"Number of subsets is such that subsets will be very unbalanced.\n"
                   << "Number of Bins in each subset would be:\n"
                   << num_bins_in_subset
                   << "\nEither reduce the number of symmetries used by the projector, or\n"
                      "change the number of subsets. It usually should be a divisor of\n"
                   << proj_data_info_sptr->get_num_views()
                   << "/4 (or if that's not an integer, a divisor of "
                   << proj_data_info_sptr->get_num_views()
                   << "/2 or "
                   << proj_data_info_sptr->get_num_views()
                   << ").\n";
                warning_message = str.str();
                return false;
            }
        }
        return true;
}

template <typename TargetT>  
Succeeded 
PoissonLogLikelihoodWithLinearModelForMeanAndListModeDataWithProjMatrixByBin<TargetT>::
set_up_before_sensitivity(shared_ptr <TargetT > const& target_sptr) 
{ 
#ifdef STIR_MPI
    //broadcast objective_function (100=PoissonLogLikelihoodWithLinearModelForMeanAndListModeDataWithProjMatrixByBin)
    distributed::send_int_value(100, -1);
#endif

    // set projector to be used for the calculations
    this->PM_sptr->set_up(proj_data_info_sptr->create_shared_clone(),target_sptr);

    //this->PM_sptr->enable_tof(proj_data_info_sptr->create_shared_clone(), this->use_tof);
    shared_ptr<ForwardProjectorByBin> forward_projector_ptr(new ForwardProjectorByBinUsingProjMatrixByBin(this->PM_sptr));
    shared_ptr<BackProjectorByBin> back_projector_ptr(new BackProjectorByBinUsingProjMatrixByBin(this->PM_sptr));

    this->projector_pair_sptr.reset(
                new ProjectorByBinPairUsingSeparateProjectors(forward_projector_ptr, back_projector_ptr));

    this->projector_pair_sptr->set_up(proj_data_info_sptr->create_shared_clone(),target_sptr);

	// sets non-tof backprojector for sensitivity calculation (clone of the back_projector + set projdatainfo to non-tof)
    this->sens_backprojector_sptr.reset(projector_pair_sptr->get_back_projector_sptr()->clone());
	if (!this->use_tofsens)
        this->sens_backprojector_sptr->set_up(proj_data_info_sptr->create_non_tof_clone(), target_sptr);

    if (is_null_ptr(this->normalisation_sptr))
    {
        warning("Invalid normalisation object");
        return Succeeded::no;
    }

    if (this->normalisation_sptr->set_up(
                proj_data_info_sptr->create_shared_clone()) == Succeeded::no)
        return Succeeded::no;

    if (this->current_frame_num<=0)
    {
        warning("frame_num should be >= 1");
        return Succeeded::no;
    }

    if (this->current_frame_num > this->frame_defs.get_num_frames())
        {
            warning("frame_num is %d, but should be less than the number of frames %d.",
                    this->current_frame_num, this->frame_defs.get_num_frames());
            return Succeeded::no;
        }

    return Succeeded::yes;
} 
 
 
template <typename TargetT>  
bool  
PoissonLogLikelihoodWithLinearModelForMeanAndListModeDataWithProjMatrixByBin<TargetT>::post_processing() 
{

  if (base_type::post_processing() == true)
    return true;

#if 1
  if (is_null_ptr(this->PM_sptr))

    { warning("You need to specify a projection matrix"); return true; }

#else
  if(is_null_ptr(this->projector_pair_sptr->get_forward_projector_sptr()))
    {
      warning("No valid forward projector is defined"); return true;
    }

  if(is_null_ptr(this->projector_pair_sptr->get_back_projector_sptr()))
    {
      warning("No valid back projector is defined"); return true;
    }
#endif
  shared_ptr<Scanner> scanner_sptr(new Scanner(*this->list_mode_data_sptr->get_scanner_ptr()));

  if (this->max_ring_difference_num_to_process == -1)
    {
      this->max_ring_difference_num_to_process =
        scanner_sptr->get_num_rings()-1;
    }

  if (this->additive_projection_data_filename != "0")
    {
      info(boost::format("Reading additive projdata data '%1%'")
           % additive_projection_data_filename  );
      shared_ptr <ProjData> temp_additive_proj_data_sptr =
        ProjData::read_from_file(this->additive_projection_data_filename);
      this->additive_proj_data_sptr.reset(new ProjDataInMemory(* temp_additive_proj_data_sptr));
    }

   proj_data_info_sptr = this->list_mode_data_sptr->get_proj_data_info_sptr()->create_shared_clone();

   if (max_ring_difference_num_to_process > proj_data_info_sptr->get_max_segment_num())
   {
       warning("In the parameter file, the 'maximum ring difference' is larger than the number of segments"
               "in the listmode file. Abort.");
       return true;
   }
   else if (max_ring_difference_num_to_process < proj_data_info_sptr->get_max_segment_num())
   {
       proj_data_info_sptr->reduce_segment_range(-max_ring_difference_num_to_process,
                                                     max_ring_difference_num_to_process);
   }

   // Daniel: abilitate do_time_frame if there is a fdef file
      if (this->frame_defs_filename.size()!=0)
          {
            this->frame_defs = TimeFrameDefinitions(this->frame_defs_filename);
            this->do_time_frame = true;
   }

  if(!is_null_ptr(this->additive_proj_data_sptr))
      if (*(this->additive_proj_data_sptr->get_proj_data_info_sptr()) != *proj_data_info_sptr)
      {
          const ProjDataInfo& add_proj = *(this->additive_proj_data_sptr->get_proj_data_info_sptr());
          const ProjDataInfo& proj = *this->proj_data_info_sptr;
          bool ok =
                  typeid(add_proj) == typeid(proj) &&
                  *add_proj.get_scanner_ptr()== *(proj.get_scanner_ptr()) &&
                  (add_proj.get_min_view_num()==proj.get_min_view_num()) &&
                  (add_proj.get_max_view_num()==proj.get_max_view_num()) &&
                  (add_proj.get_min_tangential_pos_num() ==proj.get_min_tangential_pos_num())&&
                  (add_proj.get_max_tangential_pos_num() ==proj.get_max_tangential_pos_num()) &&
                  add_proj.get_min_segment_num() <= proj.get_min_segment_num()  &&
                  add_proj.get_max_segment_num() >= proj.get_max_segment_num() &&
                  add_proj.get_min_tof_pos_num() <= proj.get_min_tof_pos_num() &&
                  add_proj.get_max_tof_pos_num() >= proj.get_max_tof_pos_num();
          for (int segment_num=proj.get_min_segment_num();
               ok && segment_num<=proj.get_max_segment_num();
               ++segment_num)
          {
              ok =
                      add_proj.get_min_axial_pos_num(segment_num) <= proj.get_min_axial_pos_num(segment_num) &&
                      add_proj.get_max_axial_pos_num(segment_num) >= proj.get_max_axial_pos_num(segment_num);
          }
          if (!ok)
          {
              warning(boost::format("Incompatible additive projection data:\nAdditive projdata info:\n%s\nEmission projdata info:\n%s\n"
                                    "--- (end of incompatible projection data info)---\n")
                      % add_proj.parameter_info()
                      % proj.parameter_info());
              return true;
          }
      }

  if( this->normalisation_sptr->set_up(proj_data_info_sptr)
   == Succeeded::no)
  {
warning("PoissonLogLikelihoodWithLinearModelForMeanAndListModeDataWithProjMatrixByBin: "
      "set-up of normalisation failed.");
return true;
    }

   return false; 

} 
 
template<typename TargetT>
void
PoissonLogLikelihoodWithLinearModelForMeanAndListModeDataWithProjMatrixByBin<TargetT>::
add_subset_sensitivity(TargetT& sensitivity, const int subset_num) const
{

    const int min_segment_num = proj_data_info_sptr->get_min_segment_num();
    const int max_segment_num = proj_data_info_sptr->get_max_segment_num();

    this->sens_backprojector_sptr->
      start_accumulating_in_new_target();

    // warning: has to be same as subset scheme used as in distributable_computation
    for (int segment_num = min_segment_num; segment_num <= max_segment_num; ++segment_num)
    {
      for (int view = proj_data_info_sptr->get_min_view_num() + subset_num;
          view <= proj_data_info_sptr->get_max_view_num();
          view += this->num_subsets)
      {
        const ViewSegmentNumbers view_segment_num(view, segment_num);

        if (! this->projector_pair_sptr->get_symmetries_used()->is_basic(view_segment_num))
          continue;
        this->add_view_seg_to_sensitivity(view_segment_num);
      }
    }
    this->sens_backprojector_sptr->
      get_output(sensitivity);
}

template<typename TargetT>
void
PoissonLogLikelihoodWithLinearModelForMeanAndListModeDataWithProjMatrixByBin<TargetT>::
add_view_seg_to_sensitivity(const ViewSegmentNumbers& view_seg_nums) const
{
    int min_timing_pos_num = use_tofsens ? this->proj_data_info_sptr->get_min_tof_pos_num() : 0;
    int max_timing_pos_num = use_tofsens ? this->proj_data_info_sptr->get_max_tof_pos_num() : 0;
	for (int timing_pos_num = min_timing_pos_num; timing_pos_num <= max_timing_pos_num; ++timing_pos_num)
	{
		shared_ptr<DataSymmetriesForViewSegmentNumbers> symmetries_used
        (this->projector_pair_sptr->get_symmetries_used()->clone());

		RelatedViewgrams<float> viewgrams =
            proj_data_info_sptr->get_empty_related_viewgrams(
				view_seg_nums, symmetries_used, false, timing_pos_num);

		viewgrams.fill(1.F);
		// find efficiencies
		{
			const double start_frame = this->frame_defs.get_start_time(this->current_frame_num);
			const double end_frame = this->frame_defs.get_end_time(this->current_frame_num);
			this->normalisation_sptr->undo(viewgrams, start_frame, end_frame);
		}
		// backproject
		{
			const int min_ax_pos_num =
				viewgrams.get_min_axial_pos_num();
			const int max_ax_pos_num =
				viewgrams.get_max_axial_pos_num();

            this->sens_backprojector_sptr->back_project(viewgrams,
				min_ax_pos_num, max_ax_pos_num);
		}
	}

}

template <typename TargetT> 
TargetT * 
PoissonLogLikelihoodWithLinearModelForMeanAndListModeDataWithProjMatrixByBin<TargetT>:: 
construct_target_ptr() const 
{ 

 return 
   this->target_parameter_parser.create(this->get_input_data());
} 
 
template <typename TargetT>
void
PoissonLogLikelihoodWithLinearModelForMeanAndListModeDataWithProjMatrixByBin<TargetT>::
compute_sub_gradient_without_penalty_plus_sensitivity(TargetT& gradient,
                                         const TargetT &current_estimate,
                                         const int subset_num)
{

  assert(subset_num>=0);
  assert(subset_num<this->num_subsets);

  const double start_time = this->frame_defs.get_start_time(this->current_frame_num);
  const double end_time = this->frame_defs.get_end_time(this->current_frame_num);

  long num_stored_events = 0;
  const float max_quotient = 10000.F;

  // Putting the Bins here I avoid rellocation.
  Bin measured_bin;
  Bin fwd_bin;

  //go to the beginning of this frame
  //  list_mode_data_sptr->set_get_position(start_time);
  // TODO implement function that will do this for a random time
  this->list_mode_data_sptr->reset();
  double current_time = 0.;
  ProjMatrixElemsForOneBin proj_matrix_row;
    gradient.fill(0);
<<<<<<< HEAD

  shared_ptr<CListRecord> record_sptr = this->list_mode_data_sptr->get_empty_record_sptr();
=======
    shared_ptr<ListRecord> record_sptr = this->list_mode_data_sptr->get_empty_record_sptr();
    ListRecord& record = *record_sptr;

    VectorWithOffset<ListModeData::SavedPosition>
            frame_start_positions(1, static_cast<int>(this->frame_defs.get_num_frames()));
>>>>>>> a1143ac0

  long int more_events =
          this->do_time_frame? 1 : (this->num_events_to_use / this->num_subsets);

  while (more_events)//this->list_mode_data_sptr->get_next_record(record) == Succeeded::yes)
  { 

      if (this->list_mode_data_sptr->get_next_record(*record_sptr) == Succeeded::no)
              {
                  info("End of file!");
                  break; //get out of while loop
              }

    if(record_sptr->is_time() && end_time > 0.01)
      {
        current_time = record_sptr->time().get_time_in_secs();
        if (this->do_time_frame && current_time >= end_time)
            break; // get out of while loop
        if (current_time < start_time)
          continue;
      }

    if (record_sptr->is_event() && record_sptr->event().is_prompt())
      {
        measured_bin.set_bin_value(1.0f);

        record_sptr->event().get_bin(measured_bin, *proj_data_info_sptr);

        // In theory we have already done all these checks so we can
        // remove this if statement.
        if (measured_bin.get_bin_value() != 1.0f
                || measured_bin.segment_num() < proj_data_info_sptr->get_min_segment_num()
                || measured_bin.segment_num()  > proj_data_info_sptr->get_max_segment_num()
                || measured_bin.tangential_pos_num() < proj_data_info_sptr->get_min_tangential_pos_num()
                || measured_bin.tangential_pos_num() > proj_data_info_sptr->get_max_tangential_pos_num()
                || measured_bin.axial_pos_num() < proj_data_info_sptr->get_min_axial_pos_num(measured_bin.segment_num())
                || measured_bin.axial_pos_num() > proj_data_info_sptr->get_max_axial_pos_num(measured_bin.segment_num())
                || measured_bin.timing_pos_num() < proj_data_info_sptr->get_min_tof_pos_num()
                || measured_bin.timing_pos_num() > proj_data_info_sptr->get_max_tof_pos_num())
        {
            continue;
        }

        measured_bin.set_bin_value(1.0f);
        // If more than 1 subsets, check if the current bin belongs to
        // the current.

        if (this->num_subsets > 1)
        {
            Bin basic_bin = measured_bin;
            if (!this->PM_sptr->get_symmetries_ptr()->is_basic(measured_bin) )
                this->PM_sptr->get_symmetries_ptr()->find_basic_bin(basic_bin);

            if (subset_num != static_cast<int>(basic_bin.view_num() % this->num_subsets))
            {
                continue;
            }
        }

<<<<<<< HEAD
        measured_bin.set_bin_value(1.0f);

        this->PM_sptr->get_proj_matrix_elems_for_one_bin(proj_matrix_row,
                                                         measured_bin);
=======
            measured_bin.set_bin_value(1.0f);
            // If more than 1 subsets, check if the current bin belongs to
            // the current.
            if (this->num_subsets > 1)
            {
                Bin basic_bin = measured_bin;
                this->PM_sptr->get_symmetries_ptr()->find_basic_bin(basic_bin);
                if (subset_num != static_cast<int>(basic_bin.view_num() % this->num_subsets))
                    continue;
            }
            this->PM_sptr->get_proj_matrix_elems_for_one_bin(proj_matrix_row, measured_bin);
            //in_the_range++;
            Bin fwd_bin;
            fwd_bin.set_bin_value(0.0f);
            proj_matrix_row.forward_project(fwd_bin,current_estimate);
            // additive sinogram
            if (!is_null_ptr(this->additive_proj_data_sptr))
            {
                float add_value = this->additive_proj_data_sptr->get_bin_value(measured_bin);
                float value= fwd_bin.get_bin_value()+add_value;
                fwd_bin.set_bin_value(value);
            }
            float  measured_div_fwd = 0.0f;
>>>>>>> a1143ac0

        //in_the_range++;
        fwd_bin.set_bin_value(0.0f);
        proj_matrix_row.forward_project(fwd_bin,current_estimate);
        // additive sinogram
        if (!is_null_ptr(this->additive_proj_data_sptr))
        {
            float add_value = this->additive_proj_data_sptr->get_bin_value(measured_bin);
            float value= fwd_bin.get_bin_value()+add_value;
            fwd_bin.set_bin_value(value);
        }
        float  measured_div_fwd = 0.0f;

        if(!this->do_time_frame)
            more_events -=1 ;

        num_stored_events += 1;

        if (num_stored_events%200000L==0)
            info( boost::format("Stored Events: %1% ") % num_stored_events);

        if ( measured_bin.get_bin_value() <= max_quotient *fwd_bin.get_bin_value())
            measured_div_fwd = 1.0f /fwd_bin.get_bin_value();
        else
            continue;

        measured_bin.set_bin_value(measured_div_fwd);
        proj_matrix_row.back_project(gradient, measured_bin);

    }
  }
  info(boost::format("Number of used events: %1%") % num_stored_events);
}

#  ifdef _MSC_VER
// prevent warning message on instantiation of abstract class 
#  pragma warning(disable:4661)
#  endif

template class
PoissonLogLikelihoodWithLinearModelForMeanAndListModeDataWithProjMatrixByBin<DiscretisedDensity<3,float> >;


END_NAMESPACE_STIR<|MERGE_RESOLUTION|>--- conflicted
+++ resolved
@@ -103,11 +103,7 @@
   this->parser.add_stop_key("End PoissonLogLikelihoodWithLinearModelForMeanAndListModeDataWithProjMatrixByBin Parameters"); 
   this->parser.add_key("use time-of-flight sensitivities", &this->use_tofsens);
   this->parser.add_key("max ring difference num to process", &this->max_ring_difference_num_to_process);
-<<<<<<< HEAD
-  this->parser.add_parsing_key("Matrix type", &this->PM_sptr);
-=======
   this->parser.add_parsing_key("Matrix type", &this->PM_sptr); 
->>>>>>> a1143ac0
   this->parser.add_key("additive sinogram",&this->additive_projection_data_filename);
  
   this->parser.add_key("num_events_to_use",&this->num_events_to_use);
@@ -458,7 +454,7 @@
   const double start_time = this->frame_defs.get_start_time(this->current_frame_num);
   const double end_time = this->frame_defs.get_end_time(this->current_frame_num);
 
-  long num_stored_events = 0;
+  long num_used_events = 0;
   const float max_quotient = 10000.F;
 
   // Putting the Bins here I avoid rellocation.
@@ -471,17 +467,12 @@
   this->list_mode_data_sptr->reset();
   double current_time = 0.;
   ProjMatrixElemsForOneBin proj_matrix_row;
-    gradient.fill(0);
-<<<<<<< HEAD
-
-  shared_ptr<CListRecord> record_sptr = this->list_mode_data_sptr->get_empty_record_sptr();
-=======
-    shared_ptr<ListRecord> record_sptr = this->list_mode_data_sptr->get_empty_record_sptr();
-    ListRecord& record = *record_sptr;
-
-    VectorWithOffset<ListModeData::SavedPosition>
-            frame_start_positions(1, static_cast<int>(this->frame_defs.get_num_frames()));
->>>>>>> a1143ac0
+  gradient.fill(0);
+  shared_ptr<ListRecord> record_sptr = this->list_mode_data_sptr->get_empty_record_sptr();
+  ListRecord& record = *record_sptr;
+
+  VectorWithOffset<ListModeData::SavedPosition>
+    frame_start_positions(1, static_cast<int>(this->frame_defs.get_num_frames()));
 
   long int more_events =
           this->do_time_frame? 1 : (this->num_events_to_use / this->num_subsets);
@@ -489,26 +480,26 @@
   while (more_events)//this->list_mode_data_sptr->get_next_record(record) == Succeeded::yes)
   { 
 
-      if (this->list_mode_data_sptr->get_next_record(*record_sptr) == Succeeded::no)
+      if (this->list_mode_data_sptr->get_next_record(record) == Succeeded::no)
               {
                   info("End of file!");
                   break; //get out of while loop
               }
 
-    if(record_sptr->is_time() && end_time > 0.01)
+    if(record.is_time() && end_time > 0.01)
       {
-        current_time = record_sptr->time().get_time_in_secs();
+        current_time = record.time().get_time_in_secs();
         if (this->do_time_frame && current_time >= end_time)
             break; // get out of while loop
         if (current_time < start_time)
           continue;
       }
 
-    if (record_sptr->is_event() && record_sptr->event().is_prompt())
+    if (record.is_event() && record.event().is_prompt())
       {
         measured_bin.set_bin_value(1.0f);
 
-        record_sptr->event().get_bin(measured_bin, *proj_data_info_sptr);
+        record.event().get_bin(measured_bin, *proj_data_info_sptr);
 
         // In theory we have already done all these checks so we can
         // remove this if statement.
@@ -541,37 +532,8 @@
             }
         }
 
-<<<<<<< HEAD
         measured_bin.set_bin_value(1.0f);
-
-        this->PM_sptr->get_proj_matrix_elems_for_one_bin(proj_matrix_row,
-                                                         measured_bin);
-=======
-            measured_bin.set_bin_value(1.0f);
-            // If more than 1 subsets, check if the current bin belongs to
-            // the current.
-            if (this->num_subsets > 1)
-            {
-                Bin basic_bin = measured_bin;
-                this->PM_sptr->get_symmetries_ptr()->find_basic_bin(basic_bin);
-                if (subset_num != static_cast<int>(basic_bin.view_num() % this->num_subsets))
-                    continue;
-            }
-            this->PM_sptr->get_proj_matrix_elems_for_one_bin(proj_matrix_row, measured_bin);
-            //in_the_range++;
-            Bin fwd_bin;
-            fwd_bin.set_bin_value(0.0f);
-            proj_matrix_row.forward_project(fwd_bin,current_estimate);
-            // additive sinogram
-            if (!is_null_ptr(this->additive_proj_data_sptr))
-            {
-                float add_value = this->additive_proj_data_sptr->get_bin_value(measured_bin);
-                float value= fwd_bin.get_bin_value()+add_value;
-                fwd_bin.set_bin_value(value);
-            }
-            float  measured_div_fwd = 0.0f;
->>>>>>> a1143ac0
-
+        this->PM_sptr->get_proj_matrix_elems_for_one_bin(proj_matrix_row, measured_bin);
         //in_the_range++;
         fwd_bin.set_bin_value(0.0f);
         proj_matrix_row.forward_project(fwd_bin,current_estimate);
@@ -587,10 +549,10 @@
         if(!this->do_time_frame)
             more_events -=1 ;
 
-        num_stored_events += 1;
-
-        if (num_stored_events%200000L==0)
-            info( boost::format("Stored Events: %1% ") % num_stored_events);
+        num_used_events += 1;
+
+        if (num_used_events%200000L==0)
+            info( boost::format("Stored Events: %1% ") % num_used_events);
 
         if ( measured_bin.get_bin_value() <= max_quotient *fwd_bin.get_bin_value())
             measured_div_fwd = 1.0f /fwd_bin.get_bin_value();
@@ -602,7 +564,7 @@
 
     }
   }
-  info(boost::format("Number of used events: %1%") % num_stored_events);
+  info(boost::format("Number of used events: %1%") % num_used_events);
 }
 
 #  ifdef _MSC_VER
