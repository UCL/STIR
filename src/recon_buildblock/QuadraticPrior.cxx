//
//
/*
    Copyright (C) 2000- 2011, Hammersmith Imanet Ltd
    This file is part of STIR.

    SPDX-License-Identifier: Apache-2.0

    See STIR/LICENSE.txt for details
*/
/*!
  \file
  \ingroup priors
  \brief  implementation of the stir::QuadraticPrior class

  \author Kris Thielemans
  \author Sanida Mustafovic

*/

#include "stir/recon_buildblock/QuadraticPrior.h"
#include "stir/Succeeded.h"
#include "stir/DiscretisedDensityOnCartesianGrid.h"
#include "stir/IndexRange3D.h"
#include "stir/IO/write_to_file.h"
#include "stir/IO/read_from_file.h"
#include "stir/is_null_ptr.h"
#include "stir/info.h"
#include "stir/warning.h"
#include "stir/error.h"
#include "stir/format.h"
#include <algorithm>
using std::min;
using std::max;

/* Pretty horrible code because we don't have an iterator of neigbhourhoods yet
 */

START_NAMESPACE_STIR

template <typename elemT>
void
QuadraticPrior<elemT>::initialise_keymap()
{
  base_type::initialise_keymap();
  this->parser.add_start_key("Quadratic Prior Parameters");
  this->parser.add_key("only 2D", &only_2D);
  this->parser.add_key("kappa filename", &kappa_filename);
  this->parser.add_key("weights", &weights);
  this->parser.add_key("gradient filename prefix", &gradient_filename_prefix);
  this->parser.add_stop_key("END Quadratic Prior Parameters");
}

template <typename elemT>
bool
QuadraticPrior<elemT>::post_processing()
{
  if (base_type::post_processing() == true)
    return true;
  if (kappa_filename.size() != 0)
    this->kappa_ptr = read_from_file<DiscretisedDensity<3, elemT>>(kappa_filename);

  bool warn_about_even_size = false;

  if (this->weights.size() == 0)
    {
      // will call compute_weights() to fill it in
    }
  else
    {
      if (!this->weights.is_regular())
        {
          warning("Sorry. QuadraticPrior currently only supports regular arrays for the weights");
          return true;
        }

      const unsigned int size_z = this->weights.size();
      if (size_z % 2 == 0)
        warn_about_even_size = true;
      const int min_index_z = -static_cast<int>(size_z / 2);
      this->weights.set_min_index(min_index_z);

      for (int z = min_index_z; z <= this->weights.get_max_index(); ++z)
        {
          const unsigned int size_y = this->weights[z].size();
          if (size_y % 2 == 0)
            warn_about_even_size = true;
          const int min_index_y = -static_cast<int>(size_y / 2);
          this->weights[z].set_min_index(min_index_y);
          for (int y = min_index_y; y <= this->weights[z].get_max_index(); ++y)
            {
              const unsigned int size_x = this->weights[z][y].size();
              if (size_x % 2 == 0)
                warn_about_even_size = true;
              const int min_index_x = -static_cast<int>(size_x / 2);
              this->weights[z][y].set_min_index(min_index_x);
            }
        }
    }

  if (warn_about_even_size)
    warning("Parsing QuadraticPrior: even number of weights occured in either x,y or z dimension.\n"
            "I'll (effectively) make this odd by appending a 0 at the end.");
  return false;
}

template <typename elemT>
Succeeded
QuadraticPrior<elemT>::set_up(shared_ptr<const DiscretisedDensity<3, elemT>> const& target_sptr)
{
  base_type::set_up(target_sptr);

  return Succeeded::yes;
}

template <typename elemT>
void
QuadraticPrior<elemT>::check(DiscretisedDensity<3, elemT> const& current_image_estimate) const
{
  // Do base-class check
  base_type::check(current_image_estimate);
  if (!is_null_ptr(this->kappa_ptr))
    {
      std::string explanation;
      if (!this->kappa_ptr->has_same_characteristics(current_image_estimate, explanation))
        error(std::string(registered_name)
              + ": kappa image does not have the same index range as the reconstructed image:" + explanation);
    }
}

template <typename elemT>
void
QuadraticPrior<elemT>::set_defaults()
{
  base_type::set_defaults();
  this->only_2D = false;
  this->kappa_ptr.reset();
  this->weights.recycle();
}

template <>
const char* const QuadraticPrior<float>::registered_name = "Quadratic";

template <typename elemT>
QuadraticPrior<elemT>::QuadraticPrior()
{
  set_defaults();
}

template <typename elemT>
QuadraticPrior<elemT>::QuadraticPrior(const bool only_2D_v, float penalisation_factor_v)
    : only_2D(only_2D_v)
{
  this->penalisation_factor = penalisation_factor_v;
}

template <typename elemT>
bool
QuadraticPrior<elemT>::is_convex() const
{
  return true;
}

//! get penalty weights for the neigbourhood
template <typename elemT>
//const Array<3, float>&
Array<3, float> 
QuadraticPrior<elemT>::get_weights() const
{
  return this->weights;
}

//! set penalty weights for the neigbourhood
template <typename elemT>
void
QuadraticPrior<elemT>::set_weights(const Array<3, float>& w)
{
  this->weights = w;
} 

//! get current kappa image
/*! \warning As this function returns a shared_ptr, this is dangerous. You should not
    modify the image by manipulating the image refered to by this pointer.
    Unpredictable results will occur.
*/
template <typename elemT>
shared_ptr<const DiscretisedDensity<3, elemT>>
QuadraticPrior<elemT>::get_kappa_sptr() const
{
  return this->kappa_ptr;
}

//! set kappa image
template <typename elemT>
void
QuadraticPrior<elemT>::set_kappa_sptr(const shared_ptr<const DiscretisedDensity<3, elemT>>& k)
{
  this->kappa_ptr = k;
}

// TODO move to set_up
// initialise to 1/Euclidean distance
static void
compute_weights(Array<3, float>& weights, const CartesianCoordinate3D<float>& grid_spacing, const bool only_2D)
{
  int min_dz, max_dz;
  if (only_2D)
    {
      min_dz = max_dz = 0;
    }
  else
    {
      min_dz = -1;
      max_dz = 1;
    }
  weights = Array<3, float>(IndexRange3D(min_dz, max_dz, -1, 1, -1, 1));
  for (int z = min_dz; z <= max_dz; ++z)
    for (int y = -1; y <= 1; ++y)
      for (int x = -1; x <= 1; ++x)
        {
          if (z == 0 && y == 0 && x == 0)
            weights[0][0][0] = 0;
          else
            {
              weights[z][y][x]
                  = grid_spacing.x()
                    / sqrt(square(x * grid_spacing.x()) + square(y * grid_spacing.y()) + square(z * grid_spacing.z()));
            }
        }
}

/*
template <typename elemT>
double
QuadraticPrior<elemT>::compute_value(const DiscretisedDensity<3, elemT>& current_image_estimate)
{
  if (this->penalisation_factor == 0)
    {
      return 0.;
    }

  this->check(current_image_estimate);

  const DiscretisedDensityOnCartesianGrid<3, elemT>& current_image_cast
      = dynamic_cast<const DiscretisedDensityOnCartesianGrid<3, elemT>&>(current_image_estimate);

  if (this->weights.get_length() == 0)
    {
      compute_weights(this->weights, current_image_cast.get_grid_spacing(), this->only_2D);
    }

  const bool do_kappa = !is_null_ptr(kappa_ptr);

  double result = 0.;
  const int min_z = current_image_estimate.get_min_index();
  const int max_z = current_image_estimate.get_max_index();
  for (int z = min_z; z <= max_z; z++)
    {
      const int min_dz = max(weights.get_min_index(), min_z - z);
      const int max_dz = min(weights.get_max_index(), max_z - z);

      const int min_y = current_image_estimate[z].get_min_index();
      const int max_y = current_image_estimate[z].get_max_index();

      for (int y = min_y; y <= max_y; y++)
        {
          const int min_dy = max(weights[0].get_min_index(), min_y - y);
          const int max_dy = min(weights[0].get_max_index(), max_y - y);

          const int min_x = current_image_estimate[z][y].get_min_index();
          const int max_x = current_image_estimate[z][y].get_max_index();

          for (int x = min_x; x <= max_x; x++)
            {
              const int min_dx = max(weights[0][0].get_min_index(), min_x - x);
              const int max_dx = min(weights[0][0].get_max_index(), max_x - x);

              //  formula:
              //   sum_dx,dy,dz
              //    1/4 weights[dz][dy][dx] *
              //    (current_image_estimate[z][y][x] - current_image_estimate[z+dz][y+dy][x+dx])^2 *
              //    (*kappa_ptr)[z][y][x] * (*kappa_ptr)[z+dz][y+dy][x+dx];
              
              for (int dz = min_dz; dz <= max_dz; ++dz)
                for (int dy = min_dy; dy <= max_dy; ++dy)
                  for (int dx = min_dx; dx <= max_dx; ++dx)
                    {
                      double current = weights[dz][dy][dx]
                                       * square(current_image_estimate[z][y][x] - current_image_estimate[z + dz][y + dy][x + dx])
                                       / 4;

                      if (do_kappa)
                        current *= (*kappa_ptr)[z][y][x] * (*kappa_ptr)[z + dz][y + dy][x + dx];

                      result += current;
                    }
            }
        }
    }
  return result * this->penalisation_factor;
}*/



template <typename elemT>
double
QuadraticPrior<elemT>::compute_value(const DiscretisedDensity<3, elemT>& current_image_estimate)
{
  if (this->penalisation_factor == 0)
    {
      return 0.;
    }

  this->check(current_image_estimate);

  const DiscretisedDensityOnCartesianGrid<3, elemT>& current_image_cast
      = dynamic_cast<const DiscretisedDensityOnCartesianGrid<3, elemT>&>(current_image_estimate);

  if (this->weights.get_length() == 0)
    {
      compute_weights(this->weights, current_image_cast.get_grid_spacing(), this->only_2D);
    }

  const bool do_kappa = !is_null_ptr(kappa_ptr);

  double result = 0.;
  const int min_z = current_image_estimate.get_min_index();
  const int max_z = current_image_estimate.get_max_index(); 
  for (int z = min_z; z <= max_z; z++)
    {
      const int min_dz = max(weights.get_min_index(), min_z - z);
      const int max_dz = min(weights.get_max_index(), max_z - z);

      const int min_y = current_image_estimate[z].get_min_index();
      const int max_y = current_image_estimate[z].get_max_index();

      for (int y = min_y; y <= max_y; y++)
        {
          const int min_dy = max(weights[0].get_min_index(), min_y - y);
          const int max_dy = min(weights[0].get_max_index(), max_y - y);

          const int min_x = current_image_estimate[z][y].get_min_index();
          const int max_x = current_image_estimate[z][y].get_max_index();

          for (int x = min_x; x <= max_x; x++)
            {
              const int min_dx = max(weights[0][0].get_min_index(), min_x - x);
              const int max_dx = min(weights[0][0].get_max_index(), max_x - x);

              //  formula:
              //   sum_dx,dy,dz
              //    1/4 weights[dz][dy][dx] *
              //    (current_image_estimate[z][y][x] - current_image_estimate[z+dz][y+dy][x+dx])^2 *
              //    (*kappa_ptr)[z][y][x] * (*kappa_ptr)[z+dz][y+dy][x+dx];
              
              for (int dz = min_dz; dz <= max_dz; ++dz)
                for (int dy = min_dy; dy <= max_dy; ++dy)
                  for (int dx = min_dx; dx <= max_dx; ++dx)
                    {
                      double current = weights[dz][dy][dx]
                                       * square(current_image_estimate[z][y][x] - current_image_estimate[z + dz][y + dy][x + dx])
                                       / 4;

                      if (do_kappa)
                        current *= (*kappa_ptr)[z][y][x] * (*kappa_ptr)[z + dz][y + dy][x + dx];

                      result += current;
                    }
            }
        }
    }
  return result * this->penalisation_factor;
}

template <typename elemT>
void
QuadraticPrior<elemT>::compute_gradient(DiscretisedDensity<3, elemT>& prior_gradient,
                                        const DiscretisedDensity<3, elemT>& current_image_estimate)
{
  assert(prior_gradient.has_same_characteristics(current_image_estimate));
  if (this->penalisation_factor == 0)
    {
      prior_gradient.fill(0);
      return;
    }

  this->check(current_image_estimate);

  const DiscretisedDensityOnCartesianGrid<3, elemT>& current_image_cast
      = dynamic_cast<const DiscretisedDensityOnCartesianGrid<3, elemT>&>(current_image_estimate);

  if (this->weights.get_length() == 0)
    {
      compute_weights(this->weights, current_image_cast.get_grid_spacing(), this->only_2D);
    }

  const bool do_kappa = !is_null_ptr(kappa_ptr);

  const int min_z = current_image_estimate.get_min_index();
  const int max_z = current_image_estimate.get_max_index();
  for (int z = min_z; z <= max_z; z++  )
    {
      const int min_dz = max(weights.get_min_index(), min_z - z);
      const int max_dz = min(weights.get_max_index(), max_z - z);

      const int min_y = current_image_estimate[z].get_min_index();
      const int max_y = current_image_estimate[z].get_max_index();

      for (int y = min_y; y <= max_y; y++)
        {
          const int min_dy = max(weights[0].get_min_index(), min_y - y);
          const int max_dy = min(weights[0].get_max_index(), max_y - y);

          const int min_x = current_image_estimate[z][y].get_min_index();
          const int max_x = current_image_estimate[z][y].get_max_index();

          for (int x = min_x; x <= max_x; x++)
            {
              const int min_dx = max(weights[0][0].get_min_index(), min_x - x);
              const int max_dx = min(weights[0][0].get_max_index(), max_x - x);

              /* formula:
                sum_dx,dy,dz
                 weights[dz][dy][dx] *
                 (current_image_estimate[z][y][x] - current_image_estimate[z+dz][y+dy][x+dx]) *
                 (*kappa_ptr)[z][y][x] * (*kappa_ptr)[z+dz][y+dy][x+dx];
              */
              double gradient = 0.;
              for (int dz = min_dz; dz <= max_dz; ++dz)
                for (int dy = min_dy; dy <= max_dy; ++dy)
                  for (int dx = min_dx; dx <= max_dx; ++dx)
                    {
                      double current = weights[dz][dy][dx]
                                       * (current_image_estimate[z][y][x] - current_image_estimate[z + dz][y + dy][x + dx]);

                      if (do_kappa)
                        current *= (*kappa_ptr)[z][y][x] * (*kappa_ptr)[z + dz][y + dy][x + dx];

                      gradient += current;
                    }
              prior_gradient[z][y][x] = static_cast<elemT>(gradient * this->penalisation_factor);
            }
        }
    }
<<<<<<< HEAD
=======

  info(format("Prior gradient max {}, min {}\n", prior_gradient.find_max(), prior_gradient.find_min()));

>>>>>>> 92094a7c
  static int count = 0;
  ++count;
  if (gradient_filename_prefix.size() > 0)
    {
      char* filename = new char[gradient_filename_prefix.size() + 100];
      sprintf(filename, "%s%d.v", gradient_filename_prefix.c_str(), count);
      write_to_file(filename, prior_gradient);
      delete[] filename;
    }
}

template <typename elemT>
void
QuadraticPrior<elemT>::compute_Hessian(DiscretisedDensity<3, elemT>& prior_Hessian_for_single_densel,
                                       const BasicCoordinate<3, int>& coords,
                                       const DiscretisedDensity<3, elemT>& current_image_estimate) const
{
  assert(prior_Hessian_for_single_densel.has_same_characteristics(current_image_estimate));
  prior_Hessian_for_single_densel.fill(0);
  if (this->penalisation_factor == 0)
    {
      return;
    }

  this->check(current_image_estimate);

  const DiscretisedDensityOnCartesianGrid<3, elemT>& current_image_cast
      = dynamic_cast<const DiscretisedDensityOnCartesianGrid<3, elemT>&>(current_image_estimate);

  DiscretisedDensityOnCartesianGrid<3, elemT>& prior_Hessian_for_single_densel_cast
      = dynamic_cast<DiscretisedDensityOnCartesianGrid<3, elemT>&>(prior_Hessian_for_single_densel);

  if (weights.get_length() == 0)
    {
      compute_weights(weights, current_image_cast.get_grid_spacing(), this->only_2D);
    }

  const bool do_kappa = !is_null_ptr(kappa_ptr);

  const int z = coords[1];
  const int y = coords[2];
  const int x = coords[3];

  const int min_dz = max(weights.get_min_index(), prior_Hessian_for_single_densel.get_min_index() - z);
  const int max_dz = min(weights.get_max_index(), prior_Hessian_for_single_densel.get_max_index() - z);
  const int min_dy = max(weights[0].get_min_index(), prior_Hessian_for_single_densel[z].get_min_index() - y);
  const int max_dy = min(weights[0].get_max_index(), prior_Hessian_for_single_densel[z].get_max_index() - y);
  const int min_dx = max(weights[0][0].get_min_index(), prior_Hessian_for_single_densel[z][y].get_min_index() - x);
  const int max_dx = min(weights[0][0].get_max_index(), prior_Hessian_for_single_densel[z][y].get_max_index() - x);

  for (int dz = min_dz; dz <= max_dz; ++dz)
    for (int dy = min_dy; dy <= max_dy; ++dy)
      for (int dx = min_dx; dx <= max_dx; ++dx)
        {
          elemT current = 0.0;
          if (dz == 0 && dy == 0 && dx == 0)
            {
              // The j == k case (diagonal Hessian element), which is a sum over the neighbourhood.
              for (int ddz = min_dz; ddz <= max_dz; ++ddz)
                for (int ddy = min_dy; ddy <= max_dy; ++ddy)
                  for (int ddx = min_dx; ddx <= max_dx; ++ddx)
                    {
                      elemT diagonal_current
                          = weights[ddz][ddy][ddx]
                            * derivative_20(current_image_estimate[z][y][x], current_image_estimate[z + ddz][y + ddy][x + ddx]);
                      if (do_kappa)
                        diagonal_current *= (*kappa_ptr)[z][y][x] * (*kappa_ptr)[z + ddz][y + ddy][x + ddx];
                      current += diagonal_current;
                    }
            }
          else
            {
              // The j != k vases (off-diagonal Hessian elements)
              current = weights[dz][dy][dx]
                        * derivative_11(current_image_estimate[z][y][x], current_image_estimate[z + dz][y + dy][x + dx]);
              if (do_kappa)
                current *= (*kappa_ptr)[z][y][x] * (*kappa_ptr)[z + dz][y + dy][x + dx];
            }
          prior_Hessian_for_single_densel_cast[z + dz][y + dy][x + dx] = +current * this->penalisation_factor;
        }
}

template <typename elemT>
void
QuadraticPrior<elemT>::parabolic_surrogate_curvature(DiscretisedDensity<3, elemT>& parabolic_surrogate_curvature,
                                                     const DiscretisedDensity<3, elemT>& current_image_estimate)
{

  assert(parabolic_surrogate_curvature.has_same_characteristics(current_image_estimate));
  if (this->penalisation_factor == 0)
    {
      parabolic_surrogate_curvature.fill(0);
      return;
    }

  this->check(current_image_estimate);

  const DiscretisedDensityOnCartesianGrid<3, elemT>& current_image_cast
      = dynamic_cast<const DiscretisedDensityOnCartesianGrid<3, elemT>&>(current_image_estimate);

  if (weights.get_length() == 0)
    {
      compute_weights(weights, current_image_cast.get_grid_spacing(), this->only_2D);
    }

  const bool do_kappa = !is_null_ptr(kappa_ptr);

  const int min_z = current_image_estimate.get_min_index();
  const int max_z = current_image_estimate.get_max_index();
  for (int z = min_z; z <= max_z; z++)
    {
      const int min_dz = max(weights.get_min_index(), min_z - z);
      const int max_dz = min(weights.get_max_index(), max_z - z);

      const int min_y = current_image_estimate[z].get_min_index();
      const int max_y = current_image_estimate[z].get_max_index();

      for (int y = min_y; y <= max_y; y++)
        {
          const int min_dy = max(weights[0].get_min_index(), min_y - y);
          const int max_dy = min(weights[0].get_max_index(), max_y - y);

          const int min_x = current_image_estimate[z][y].get_min_index();
          const int max_x = current_image_estimate[z][y].get_max_index();
          for (int x = min_x; x <= max_x; x++)
            {
              const int min_dx = max(weights[0][0].get_min_index(), min_x - x);
              const int max_dx = min(weights[0][0].get_max_index(), max_x - x);

              elemT gradient = 0;
              for (int dz = min_dz; dz <= max_dz; ++dz)
                for (int dy = min_dy; dy <= max_dy; ++dy)
                  for (int dx = min_dx; dx <= max_dx; ++dx)
                    {
                      // 1 comes from omega = psi'(t)/t = 2*t/2t =1
                      elemT current = weights[dz][dy][dx] * 1;

                      if (do_kappa)
                        current *= (*kappa_ptr)[z][y][x] * (*kappa_ptr)[z + dz][y + dy][x + dx];

                      gradient += current;
                    }

              parabolic_surrogate_curvature[z][y][x] = gradient * this->penalisation_factor;
            }
        }
    }

  info(format("parabolic_surrogate_curvature max {}, min {}\n",
              parabolic_surrogate_curvature.find_max(),
              parabolic_surrogate_curvature.find_min()));
  /*{
    static int count = 0;
    ++count;
    char filename[20];
    sprintf(filename, "normalised_gradient%d.v",count);
    write_basic_interfile(filename, parabolic_surrogate_curvature);
  }*/
}

template <typename elemT>
void
QuadraticPrior<elemT>::add_multiplication_with_approximate_Hessian(DiscretisedDensity<3, elemT>& output,
                                                                   const DiscretisedDensity<3, elemT>& input) const
{
  // TODO this function overlaps enormously with parabolic_surrogate_curvature
  // the only difference is that parabolic_surrogate_curvature uses input==1

  assert(output.has_same_characteristics(input));
  if (this->penalisation_factor == 0)
    {
      return;
    }

  this->check(input);

  DiscretisedDensityOnCartesianGrid<3, elemT>& output_cast = dynamic_cast<DiscretisedDensityOnCartesianGrid<3, elemT>&>(output);

  if (weights.get_length() == 0)
    {
      compute_weights(weights, output_cast.get_grid_spacing(), this->only_2D);
    }

  const bool do_kappa = !is_null_ptr(kappa_ptr);

  const int min_z = output.get_min_index();
  const int max_z = output.get_max_index();
  
  for (int z = min_z; z <= max_z; z++)
    {
      const int min_dz = max(weights.get_min_index(), min_z - z);
      const int max_dz = min(weights.get_max_index(), max_z - z);

      const int min_y = output[z].get_min_index();
      const int max_y = output[z].get_max_index();

      for (int y = min_y; y <= max_y; y++)
        {
          const int min_dy = max(weights[0].get_min_index(), min_y - y);
          const int max_dy = min(weights[0].get_max_index(), max_y - y);

          const int min_x = output[z][y].get_min_index();
          const int max_x = output[z][y].get_max_index();

          for (int x = min_x; x <= max_x; x++)
            {
              const int min_dx = max(weights[0][0].get_min_index(), min_x - x);
              const int max_dx = min(weights[0][0].get_max_index(), max_x - x);
    
              elemT result = 0;
              for (int dz = min_dz; dz <= max_dz; ++dz)
                for (int dy = min_dy; dy <= max_dy; ++dy)
                  for (int dx = min_dx; dx <= max_dx; ++dx)
                    {
                      elemT current = weights[dz][dy][dx] * input[z + dz][y + dy][x + dx];

                      if (do_kappa)
                        current *= (*kappa_ptr)[z][y][x] * (*kappa_ptr)[z + dz][y + dy][x + dx];
                      result += current;
                    }

              output[z][y][x] += result * this->penalisation_factor;
            }
        }
    }
}

template <typename elemT>
void
QuadraticPrior<elemT>::accumulate_Hessian_times_input(DiscretisedDensity<3, elemT>& output,
                                                      const DiscretisedDensity<3, elemT>& current_estimate,
                                                      const DiscretisedDensity<3, elemT>& input) const
{
  // TODO this function overlaps enormously with parabolic_surrogate_curvature
  // the only difference is that parabolic_surrogate_curvature uses input==1

  assert(output.has_same_characteristics(input));
  if (this->penalisation_factor == 0)
    {
      return;
    }

  this->check(input);

  DiscretisedDensityOnCartesianGrid<3, elemT>& output_cast = dynamic_cast<DiscretisedDensityOnCartesianGrid<3, elemT>&>(output);

  if (weights.get_length() == 0)
    {
      compute_weights(weights, output_cast.get_grid_spacing(), this->only_2D);
    }

  const bool do_kappa = !is_null_ptr(kappa_ptr);

  const int min_z = output.get_min_index();
  const int max_z = output.get_max_index();
  for (int z = min_z; z <= max_z; z++)
    {
      const int min_dz = max(weights.get_min_index(), min_z - z);
      const int max_dz = min(weights.get_max_index(), max_z - z);

      const int min_y = output[z].get_min_index();
      const int max_y = output[z].get_max_index();

      for (int y = min_y; y <= max_y; y++)
        {
          const int min_dy = max(weights[0].get_min_index(), min_y - y);
          const int max_dy = min(weights[0].get_max_index(), max_y - y);

          const int min_x = output[z][y].get_min_index();
          const int max_x = output[z][y].get_max_index();

          for (int x = min_x; x <= max_x; x++)
            {
              const int min_dx = max(weights[0][0].get_min_index(), min_x - x);
              const int max_dx = min(weights[0][0].get_max_index(), max_x - x);

              // At this point, we have j = [z][y][x]
              // The next for loops will have k = [z+dz][y+dy][x+dx]
              // The following computes
              //(H_{wf} y)_j =
              //      \sum_{k\in N_j} w_{(j,k)} f''_{d}(x_j,x_k) y_j +
              //      \sum_{(i \in N_j) \ne j} w_{(j,i)} f''_{od}(x_j, x_i) y_i
              // Note the condition in the second sum that i is not equal to j

              elemT result = 0;
              for (int dz = min_dz; dz <= max_dz; ++dz)
                for (int dy = min_dy; dy <= max_dy; ++dy)
                  for (int dx = min_dx; dx <= max_dx; ++dx)
                    {
                      elemT current = weights[dz][dy][dx];
                      if (current == elemT(0))
                        continue;
                      if (dz == 0 && dy == 0 && dx == 0)
                        {
                          // The j == k case
                          current *= derivative_20(current_estimate[z][y][x], current_estimate[z + dz][y + dy][x + dx])
                                     * input[z][y][x];
                        }
                      else
                        {
                          current *= (derivative_20(current_estimate[z][y][x], current_estimate[z + dz][y + dy][x + dx])
                                          * input[z][y][x]
                                      + derivative_11(current_estimate[z][y][x], current_estimate[z + dz][y + dy][x + dx])
                                            * input[z + dz][y + dy][x + dx]);
                        }

                      if (do_kappa)
                        current *= (*kappa_ptr)[z][y][x] * (*kappa_ptr)[z + dz][y + dy][x + dx];
                      result += current;
                    }

              output[z][y][x] += result * this->penalisation_factor;
            }
        }
    }
}

template <typename elemT>
elemT
QuadraticPrior<elemT>::derivative_20(const elemT x_j, const elemT x_k) const
{
  return 1.0;
}

template <typename elemT>
elemT
QuadraticPrior<elemT>::derivative_11(const elemT x_j, const elemT x_k) const
{
  return -1.0;
}

#ifdef _MSC_VER
// prevent warning message on reinstantiation,
// note that we get a linking error if we don't have the explicit instantiation below
#  pragma warning(disable : 4660)
#endif

template class QuadraticPrior<float>;

END_NAMESPACE_STIR<|MERGE_RESOLUTION|>--- conflicted
+++ resolved
@@ -442,12 +442,9 @@
             }
         }
     }
-<<<<<<< HEAD
-=======
 
   info(format("Prior gradient max {}, min {}\n", prior_gradient.find_max(), prior_gradient.find_min()));
 
->>>>>>> 92094a7c
   static int count = 0;
   ++count;
   if (gradient_filename_prefix.size() > 0)
