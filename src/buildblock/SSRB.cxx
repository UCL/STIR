//
//
/*
    Copyright (C) 2002- 2013, Hammersmith Imanet Ltd
    This file is part of STIR.

    This file is free software; you can redistribute it and/or modify
    it under the terms of the GNU Lesser General Public License as published by
    the Free Software Foundation; either version 2.1 of the License, or
    (at your option) any later version.

    This file is distributed in the hope that it will be useful,
    but WITHOUT ANY WARRANTY; without even the implied warranty of
    MERCHANTABILITY or FITNESS FOR A PARTICULAR PURPOSE.  See the
    GNU Lesser General Public License for more details.

    See STIR/LICENSE.txt for details
*/

/*!
  \file
  \ingroup projdata
  \brief Implementation of stir::SSRB

  \author Kris Thielemans

*/
#include "stir/ProjDataFromStream.h"
#include "stir/ProjDataInterfile.h"
#include "stir/ProjDataInfoCylindrical.h"
#include "stir/SSRB.h"
#include "stir/Sinogram.h"
#include "stir/Bin.h"
#include "stir/round.h"
#include <fstream>
#include <algorithm>

#ifndef STIR_NO_NAMESPACES
using std::fstream;
using std::min;
using std::max;
using std::string;
#endif

START_NAMESPACE_STIR

// TODO this function needs work to reliable handle segments with unequal 'num_segments_to_combine' (as GE Advance)
// parts with 'num_segments_to_combine' should be revised, all the rest is fine
ProjDataInfo *
SSRB(const ProjDataInfo& in_proj_data_info,
     const int num_segments_to_combine,
     const int num_views_to_combine,
     const int num_tang_poss_to_trim,
     const int max_in_segment_num_to_process_argument
     )
{
  if (num_segments_to_combine%2==0)
    error("SSRB: num_segments_to_combine (%d) needs to be odd\n", 
	  num_segments_to_combine);
  const int max_in_segment_num_to_process =
    max_in_segment_num_to_process_argument >= 0
    ? max_in_segment_num_to_process_argument 
    : in_proj_data_info.get_max_segment_num();

  if (in_proj_data_info.get_max_segment_num() < max_in_segment_num_to_process)
    error("SSRB: max_in_segment_num_to_process (%d) is too large\n"
	  "Input data has maximum segment number %d.",
	  max_in_segment_num_to_process,
	  in_proj_data_info.get_max_segment_num());
  if (in_proj_data_info.get_num_tangential_poss() <=
      num_tang_poss_to_trim)
    error("SSRB: too large number of tangential positions to trim (%d)\n",
	  num_tang_poss_to_trim);
  const ProjDataInfoCylindrical * const in_proj_data_info_sptr =
    dynamic_cast<ProjDataInfoCylindrical const * >
    (&in_proj_data_info);
  if (in_proj_data_info_sptr== NULL)
    {
      error("SSRB works only on segments with proj_data_info of "
	    "type ProjDataInfoCylindrical\n");
    }
  ProjDataInfoCylindrical * out_proj_data_info_sptr =
    dynamic_cast<ProjDataInfoCylindrical * >
    (in_proj_data_info_sptr->clone());

  out_proj_data_info_sptr->
    set_num_views(
		  in_proj_data_info.get_num_views()/
		  num_views_to_combine);
  out_proj_data_info_sptr->
    set_num_tangential_poss(in_proj_data_info.get_num_tangential_poss() -
			    num_tang_poss_to_trim);

  // Find new maximum segment_num
  // To understand this formula, check how the out_segment_num is related to 
  // the in_segment_num below
  const int out_max_segment_num = 
    ((max_in_segment_num_to_process == -1
      ? in_proj_data_info.get_max_segment_num()
      : max_in_segment_num_to_process
      )-(num_segments_to_combine/2))/num_segments_to_combine;
  if (out_max_segment_num <0)
    error("SSRB: max_in_segment_num_to_process  %d is too small. No output segments\n",
	  max_in_segment_num_to_process);

  const int in_axial_compression =
      in_proj_data_info_sptr->get_max_ring_difference(0) -
      in_proj_data_info_sptr->get_min_ring_difference(0)
      + 1;

  out_proj_data_info_sptr->reduce_segment_range(-out_max_segment_num,out_max_segment_num);
  for (int out_segment_num = -out_max_segment_num; 
       out_segment_num <= out_max_segment_num;
       ++out_segment_num)
    {
      const int in_min_segment_num = out_segment_num*num_segments_to_combine - num_segments_to_combine/2;
      const int in_max_segment_num = out_segment_num*num_segments_to_combine + num_segments_to_combine/2;
      out_proj_data_info_sptr->
	set_min_ring_difference(in_proj_data_info_sptr->get_min_ring_difference(in_min_segment_num),
				out_segment_num);
      out_proj_data_info_sptr->
	set_max_ring_difference(in_proj_data_info_sptr->get_max_ring_difference(in_max_segment_num),
				out_segment_num);

      out_proj_data_info_sptr->
	set_min_axial_pos_num(0,out_segment_num);
      
      // find number of axial_poss in out_segment
      // get_m could be replaced by get_t  
      {
	float min_m =1.E37F;
	float max_m =-1.E37F;
	for (int in_segment_num = in_min_segment_num; 
	     in_segment_num <= in_max_segment_num;
	     ++in_segment_num)
	  {
            if (in_axial_compression !=
                (in_proj_data_info_sptr->get_max_ring_difference(in_segment_num) -
                 in_proj_data_info_sptr->get_min_ring_difference(in_segment_num) +
                 1))
              warning("SSRB: in_proj_data_info with non-identical axial compression for all segments.\n"
		      "That's ok, but results might not be what you expect.\n");

	    min_m =
	      min(min_m,
		  in_proj_data_info_sptr->
		  get_m(Bin(in_segment_num,0,in_proj_data_info_sptr->get_min_axial_pos_num(in_segment_num), 0)));
	    max_m =
	      max(max_m,
		  in_proj_data_info_sptr->
		  get_m(Bin(in_segment_num,0,in_proj_data_info_sptr->get_max_axial_pos_num(in_segment_num), 0)));
	  }
	const float number_of_ms =
	  (max_m - min_m)/out_proj_data_info_sptr->get_axial_sampling(out_segment_num)+1;
	if (fabs(round(number_of_ms)-number_of_ms) > 1.E-3)
	  error("SSRB: number of axial positions to be found in out_segment %d is non-integer %g\n",
		out_segment_num, number_of_ms);
	out_proj_data_info_sptr->
	  set_max_axial_pos_num(round(number_of_ms) - 1,
				out_segment_num);
      }
    }
  return out_proj_data_info_sptr;
}

void 
SSRB(const string& output_filename,
     const ProjData& in_proj_data,
     const int num_segments_to_combine,
     const int num_views_to_combine,
     const int num_tang_poss_to_trim,
     const bool do_norm,
     const int max_in_segment_num_to_process
     )
{
  shared_ptr<ProjDataInfo> out_proj_data_info_sptr(
    SSRB(*in_proj_data.get_proj_data_info_sptr(),
         num_segments_to_combine,
	 num_views_to_combine,
	 num_tang_poss_to_trim,
         max_in_segment_num_to_process
	 ));
  ProjDataInterfile out_proj_data(in_proj_data.get_exam_info_sptr(), 
				  out_proj_data_info_sptr, output_filename, std::ios::out);

  SSRB(out_proj_data, in_proj_data, do_norm);
}

void 
SSRB(ProjData& out_proj_data,
     const ProjData& in_proj_data,
     const bool do_norm
     )
{
<<<<<<< HEAD
	if (in_proj_data.get_proj_data_info_ptr()->is_tof_data())
		error("SSRB for TOF data is not currently implemented.\n");

  const ProjDataInfoCylindrical * const in_proj_data_info_ptr =
    dynamic_cast<ProjDataInfoCylindrical const * >
    (in_proj_data.get_proj_data_info_ptr());
  if (in_proj_data_info_ptr== NULL)
=======
  const shared_ptr<const ProjDataInfoCylindrical> in_proj_data_info_sptr =
    dynamic_pointer_cast<const ProjDataInfoCylindrical>
    (in_proj_data.get_proj_data_info_sptr());
  if (is_null_ptr(in_proj_data_info_sptr))
>>>>>>> 59defaa1
  {
    error("SSRB works only on segments with proj_data_info of "
      "type ProjDataInfoCylindrical\n");
  }
  const shared_ptr<const ProjDataInfoCylindrical> out_proj_data_info_sptr =
    dynamic_pointer_cast<const ProjDataInfoCylindrical>
    (out_proj_data.get_proj_data_info_sptr());
  if (is_null_ptr(out_proj_data_info_sptr))
  {
    error("SSRB works only on segments with proj_data_info of "
      "type ProjDataInfoCylindrical\n");
  }

  const int num_views_to_combine =
    in_proj_data.get_num_views()/ out_proj_data.get_num_views();


  if (in_proj_data.get_min_view_num()!=0 || out_proj_data.get_min_view_num()!=0)
    error ("SSRB can only mash views when min_view_num==0\n");
  if (in_proj_data.get_num_views() % out_proj_data.get_num_views())
    error ("SSRB can only mash views when out_num_views divides in_num_views\n");
  
  for (int out_segment_num = out_proj_data.get_min_segment_num(); 
       out_segment_num <= out_proj_data.get_max_segment_num();
       ++out_segment_num)
    {
      // find range of input segments that fit in the current output segment
      int in_min_segment_num = in_proj_data.get_max_segment_num();
      int in_max_segment_num = in_proj_data.get_min_segment_num();
      {
        // this the only place where we need ProjDataInfoCylindrical
        // Presumably for other types, there'd be something equivalent (say range of theta)
	const int out_min_ring_diff = 
	  out_proj_data_info_sptr->get_min_ring_difference(out_segment_num);
	const int out_max_ring_diff = 
	  out_proj_data_info_sptr->get_max_ring_difference(out_segment_num);
	for (int in_segment_num = in_proj_data.get_min_segment_num(); 
	     in_segment_num <= in_proj_data.get_max_segment_num();
	     ++in_segment_num)
	  {
	    const int in_min_ring_diff = 
	      in_proj_data_info_sptr->get_min_ring_difference(in_segment_num);
	    const int in_max_ring_diff = 
	      in_proj_data_info_sptr->get_max_ring_difference(in_segment_num);
	    if (in_min_ring_diff >= out_min_ring_diff &&
		in_max_ring_diff <= out_max_ring_diff)
	      {
		// it's a in_segment that should be rebinned in the out_segment
		if (in_min_segment_num > in_segment_num)
		  in_min_segment_num = in_segment_num;
		if (in_max_segment_num < in_segment_num)
		  in_max_segment_num = in_segment_num;
	      }
	    else if (in_min_ring_diff > out_max_ring_diff ||
		     in_max_ring_diff < out_min_ring_diff)
	      {
		// this one is outside the range of the out_segment
	      }
	    else
	      {
		error("SSRB called with in and out ring difference ranges that overlap:\n"
		      "in_segment %d has ring diffs (%d,%d)\n"
		      "out_segment %d has ring diffs (%d,%d)\n",
		      in_segment_num, in_min_ring_diff, in_max_ring_diff,
		      in_segment_num, out_min_ring_diff, out_max_ring_diff);
	      }
	  }

	// keep sinograms out of the loop to avoid reallocations
	// initialise to something because there's no default constructor
	Sinogram<float> out_sino = 
	  out_proj_data.get_empty_sinogram(out_proj_data.get_min_axial_pos_num(out_segment_num),out_segment_num);
	Sinogram<float> in_sino = 
	  in_proj_data.get_empty_sinogram(in_proj_data.get_min_axial_pos_num(out_segment_num),out_segment_num);

	for (int out_ax_pos_num = out_proj_data.get_min_axial_pos_num(out_segment_num); 
	     out_ax_pos_num  <= out_proj_data.get_max_axial_pos_num(out_segment_num);
	     ++out_ax_pos_num )
	  {
	    out_sino= out_proj_data.get_empty_sinogram(out_ax_pos_num, out_segment_num);
            // get_m could be replaced by get_t  
	    const float out_m = out_proj_data_info_sptr->get_m(Bin(out_segment_num,0, out_ax_pos_num, 0));
	  
	    unsigned int num_in_ax_pos = 0;

	    for (int in_segment_num = in_min_segment_num; 
		 in_segment_num <= in_max_segment_num;
		 ++in_segment_num)
	      for (int in_ax_pos_num = in_proj_data.get_min_axial_pos_num(in_segment_num); 
		   in_ax_pos_num  <= in_proj_data.get_max_axial_pos_num(in_segment_num);
		   ++in_ax_pos_num )
		{
		  const float in_m = in_proj_data_info_sptr->get_m(Bin(in_segment_num,0, in_ax_pos_num, 0));
		  if (fabs(out_m - in_m) < 1E-4)
		    {
		      ++num_in_ax_pos;
		      
		      in_sino = in_proj_data.get_sinogram(in_ax_pos_num, in_segment_num);
		      for (int in_view_num=in_proj_data.get_min_view_num();
			   in_view_num <= in_proj_data.get_max_view_num();
			   ++in_view_num)
			for (int tangential_pos_num=
			       max(in_proj_data.get_min_tangential_pos_num(),
				   out_proj_data.get_min_tangential_pos_num());
			     tangential_pos_num <= 
			       min(in_proj_data.get_max_tangential_pos_num(),
				   out_proj_data.get_max_tangential_pos_num());
			     ++tangential_pos_num)
			  out_sino[in_view_num/num_views_to_combine][tangential_pos_num] += 
			      in_sino[in_view_num][tangential_pos_num];
		  
		      break; // out of loop over ax_pos as we found where to put it
		    }
		}
	    if (do_norm && num_in_ax_pos!=0)
	      out_sino /= static_cast<float>(num_in_ax_pos*num_views_to_combine);
	    if (num_in_ax_pos==0)
	      warning("SSRB: no sinograms contributing to output segment %d, ax_pos %d\n",
		      out_segment_num, out_ax_pos_num);

	    out_proj_data.set_sinogram(out_sino);
	  }
      }
    }
}
END_NAMESPACE_STIR<|MERGE_RESOLUTION|>--- conflicted
+++ resolved
@@ -192,20 +192,13 @@
      const bool do_norm
      )
 {
-<<<<<<< HEAD
-	if (in_proj_data.get_proj_data_info_ptr()->is_tof_data())
+    if (in_proj_data.get_proj_data_info_sptr()->is_tof_data())
 		error("SSRB for TOF data is not currently implemented.\n");
 
-  const ProjDataInfoCylindrical * const in_proj_data_info_ptr =
-    dynamic_cast<ProjDataInfoCylindrical const * >
-    (in_proj_data.get_proj_data_info_ptr());
-  if (in_proj_data_info_ptr== NULL)
-=======
   const shared_ptr<const ProjDataInfoCylindrical> in_proj_data_info_sptr =
     dynamic_pointer_cast<const ProjDataInfoCylindrical>
     (in_proj_data.get_proj_data_info_sptr());
   if (is_null_ptr(in_proj_data_info_sptr))
->>>>>>> 59defaa1
   {
     error("SSRB works only on segments with proj_data_info of "
       "type ProjDataInfoCylindrical\n");
