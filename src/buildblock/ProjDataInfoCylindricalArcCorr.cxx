--- conflicted
+++ resolved
@@ -3,9 +3,9 @@
 /*
     Copyright (C) 2000 PARAPET partners
     Copyright (C) 2000- 2007, Hammersmith Imanet Ltd
-<<<<<<< HEAD
+
     Copyright (C) 2018, Palak Wadhwa and University of Leeds
-=======
+
 
     Copyright (C) 2018, Palak Wadhwa and University of Leeds
     Copyright (C) 2018, Univ. of Hull
@@ -13,7 +13,7 @@
 
     Copyright (C) 2018, University College London
 
->>>>>>> a32713f8
+
     This file is part of STIR.
 
     This file is free software; you can redistribute it and/or modify
@@ -149,14 +149,6 @@
   // map this to a view which corresponds to Pi anyway.
   //PW phi-intrinsic tilt included to get the accurate view_num
   bin.view_num() = round((lor_coords.phi()-scanner_ptr->get_default_intrinsic_tilt()) / get_azimuthal_angle_sampling());
-<<<<<<< HEAD
-  assert(bin.view_num()>=0);
-  assert(bin.view_num()<=get_num_views());
-  const bool swap_direction =
-    bin.view_num() > get_max_view_num();
-  if (swap_direction)
-    bin.view_num()-=get_num_views();
-=======
 
   // N.E:Moved these check before the assertion, to support tilting.
   // It is not exactly as the test after the assertion ...
@@ -178,7 +170,6 @@
 //    bin.view_num() > get_max_view_num();
 //  if (swap_direction)
 //    bin.view_num()-=get_num_views();
->>>>>>> a32713f8
 
   bin.tangential_pos_num() = round(lor_coords.s() / get_tangential_sampling());
   if (swap_direction)
