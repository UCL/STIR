--- conflicted
+++ resolved
@@ -80,15 +80,12 @@
         num_threads
         GeneralisedPoissonNoiseGenerator
         FilePath
-<<<<<<< HEAD
         GeometryBlocksOnCylindrical
         ProjDataInfoBlocksOnCylindrical
         ProjDataInfoBlocksOnCylindricalNoArcCorr
         ProjDataInfoGeneric
         ProjDataInfoGenericNoArcCorr
-=======
         date_time_functions
->>>>>>> 0d5be767
 )
 if (HAVE_HDF5)
  list(APPEND ${dir_LIB_SOURCES}
