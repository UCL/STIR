set(dir buildblock)

set (dir_LIB_SOURCES ${dir}_LIB_SOURCES)

set(${dir_LIB_SOURCES}
<<<<<<< HEAD
  Array  
  IndexRange 
  PatientPosition
  ExamInfo
  ExamData
  find_STIR_config
  ProjData 
  ProjDataInfo 
  ProjDataInfoCylindrical 
  ProjDataInfoCylindricalArcCorr 
  ProjDataInfoCylindricalNoArcCorr 
  ArcCorrection 
  ProjDataFromStream  
  ProjDataGEAdvance
  ProjDataInMemory 
  ProjDataInterfile 
  Scanner 
  SegmentBySinogram 
  Segment 
  SegmentByView 
  Viewgram
  Verbosity
  Sinogram 
  RelatedViewgrams 
  scale_sinograms 
  interpolate_projdata 
  extend_projdata
  multiply_crystal_factors
  DiscretisedDensity 
  VoxelsOnCartesianGrid 
  ParseDiscretisedDensityParameters
  utilities 
  interfile_keyword_functions 
  zoom 
  NumericType ByteOrder 
  KeyParser  
  recon_array_functions 
  RadionuclideDBProcessor
  linear_regression overlap_interpolate 
  error warning
  TextWriter
  DataSymmetriesForViewSegmentNumbers 
  TimeFrameDefinitions 
  ParsingObject 
	ArrayFilter1DUsingConvolutionSymmetricKernel 
	ArrayFilterUsingRealDFTWithPadding 
	SeparableArrayFunctionObject 
	SeparableMetzArrayFilter 
        SeparableGaussianImageFilter
        SeparableGaussianArrayFilter
	MedianArrayFilter3D 
	MedianImageFilter3D 
	MinimalArrayFilter3D 
	MinimalImageFilter3D 
	SeparableCartesianMetzImageFilter 
	TruncateToCylindricalFOVImageProcessor 
	ThresholdMinToSmallPositiveValueDataProcessor 
	ChainedDataProcessor 
	ArrayFilter1DUsingConvolution 
	SeparableConvolutionImageFilter 
	NonseparableConvolutionUsingRealDFTImageFilter 
	SSRB 
	inverse_SSRB 
	centre_of_gravity 
	DynamicDiscretisedDensity 
	DynamicProjData 
	MultipleProjData 
  MultipleDataSetHeader
	GatedProjData 
	ArrayFilter2DUsingConvolution 
	ArrayFilter3DUsingConvolution 
	find_fwhm_in_image
        GatedDiscretisedDensity
        MaximalArrayFilter3D
        MaximalImageFilter3D
        TimeGateDefinitions
	ML_norm
        num_threads
        GeneralisedPoissonNoiseGenerator
        FilePath
        date_time_functions
=======
  Array.cxx
  IndexRange.cxx
  PatientPosition.cxx
  ExamInfo.cxx
  ExamData.cxx
  ProjData.cxx
  ProjDataInfo.cxx
  ProjDataInfoCylindrical.cxx
  ProjDataInfoCylindricalArcCorr.cxx
  ProjDataInfoCylindricalNoArcCorr.cxx
  ArcCorrection.cxx
  ProjDataFromStream.cxx
  ProjDataGEAdvance.cxx
  ProjDataInMemory.cxx
  ProjDataInterfile.cxx
  Scanner.cxx
  SegmentBySinogram.cxx
  Segment.cxx
  SegmentByView.cxx
  Viewgram.cxx
  Verbosity.cxx
  Sinogram.cxx
  RelatedViewgrams.cxx
  scale_sinograms.cxx
  interpolate_projdata.cxx
  extend_projdata.cxx
  multiply_crystal_factors.cxx
  DiscretisedDensity.cxx
  VoxelsOnCartesianGrid.cxx
  ParseDiscretisedDensityParameters.cxx
  utilities.cxx
  interfile_keyword_functions.cxx
  zoom.cxx
  NumericType ByteOrder.cxx
  KeyParser.cxx
  recon_array_functions.cxx
  linear_regression overlap_interpolate.cxx
  error warning.cxx
  TextWriter.cxx
  DataSymmetriesForViewSegmentNumbers.cxx
  TimeFrameDefinitions.cxx
  ParsingObject.cxx
	ArrayFilter1DUsingConvolutionSymmetricKernel.cxx
	ArrayFilterUsingRealDFTWithPadding.cxx
	SeparableArrayFunctionObject.cxx
	SeparableMetzArrayFilter.cxx
        SeparableGaussianImageFilter.cxx
        SeparableGaussianArrayFilter.cxx
	MedianArrayFilter3D.cxx
	MedianImageFilter3D.cxx
	MinimalArrayFilter3D.cxx
	MinimalImageFilter3D.cxx
	SeparableCartesianMetzImageFilter.cxx
	TruncateToCylindricalFOVImageProcessor.cxx
	ThresholdMinToSmallPositiveValueDataProcessor.cxx
	ChainedDataProcessor.cxx
	ArrayFilter1DUsingConvolution.cxx
	SeparableConvolutionImageFilter.cxx
	NonseparableConvolutionUsingRealDFTImageFilter.cxx
	SSRB.cxx
	inverse_SSRB.cxx
	centre_of_gravity.cxx
	DynamicDiscretisedDensity.cxx
	DynamicProjData.cxx
	MultipleProjData.cxx
  MultipleDataSetHeader.cxx
	GatedProjData.cxx
	ArrayFilter2DUsingConvolution.cxx
	ArrayFilter3DUsingConvolution.cxx
	find_fwhm_in_image.cxx
        GatedDiscretisedDensity.cxx
        MaximalArrayFilter3D.cxx
        MaximalImageFilter3D.cxx
        TimeGateDefinitions.cxx
	ML_norm.cxx
        num_threads.cxx
        GeneralisedPoissonNoiseGenerator.cxx
        FilePath.cxx
        date_time_functions.cxx
>>>>>>> 877511b6
)
if (HAVE_HDF5)
 list(APPEND ${dir_LIB_SOURCES}
    ProjDataGEHDF5.cxx
    )
endif()

if (NOT HAVE_SYSTEM_GETOPT)
  # add our own version of getopt to buildblock
  list(APPEND ${dir_LIB_SOURCES} getopt.c)
endif()

if (HAVE_JSON)
  list(APPEND ${dir_LIB_SOURCES} HUToMuImageProcessor)
endif()

include(stir_lib_target)


if (HAVE_JSON)
  # Add the header-only nlohman_json header-only library
  # Unfortunately, the simple line below exports the dependency while this is really not
  # necessary.
  #
  # target_link_libraries(buildblock PRIVATE "$<BUILD_INTERFACE:nlohmann_json::nlohmann_json>")

  # So, we currently use an ugly work-around from
  # https://gitlab.kitware.com/cmake/cmake/-/issues/15415#note_334852
  # Warning: this will fail once nlohman_json stops being header-only!
  # In that case, we will need to add it in STIRConfig.cmake.in
  #
  get_target_property(TMP nlohmann_json::nlohmann_json INTERFACE_INCLUDE_DIRECTORIES)
  target_include_directories(buildblock PRIVATE "${TMP}")
endif()

# TODO Remove but currently needed for ProjData.cxx, DynamicDisc*cxx, TimeFrameDef
if (LLN_FOUND)
  target_link_libraries(buildblock ${LLN_LIBRARIES})
endif()

if (RDF_FOUND)
  # TODO cannot do this as it creates circular dependencies
  # target_link_libraries(buildblock local_IO_GE)
endif()

# TODO currently needed as filters need fourier
#target_link_libraries(buildblock numerics_buildblock)

if (STIR_OPENMP)
  target_link_libraries(buildblock ${OpenMP_EXE_LINKER_FLAGS})
endif()<|MERGE_RESOLUTION|>--- conflicted
+++ resolved
@@ -3,94 +3,13 @@
 set (dir_LIB_SOURCES ${dir}_LIB_SOURCES)
 
 set(${dir_LIB_SOURCES}
-<<<<<<< HEAD
-  Array  
-  IndexRange 
-  PatientPosition
-  ExamInfo
-  ExamData
-  find_STIR_config
-  ProjData 
-  ProjDataInfo 
-  ProjDataInfoCylindrical 
-  ProjDataInfoCylindricalArcCorr 
-  ProjDataInfoCylindricalNoArcCorr 
-  ArcCorrection 
-  ProjDataFromStream  
-  ProjDataGEAdvance
-  ProjDataInMemory 
-  ProjDataInterfile 
-  Scanner 
-  SegmentBySinogram 
-  Segment 
-  SegmentByView 
-  Viewgram
-  Verbosity
-  Sinogram 
-  RelatedViewgrams 
-  scale_sinograms 
-  interpolate_projdata 
-  extend_projdata
-  multiply_crystal_factors
-  DiscretisedDensity 
-  VoxelsOnCartesianGrid 
-  ParseDiscretisedDensityParameters
-  utilities 
-  interfile_keyword_functions 
-  zoom 
-  NumericType ByteOrder 
-  KeyParser  
-  recon_array_functions 
-  RadionuclideDBProcessor
-  linear_regression overlap_interpolate 
-  error warning
-  TextWriter
-  DataSymmetriesForViewSegmentNumbers 
-  TimeFrameDefinitions 
-  ParsingObject 
-	ArrayFilter1DUsingConvolutionSymmetricKernel 
-	ArrayFilterUsingRealDFTWithPadding 
-	SeparableArrayFunctionObject 
-	SeparableMetzArrayFilter 
-        SeparableGaussianImageFilter
-        SeparableGaussianArrayFilter
-	MedianArrayFilter3D 
-	MedianImageFilter3D 
-	MinimalArrayFilter3D 
-	MinimalImageFilter3D 
-	SeparableCartesianMetzImageFilter 
-	TruncateToCylindricalFOVImageProcessor 
-	ThresholdMinToSmallPositiveValueDataProcessor 
-	ChainedDataProcessor 
-	ArrayFilter1DUsingConvolution 
-	SeparableConvolutionImageFilter 
-	NonseparableConvolutionUsingRealDFTImageFilter 
-	SSRB 
-	inverse_SSRB 
-	centre_of_gravity 
-	DynamicDiscretisedDensity 
-	DynamicProjData 
-	MultipleProjData 
-  MultipleDataSetHeader
-	GatedProjData 
-	ArrayFilter2DUsingConvolution 
-	ArrayFilter3DUsingConvolution 
-	find_fwhm_in_image
-        GatedDiscretisedDensity
-        MaximalArrayFilter3D
-        MaximalImageFilter3D
-        TimeGateDefinitions
-	ML_norm
-        num_threads
-        GeneralisedPoissonNoiseGenerator
-        FilePath
-        date_time_functions
-=======
   Array.cxx
   IndexRange.cxx
   PatientPosition.cxx
   ExamInfo.cxx
   ExamData.cxx
+  RadionuclideDBProcessor
+  find_STIR_config
   ProjData.cxx
   ProjDataInfo.cxx
   ProjDataInfoCylindrical.cxx
@@ -165,7 +84,6 @@
         GeneralisedPoissonNoiseGenerator.cxx
         FilePath.cxx
         date_time_functions.cxx
->>>>>>> 877511b6
 )
 if (HAVE_HDF5)
  list(APPEND ${dir_LIB_SOURCES}
