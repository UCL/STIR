set(dir buildblock)

set (dir_LIB_SOURCES ${dir}_LIB_SOURCES)

set(${dir_LIB_SOURCES}
  find_STIR_config.cxx
  error.cxx
  warning.cxx
  TextWriter.cxx
  Verbosity.cxx
  NumericType.cxx
  ByteOrder.cxx
  KeyParser.cxx
  interfile_keyword_functions.cxx
  ParsingObject.cxx
  num_threads.cxx
  Array.cxx
  IndexRange.cxx
  PatientPosition.cxx
  TimeFrameDefinitions.cxx
  ExamInfo.cxx
  ExamData.cxx
  RadionuclideDB.cxx
  Radionuclide.cxx
<<<<<<< HEAD
  find_STIR_config.cxx
    TensorWrapper.cxx
=======
>>>>>>> cdcd9cd1
  ProjData.cxx
  ProjDataInfo.cxx
  ProjDataInfoCylindrical.cxx
  ProjDataInfoCylindricalArcCorr.cxx
  ProjDataInfoCylindricalNoArcCorr.cxx
  ProjDataInfoSubsetByView.cxx
  ProjDataInfoBlocksOnCylindricalNoArcCorr.cxx
  ProjDataInfoGeneric.cxx
  ProjDataInfoGenericNoArcCorr.cxx
  DetectorCoordinateMap.cxx
  GeometryBlocksOnCylindrical.cxx
  DiscretisedDensity.cxx
  VoxelsOnCartesianGrid.cxx
  DynamicDiscretisedDensity.cxx
  ProjDataFromStream.cxx
  ProjDataInMemory.cxx
  ProjDataInterfile.cxx
  Scanner.cxx
  SegmentBySinogram.cxx
  Segment.cxx
  SegmentByView.cxx
  Viewgram.cxx
  Sinogram.cxx
  RelatedViewgrams.cxx
  zoom.cxx
  DataSymmetriesForViewSegmentNumbers.cxx
  recon_array_functions.cxx
  utilities.cxx
  date_time_functions.cxx
  )

if (NOT MINI_STIR)
  list(APPEND ${dir_LIB_SOURCES}
    scale_sinograms.cxx
    interpolate_projdata.cxx
    extend_projdata.cxx
    multiply_crystal_factors.cxx
    ParseDiscretisedDensityParameters.cxx
    linear_regression.cxx
    overlap_interpolate.cxx
    ArrayFilter1DUsingConvolutionSymmetricKernel.cxx
    ArrayFilterUsingRealDFTWithPadding.cxx
    SeparableArrayFunctionObject.cxx
    SeparableMetzArrayFilter.cxx
    SeparableGaussianImageFilter.cxx
    SeparableGaussianArrayFilter.cxx
    MedianArrayFilter3D.cxx
    MedianImageFilter3D.cxx
    WienerArrayFilter2D.cxx
    WienerImageFilter2D.cxx
    GammaArrayFilter2D.cxx
    GammaImageFilter2D.cxx
    MinimalArrayFilter3D.cxx
    MinimalImageFilter3D.cxx
    SeparableCartesianMetzImageFilter.cxx
    TruncateToCylindricalFOVImageProcessor.cxx
    ThresholdMinToSmallPositiveValueDataProcessor.cxx
    HUToMuImageProcessor.cxx
    ChainedDataProcessor.cxx
    ArrayFilter1DUsingConvolution.cxx
    ArrayFilter2DUsingConvolution.cxx
    ArrayFilter3DUsingConvolution.cxx
    MaximalArrayFilter3D.cxx
    MaximalImageFilter3D.cxx
    FilePath.cxx
    SeparableConvolutionImageFilter.cxx
    NonseparableConvolutionUsingRealDFTImageFilter.cxx
    ArcCorrection.cxx
    SSRB.cxx
    inverse_SSRB.cxx
    centre_of_gravity.cxx
    DynamicProjData.cxx
    MultipleProjData.cxx
    MultipleDataSetHeader.cxx
    GatedProjData.cxx
    find_fwhm_in_image.cxx
    GatedDiscretisedDensity.cxx
    TimeGateDefinitions.cxx
    ML_norm.cxx
    GeneralisedPoissonNoiseGenerator.cxx
    )
  if (HAVE_HDF5)
    list(APPEND ${dir_LIB_SOURCES}
      ProjDataGEHDF5.cxx
      )
endif()

endif() # MINI_STIR

if (NOT HAVE_SYSTEM_GETOPT)
  # add our own version of getopt to buildblock
  list(APPEND ${dir_LIB_SOURCES} getopt.c)
endif()

include(stir_lib_target)

if (STIR_WITH_TORCH)
    target_include_directories(buildblock  PUBLIC ${TORCH_INCLUDE_DIRS})
     target_link_libraries(buildblock PUBLIC ${TORCH_LIBRARY})
endif()

if (HAVE_JSON)
  # Add the header-only nlohman_json header-only library
  # Unfortunately, the simple line below exports the dependency while this is really not
  # necessary.
  #
  # target_link_libraries(buildblock PRIVATE "$<BUILD_INTERFACE:nlohmann_json::nlohmann_json>")

  # So, we currently use an ugly work-around from
  # https://gitlab.kitware.com/cmake/cmake/-/issues/15415#note_334852
  # Warning: this will fail once nlohman_json stops being header-only!
  # In that case, we will need to add it in STIRConfig.cmake.in
  #
  get_target_property(TMP nlohmann_json::nlohmann_json INTERFACE_INCLUDE_DIRECTORIES)
  target_include_directories(buildblock PUBLIC "${TMP}")
endif()

# TODO Remove but currently needed for ProjData.cxx, DynamicDisc*cxx, TimeFrameDef
if (LLN_FOUND)
  target_link_libraries(buildblock PUBLIC ${LLN_LIBRARIES})
endif()

if (HAVE_HDF5)
  # for GEHDF5, TODO remove once IO dependency added or GEHDF5Wrapper no longer includes H5Cpp.h
  target_include_directories(buildblock PRIVATE ${HDF5_INCLUDE_DIRS})
endif()

# TODO currently needed as filters need fourier
#target_link_libraries(buildblock PUBLIC numerics_buildblock)

if (STIR_OPENMP)
  target_link_libraries(buildblock PUBLIC ${OpenMP_EXE_LINKER_FLAGS})
endif()<|MERGE_RESOLUTION|>--- conflicted
+++ resolved
@@ -22,11 +22,8 @@
   ExamData.cxx
   RadionuclideDB.cxx
   Radionuclide.cxx
-<<<<<<< HEAD
   find_STIR_config.cxx
     TensorWrapper.cxx
-=======
->>>>>>> cdcd9cd1
   ProjData.cxx
   ProjDataInfo.cxx
   ProjDataInfoCylindrical.cxx
