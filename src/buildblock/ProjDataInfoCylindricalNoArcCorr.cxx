--- conflicted
+++ resolved
@@ -3,13 +3,13 @@
 /*
     Copyright (C) 2000- 2007-10-08, Hammersmith Imanet Ltd
     Copyright (C) 2011-07-01 - 2011, Kris Thielemans
-<<<<<<< HEAD
+
     Copyright (C) 2018, Palak Wadhwa and University of Leeds
     Copyright (C) 2018, Univ. of Hull
 
-=======
+
     Copyright (C) 2018, University College London
->>>>>>> 6108fcb0
+
     This file is part of STIR.
 
     This file is free software; you can redistribute it and/or modify
