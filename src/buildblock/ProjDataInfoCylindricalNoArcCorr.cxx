//
//
/*
    Copyright (C) 2000- 2007-10-08, Hammersmith Imanet Ltd
    Copyright (C) 2011-07-01 - 2011, Kris Thielemans
    Copyright (C) 2016, University of Hull
    Copyright (C) 2017, 2018, University College London
    Copyright (C) 2018, University of Leeds
    This file is part of STIR.

    SPDX-License-Identifier: Apache-2.0
    See STIR/LICENSE.txt for details
*/
/*!

  \file
  \ingroup projdata

  \brief Implementation of non-inline functions of class
  stir::ProjDataInfoCylindricalNoArcCorr

  \author Nikos Efthimiou
  \author Kris Thielemans
  \author Palak Wadhwa

*/

#include "stir/ProjDataInfoCylindricalNoArcCorr.h"
#include "stir/Bin.h"
#include "stir/CartesianCoordinate3D.h"
#include "stir/LORCoordinates.h"
#include "stir/round.h"
#include <algorithm>
#include "stir/error.h"
#include <sstream>

#include <boost/static_assert.hpp>

using std::endl;
using std::ends;
using std::string;
using std::pair;
using std::vector;

START_NAMESPACE_STIR
ProjDataInfoCylindricalNoArcCorr::ProjDataInfoCylindricalNoArcCorr()
{}

ProjDataInfoCylindricalNoArcCorr::ProjDataInfoCylindricalNoArcCorr(const shared_ptr<Scanner> scanner_sptr,
                                                                   const float ring_radius_v,
                                                                   const float angular_increment_v,
                                                                   const VectorWithOffset<int>& num_axial_pos_per_segment,
                                                                   const VectorWithOffset<int>& min_ring_diff_v,
                                                                   const VectorWithOffset<int>& max_ring_diff_v,
                                                                   const int num_views,
                                                                   const int num_tangential_poss,
                                                                   const int tof_mash_factor)
    : ProjDataInfoCylindrical(
        scanner_sptr, num_axial_pos_per_segment, min_ring_diff_v, max_ring_diff_v, num_views, num_tangential_poss),
      ring_radius(ring_radius_v),
      angular_increment(angular_increment_v)
{
  if (!scanner_sptr)
    error("ProjDataInfoCylindricalNoArcCorr: first argument (scanner_ptr) is zero");
  if (num_tangential_poss > scanner_sptr->get_max_num_non_arccorrected_bins())
    error("ProjDataInfoCylindricalNoArcCorr: number of tangential positions exceeds the maximum number of non arc-corrected bins "
          "set for the scanner.");

  uncompressed_view_tangpos_to_det1det2_initialised = false;
  det1det2_to_uncompressed_view_tangpos_initialised = false;
  if (scanner_sptr->is_tof_ready())
    set_tof_mash_factor(tof_mash_factor);
#ifdef STIR_OPENMP_SAFE_BUT_SLOW
  this->initialise_uncompressed_view_tangpos_to_det1det2();
  this->initialise_det1det2_to_uncompressed_view_tangpos();
#endif
}

ProjDataInfoCylindricalNoArcCorr::ProjDataInfoCylindricalNoArcCorr(const shared_ptr<Scanner> scanner_sptr,
                                                                   const VectorWithOffset<int>& num_axial_pos_per_segment,
                                                                   const VectorWithOffset<int>& min_ring_diff_v,
                                                                   const VectorWithOffset<int>& max_ring_diff_v,
                                                                   const int num_views,
                                                                   const int num_tangential_poss,
                                                                   const int tof_mash_factor)
    : ProjDataInfoCylindricalNoArcCorr(scanner_sptr,
                                       scanner_sptr ? scanner_sptr->get_effective_ring_radius()
                                                    : 0.F, // avoid segfault if scanner_sptr==0
                                       scanner_sptr ? static_cast<float>(_PI / scanner_sptr->get_num_detectors_per_ring()) : 0.F,
                                       num_axial_pos_per_segment,
                                       min_ring_diff_v,
                                       max_ring_diff_v,
                                       num_views,
                                       num_tangential_poss,
                                       tof_mash_factor)
{}

ProjDataInfo*
ProjDataInfoCylindricalNoArcCorr::clone() const
{
  return static_cast<ProjDataInfo*>(new ProjDataInfoCylindricalNoArcCorr(*this));
}

bool
ProjDataInfoCylindricalNoArcCorr::operator==(const self_type& that) const
{
  if (!base_type::blindly_equals(&that))
    return false;
  return fabs(this->ring_radius - that.ring_radius) < 0.05F && fabs(this->angular_increment - that.angular_increment) < 0.05F;
}

bool
ProjDataInfoCylindricalNoArcCorr::blindly_equals(const root_type* const that_ptr) const
{
  assert(dynamic_cast<const self_type* const>(that_ptr) != 0);
  return this->operator==(static_cast<const self_type&>(*that_ptr));
}

string
ProjDataInfoCylindricalNoArcCorr::parameter_info() const
{

  std::ostringstream s;
  s << "ProjDataInfoCylindricalNoArcCorr := \n";
  s << ProjDataInfoCylindrical::parameter_info();
  s << "End :=\n";
  return s.str();
}

float
ProjDataInfoCylindricalNoArcCorr::get_psi_offset() const
{
  return this->get_scanner_ptr()->get_intrinsic_azimuthal_tilt();
}

/*
   Warning:
   this code makes use of an implementation dependent feature:
   bit shifting negative ints to the right.
    -1 >> 1 should be -1
    -2 >> 1 should be -1
   This is ok on SUNs (gcc, but probably SUNs cc as well), Parsytec (gcc),
   Pentium (gcc, VC++) and probably every other system which uses
   the 2-complement convention.

   Update: compile time assert is implemented.
*/

/*!
  Go from sinograms to detectors.

  Because sinograms are not arc-corrected, tang_pos_num corresponds
  to an angle as well. Before interleaving we have that
  \verbatim
  det_angle_1 = LOR_angle + bin_angle
  det_angle_2 = LOR_angle + (Pi - bin_angle)
  \endverbatim
  (Hint: understand this first at LOR_angle=0, then realise that
  other LOR_angles follow just by rotation)

  Code gets slightly intricate because:
  - angles have to be defined modulo 2 Pi (so num_detectors)
  - interleaving
*/
void
ProjDataInfoCylindricalNoArcCorr::initialise_uncompressed_view_tangpos_to_det1det2() const
{
  BOOST_STATIC_ASSERT(-1 >> 1 == -1);
  BOOST_STATIC_ASSERT(-2 >> 1 == -1);

  const int num_detectors = get_scanner_ptr()->get_num_detectors_per_ring();

  assert(num_detectors % 2 == 0);
#ifndef NDEBUG
  // check views range from 0 to Pi
  // PW Supports intrinsic tilt.
  const float v_offset = get_azimuthal_angle_offset();
  assert(fabs(get_phi(Bin(0, 0, 0, 0)) - v_offset) < 1.E-4);
  assert(fabs(get_phi(Bin(0, get_num_views(), 0, 0)) - v_offset - _PI) < 1.E-4);
#endif
  const int min_tang_pos_num = -(num_detectors / 2) + 1;
  const int max_tang_pos_num = -(num_detectors / 2) + num_detectors;

  if (this->get_min_tangential_pos_num() < min_tang_pos_num || this->get_max_tangential_pos_num() > max_tang_pos_num)
    {
      error("The tangential_pos range (%d to %d) for this projection data is too large.\n"
            "Maximum supported range is from %d to %d",
            this->get_min_tangential_pos_num(),
            this->get_max_tangential_pos_num(),
            min_tang_pos_num,
            max_tang_pos_num);
    }

  uncompressed_view_tangpos_to_det1det2.grow(0, num_detectors / 2 - 1);
  for (int v_num = 0; v_num <= num_detectors / 2 - 1; ++v_num)
    {
      uncompressed_view_tangpos_to_det1det2[v_num].grow(min_tang_pos_num, max_tang_pos_num);

      for (int tp_num = min_tang_pos_num; tp_num <= max_tang_pos_num; ++tp_num)
        {
          /*
             adapted from CTI code
             Note for implementation: avoid using % with negative numbers
             so add num_detectors before doing modulo num_detectors)
            */
          uncompressed_view_tangpos_to_det1det2[v_num][tp_num].det1_num = (v_num + (tp_num >> 1) + num_detectors) % num_detectors;
          uncompressed_view_tangpos_to_det1det2[v_num][tp_num].det2_num
              = (v_num - ((tp_num + 1) >> 1) + num_detectors / 2) % num_detectors;
        }
    }
    // thanks to yohjp:
    // http://stackoverflow.com/questions/27975737/how-to-handle-cached-data-structures-with-multi-threading-e-g-openmp
#if defined(STIR_OPENMP) && _OPENMP >= 201012
#  pragma omp atomic write
#endif
  uncompressed_view_tangpos_to_det1det2_initialised = true;
}

void
ProjDataInfoCylindricalNoArcCorr::initialise_det1det2_to_uncompressed_view_tangpos() const
{
  BOOST_STATIC_ASSERT(-1 >> 1 == -1);
  BOOST_STATIC_ASSERT(-2 >> 1 == -1);

  const int num_detectors = get_scanner_ptr()->get_num_detectors_per_ring();

  if (num_detectors % 2 != 0)
    {
      error("Number of detectors per ring should be even but is %d", num_detectors);
    }
  if (this->get_min_view_num() != 0)
    {
      error("Minimum view number should currently be zero to be able to use get_view_tangential_pos_num_for_det_num_pair()");
    }
#ifndef NDEBUG
  // check views range from 0 to Pi
  // PW Supports intrinsic tilt.
  const float v_offset = get_azimuthal_angle_offset();
  assert(fabs(get_phi(Bin(0, 0, 0, 0)) - v_offset) < 1.E-4);
  assert(fabs(get_phi(Bin(0, get_max_view_num() + 1, 0, 0)) - v_offset - _PI) < 1.E-4);
#endif
  // const int min_tang_pos_num = -(num_detectors/2);
  // const int max_tang_pos_num = -(num_detectors/2)+num_detectors;
  const int max_num_views = num_detectors / 2;

  det1det2_to_uncompressed_view_tangpos.grow(0, num_detectors - 1);
  for (int det1_num = 0; det1_num < num_detectors; ++det1_num)
    {
      det1det2_to_uncompressed_view_tangpos[det1_num].grow(0, num_detectors - 1);

      for (int det2_num = 0; det2_num < num_detectors; ++det2_num)
        {
          if (det1_num == det2_num)
            continue;
          /*
           This somewhat obscure formula was obtained by inverting the code for
           get_det_num_pair_for_view_tangential_pos_num()
           This can be simplified (especially all the branching later on), but
           as we execute this code only occasionally, it's probably not worth it.
          */
          int swap_detectors;
          /*
          Note for implementation: avoid using % with negative numbers
          so add num_detectors before doing modulo num_detectors
          */
          int tang_pos_num = (det1_num - det2_num + 3 * num_detectors / 2) % num_detectors;
          int view_num = (det1_num - (tang_pos_num >> 1) + num_detectors) % num_detectors;

          /* Now adjust ranges for view_num, tang_pos_num.
          The next lines go only wrong in the singular (and irrelevant) case
          det_num1 == det_num2 (when tang_pos_num == num_detectors - tang_pos_num)

            We use the combinations of the following 'symmetries' of
            (tang_pos_num, view_num) == (tang_pos_num+2*num_views, view_num + num_views)
            == (-tang_pos_num, view_num + num_views)
            Using the latter interchanges det_num1 and det_num2, and this leaves
            the LOR the same in the 2D case. However, in 3D this interchanges the rings
            as well. So, we keep track of this in swap_detectors, and return its final
            value.
          */
          if (view_num < max_num_views)
            {
              if (tang_pos_num >= max_num_views)
                {
                  tang_pos_num = num_detectors - tang_pos_num;
                  swap_detectors = 1;
                }
              else
                {
                  swap_detectors = 0;
                }
            }
          else
            {
              view_num -= max_num_views;
              if (tang_pos_num >= max_num_views)
                {
                  tang_pos_num -= num_detectors;
                  swap_detectors = 0;
                }
              else
                {
                  tang_pos_num *= -1;
                  swap_detectors = 1;
                }
            }

          det1det2_to_uncompressed_view_tangpos[det1_num][det2_num].view_num = view_num;
          det1det2_to_uncompressed_view_tangpos[det1_num][det2_num].tang_pos_num = tang_pos_num;
          det1det2_to_uncompressed_view_tangpos[det1_num][det2_num].swap_detectors = swap_detectors == 0;
        }
    }
    // thanks to yohjp:
    // http://stackoverflow.com/questions/27975737/how-to-handle-cached-data-structures-with-multi-threading-e-g-openmp
#if defined(STIR_OPENMP) && _OPENMP >= 201012
#  pragma omp atomic write
#endif
  det1det2_to_uncompressed_view_tangpos_initialised = true;
}

unsigned int
ProjDataInfoCylindricalNoArcCorr::get_num_det_pos_pairs_for_bin(const Bin& bin, bool ignore_non_spatial_dimensions) const
{
<<<<<<< HEAD
  return
    get_num_ring_pairs_for_segment_axial_pos_num(bin.segment_num(),
                         bin.axial_pos_num())*
    get_view_mashing_factor()*
    (ignore_non_spatial_dimensions ? 1 : std::max(1,get_tof_mash_factor()));
=======
  return get_num_ring_pairs_for_segment_axial_pos_num(bin.segment_num(), bin.axial_pos_num()) * get_view_mashing_factor()
         * (ignore_non_spatial_dimensions ? 1 : std::max(1, get_tof_mash_factor()));
>>>>>>> 8ced2d73
}

void
ProjDataInfoCylindricalNoArcCorr::get_all_det_pos_pairs_for_bin(vector<DetectionPositionPair<>>& dps,
                                                                const Bin& bin,
                                                                bool ignore_non_spatial_dimensions) const
{
  this->initialise_uncompressed_view_tangpos_to_det1det2_if_not_done_yet();

  dps.resize(get_num_det_pos_pairs_for_bin(bin, ignore_non_spatial_dimensions));

  const ProjDataInfoCylindrical::RingNumPairs& ring_pairs
      = get_all_ring_pairs_for_segment_axial_pos_num(bin.segment_num(), bin.axial_pos_num());
  // not sure how to handle mashing with non-zero view offset...
  assert(get_min_view_num() == 0);

  int min_timing_pos_num = 0;
  int max_timing_pos_num = 0;
  if (!ignore_non_spatial_dimensions)
    {
      // not sure how to handle even tof mashing
      assert(!is_tof_data() || (get_tof_mash_factor() % 2 == 1)); // TODOTOF
      // we will need to add all (unmashed) timing_pos for the current bin
<<<<<<< HEAD
      min_timing_pos_num = bin.timing_pos_num()*get_tof_mash_factor();//bin.timing_pos_num()*get_tof_mash_factor() - (get_tof_mash_factor() / 2);
      if (get_tof_mash_factor()==0)
          max_timing_pos_num = bin.timing_pos_num();//bin.timing_pos_num()*get_tof_mash_factor() + (get_tof_mash_factor() / 2);
      else
          max_timing_pos_num = bin.timing_pos_num()*get_tof_mash_factor() + (get_tof_mash_factor())-1;

=======
      min_timing_pos_num = bin.timing_pos_num() * get_tof_mash_factor() - (get_tof_mash_factor() / 2);
      max_timing_pos_num = bin.timing_pos_num() * get_tof_mash_factor() + (get_tof_mash_factor() / 2);
>>>>>>> 8ced2d73
    }

  unsigned int current_dp_num = 0;
  for (int uncompressed_view_num = bin.view_num() * get_view_mashing_factor();
       uncompressed_view_num < (bin.view_num() + 1) * get_view_mashing_factor();
       ++uncompressed_view_num)
    {
      const int det1_num = uncompressed_view_tangpos_to_det1det2[uncompressed_view_num][bin.tangential_pos_num()].det1_num;
      const int det2_num = uncompressed_view_tangpos_to_det1det2[uncompressed_view_num][bin.tangential_pos_num()].det2_num;
      for (auto rings_iter = ring_pairs.begin(); rings_iter != ring_pairs.end(); ++rings_iter)
        {
          for (int uncompressed_timing_pos_num = min_timing_pos_num; uncompressed_timing_pos_num <= max_timing_pos_num;
               ++uncompressed_timing_pos_num)
            {
              assert(current_dp_num < get_num_det_pos_pairs_for_bin(bin, ignore_non_spatial_dimensions));
              dps[current_dp_num].pos1().tangential_coord() = det1_num;
              dps[current_dp_num].pos1().axial_coord() = rings_iter->first;
              dps[current_dp_num].pos2().tangential_coord() = det2_num;
              dps[current_dp_num].pos2().axial_coord() = rings_iter->second;
              dps[current_dp_num].timing_pos() = uncompressed_timing_pos_num;

              ++current_dp_num;
            }
        }
    }
  assert(current_dp_num == get_num_det_pos_pairs_for_bin(bin, ignore_non_spatial_dimensions));
}

Succeeded
ProjDataInfoCylindricalNoArcCorr::find_scanner_coordinates_given_cartesian_coordinates(
    int& det1, int& det2, int& ring1, int& ring2, const CartesianCoordinate3D<float>& c1, const CartesianCoordinate3D<float>& c2)
    const
{
  const int num_detectors = get_scanner_ptr()->get_num_detectors_per_ring();
  const float ring_spacing = get_scanner_ptr()->get_ring_spacing();
  const float ring_radius = get_scanner_ptr()->get_effective_ring_radius();

#if 0
  const CartesianCoordinate3D<float> d = c2 - c1;
  /* parametrisation of LOR is 
     c = l*d+c1
     l has to be such that c.x^2 + c.y^2 = R^2
     i.e.
     (l*d.x+c1.x)^2+(l*d.y+c1.y)^2==R^2
     l^2*(d.x^2+d.y^2) + 2*l*(d.x*c1.x + d.y*c1.y) + c1.x^2+c2.y^2-R^2==0
     write as a*l^2+2*b*l+e==0
     l = (-b +- sqrt(b^2-a*e))/a
     argument of sqrt simplifies to
     R^2*(d.x^2+d.y^2)-(d.x*c1.y-d.y*c1.x)^2
  */
  const float dxy2 = (square(d.x())+square(d.y()));
  assert(dxy2>0); // otherwise parallel to z-axis, which is gives ill-defined bin-coordinates
  const float argsqrt=
    (square(ring_radius)*dxy2-square(d.x()*c1.y()-d.y()*c1.x()));
  if (argsqrt<=0)
    return Succeeded::no; // LOR is outside detector radius
  const float root = sqrt(argsqrt);

  const float l1 = (- (d.x()*c1.x() + d.y()*c1.y())+root)/dxy2;
  const float l2 = (- (d.x()*c1.x() + d.y()*c1.y())-root)/dxy2;
  const CartesianCoordinate3D<float> coord_det1 = d*l1 + c1;
  const CartesianCoordinate3D<float> coord_det2 = d*l2 + c1;
  assert(fabs(square(coord_det1.x())+square(coord_det1.y())-square(ring_radius))<square(ring_radius)*10.E-5);
  assert(fabs(square(coord_det2.x())+square(coord_det2.y())-square(ring_radius))<square(ring_radius)*10.E-5);

  det1 = modulo(round(atan2(coord_det1.x(),-coord_det1.y())/(2.*_PI/num_detectors)), num_detectors);
  det2 = modulo(round(atan2(coord_det2.x(),-coord_det2.y())/(2.*_PI/num_detectors)), num_detectors);
  ring1 = round(coord_det1.z()/ring_spacing);
  ring2 = round(coord_det2.z()/ring_spacing);
#else
  LORInCylinderCoordinates<float> cyl_coords;
  if (find_LOR_intersections_with_cylinder(cyl_coords, LORAs2Points<float>(c1, c2), ring_radius) == Succeeded::no)
    return Succeeded::no;

  det1 = modulo(round((cyl_coords.p1().psi() - this->get_psi_offset()) / (2. * _PI / num_detectors)), num_detectors);
  det2 = modulo(round((cyl_coords.p2().psi() - this->get_psi_offset()) / (2. * _PI / num_detectors)), num_detectors);
  ring1 = round(cyl_coords.p1().z() / ring_spacing);
  ring2 = round(cyl_coords.p2().z() / ring_spacing);

#endif

  assert(det1 >= 0 && det1 < get_scanner_ptr()->get_num_detectors_per_ring());
  assert(det2 >= 0 && det2 < get_scanner_ptr()->get_num_detectors_per_ring());

  return (ring1 >= 0 && ring1 < get_scanner_ptr()->get_num_rings() && ring2 >= 0 && ring2 < get_scanner_ptr()->get_num_rings())
             ? Succeeded::yes
             : Succeeded::no;
}

void
ProjDataInfoCylindricalNoArcCorr::find_cartesian_coordinates_of_detection(CartesianCoordinate3D<float>& coord_1,
                                                                          CartesianCoordinate3D<float>& coord_2,
                                                                          const Bin& bin) const
{
  // find detectors
  DetectionPositionPair<> dpp;
  get_det_pos_pair_for_bin(dpp, bin);

  /* TODO
   best to use Scanner::get_coordinate_for_det_pos().
   Sadly, the latter is not yet implemented for Cylindrical scanners.
  */
  // find corresponding cartesian coordinates
  find_cartesian_coordinates_given_scanner_coordinates(coord_1,
                                                       coord_2,
                                                       dpp.pos1().axial_coord(),
                                                       dpp.pos2().axial_coord(),
                                                       dpp.pos1().tangential_coord(),
                                                       dpp.pos2().tangential_coord(),
                                                       dpp.timing_pos());
}

void
ProjDataInfoCylindricalNoArcCorr::find_cartesian_coordinates_given_scanner_coordinates(CartesianCoordinate3D<float>& coord_1,
                                                                                       CartesianCoordinate3D<float>& coord_2,
                                                                                       const int Ring_A,
                                                                                       const int Ring_B,
                                                                                       const int det1,
                                                                                       const int det2,
                                                                                       const int timing_pos_num) const
{
  const int num_detectors_per_ring = get_scanner_ptr()->get_num_detectors_per_ring();


  int d1, d2, r1, r2, tpos;

  this->initialise_det1det2_to_uncompressed_view_tangpos_if_not_done_yet();

  if (!det1det2_to_uncompressed_view_tangpos[det1][det2].swap_detectors)
    {
      d1 = det2;
      d2 = det1;
      r1 = Ring_B;
      r2 = Ring_A;
<<<<<<< HEAD
      tpos=get_max_tof_pos_num()-timing_pos_num;
  }
=======
      tpos *= -1;
    }
>>>>>>> 8ced2d73
  else
    {
      d1 = det1;
      d2 = det2;
      r1 = Ring_A;
      r2 = Ring_B;
<<<<<<< HEAD
      tpos=timing_pos_num;
  }
=======
    }
>>>>>>> 8ced2d73

#if 0
  const float df1 = (2.*_PI/num_detectors_per_ring)*(det1);
  const float df2 = (2.*_PI/num_detectors_per_ring)*(det2);
  const float x1 = get_scanner_ptr()->get_effective_ring_radius()*cos(df1);
  const float y1 = get_scanner_ptr()->get_effective_ring_radius()*sin(df1);
  const float x2 = get_scanner_ptr()->get_effective_ring_radius()*cos(df2);
  const float y2 = get_scanner_ptr()->get_effective_ring_radius()*sin(df2);
  const float z1 = Ring_A*get_scanner_ptr()->get_ring_spacing();
  const float z2 = Ring_B*get_scanner_ptr()->get_ring_spacing();
  // make sure the return values are in STIR coordinates
  coord_1.z() = z1;
  coord_1.y() = -x1;
  coord_1.x() = y1;

  coord_2.z() = z2;
  coord_2.y() = -x2;
  coord_2.x() = y2;
#else
  LORInCylinderCoordinates<float> cyl_coords(get_scanner_ptr()->get_effective_ring_radius());
  cyl_coords.p1().psi() = to_0_2pi(static_cast<float>((2. * _PI / num_detectors_per_ring) * (d1)) + this->get_psi_offset());
  cyl_coords.p2().psi() = to_0_2pi(static_cast<float>((2. * _PI / num_detectors_per_ring) * (d2)) + this->get_psi_offset());
  cyl_coords.p1().z() = r1 * get_scanner_ptr()->get_ring_spacing();
  cyl_coords.p2().z() = r2 * get_scanner_ptr()->get_ring_spacing();
  LORAs2Points<float> lor(cyl_coords);
  coord_1 = lor.p1();
  coord_2 = lor.p2();

#endif

  if (tpos -get_max_tof_pos_num()/2.F < 0)
      std::swap(coord_1, coord_2);
}

void
ProjDataInfoCylindricalNoArcCorr::find_bin_given_cartesian_coordinates_of_detection(
    Bin& bin, const CartesianCoordinate3D<float>& coord_1, const CartesianCoordinate3D<float>& coord_2) const
{
  int det_num_a;
  int det_num_b;
  int ring_a;
  int ring_b;

  // given two CartesianCoordinates find the intersection
  if (find_scanner_coordinates_given_cartesian_coordinates(det_num_a, det_num_b, ring_a, ring_b, coord_1, coord_2)
      == Succeeded::no)
    {
      bin.set_bin_value(-1);
      return;
    }

  // check rings are in valid range
  // this should have been done by find_scanner_coordinates_given_cartesian_coordinates
  assert(!(ring_a < 0 || ring_a >= get_scanner_ptr()->get_num_rings() || ring_b < 0
           || ring_b >= get_scanner_ptr()->get_num_rings()));

  if (get_bin_for_det_pair(bin, det_num_a, ring_a, det_num_b, ring_b) == Succeeded::no
      || bin.tangential_pos_num() < get_min_tangential_pos_num() || bin.tangential_pos_num() > get_max_tangential_pos_num())
    bin.set_bin_value(-1);
}

Bin
ProjDataInfoCylindricalNoArcCorr::get_bin(const LOR<float>& lor, const double delta_time) const
{
  Bin bin;
#ifndef STIR_DEVEL
  // find nearest bin by going to nearest detectors first
  LORInCylinderCoordinates<float> cyl_coords;
  if (lor.change_representation(cyl_coords, get_ring_radius()) == Succeeded::no)
    {
      bin.set_bin_value(-1);
      return bin;
    }
  const int num_detectors_per_ring = get_scanner_ptr()->get_num_detectors_per_ring();
  const int num_rings = get_scanner_ptr()->get_num_rings();

  const int det1 = modulo(round((cyl_coords.p1().psi() - this->get_psi_offset()) / (2. * _PI / num_detectors_per_ring)),
                          num_detectors_per_ring);
  const int det2 = modulo(round((cyl_coords.p2().psi() - this->get_psi_offset()) / (2. * _PI / num_detectors_per_ring)),
                          num_detectors_per_ring);
  // TODO WARNING LOR coordinates are w.r.t. centre of scanner, but the rings are numbered with the first ring at 0
  const int ring1 = round(cyl_coords.p1().z() / get_ring_spacing() + (num_rings - 1) / 2.F);
  const int ring2 = round(cyl_coords.p2().z() / get_ring_spacing() + (num_rings - 1) / 2.F);

  assert(det1 >= 0 && det1 < num_detectors_per_ring);
  assert(det2 >= 0 && det2 < num_detectors_per_ring);

  if (ring1 >= 0 && ring1 < num_rings && ring2 >= 0 && ring2 < num_rings
      && get_bin_for_det_pair(bin, det1, ring1, det2, ring2, (cyl_coords.is_swapped() ? -1 : 1) * get_tof_bin(delta_time))
             == Succeeded::yes
      && bin.tangential_pos_num() >= get_min_tangential_pos_num() && bin.tangential_pos_num() <= get_max_tangential_pos_num())
    {
      bin.set_bin_value(1);
      return bin;
    }
  else
    {
      bin.set_bin_value(-1);
      return bin;
    }

#else
  LORInAxialAndNoArcCorrSinogramCoordinates<float> lor_coords;
  if (lor.change_representation(lor_coords, get_ring_radius()) == Succeeded::no)
    {
      bin.set_bin_value(-1);
      return bin;
    }

  // first find view
  // unfortunately, phi ranges from [0,Pi[, but the rounding can
  // map this to a view which corresponds to Pi anyway.
  // PW Accurate bin view number = phi - intrinsic_tilt.
  bin.view_num() = round(to_0_2pi(lor_coords.phi() - get_azimuthal_angle_offset()) / get_azimuthal_angle_sampling());
  assert(bin.view_num() >= 0);
  assert(bin.view_num() <= get_num_views());
  const bool swap_direction = bin.view_num() > get_max_view_num();
  if (swap_direction)
    bin.view_num() -= get_num_views();

  bin.tangential_pos_num() = round(lor_coords.beta() / angular_increment);
  if (swap_direction)
    bin.tangential_pos_num() *= -1;

  if (bin.tangential_pos_num() < get_min_tangential_pos_num() || bin.tangential_pos_num() > get_max_tangential_pos_num())
    {
      bin.set_bin_value(-1);
      return bin;
    }

#  if 0
  const int num_rings = 
    get_scanner_ptr()->get_num_rings();
  // TODO WARNING LOR coordinates are w.r.t. centre of scanner, but the rings are numbered with the first ring at 0
  int ring1, ring2;
  if (!swap_direction)
    {
      ring1 = round(lor_coords.z1()/get_ring_spacing() + (num_rings-1)/2.F);
      ring2 = round(lor_coords.z2()/get_ring_spacing() + (num_rings-1)/2.F);
    }
  else
    {
      ring2 = round(lor_coords.z1()/get_ring_spacing() + (num_rings-1)/2.F);
      ring1 = round(lor_coords.z2()/get_ring_spacing() + (num_rings-1)/2.F);
    }

  if (!(ring1 >=0 && ring1<get_scanner_ptr()->get_num_rings() &&
	ring2 >=0 && ring2<get_scanner_ptr()->get_num_rings() &&
	get_segment_axial_pos_num_for_ring_pair(bin.segment_num(),
						bin.axial_pos_num(),
						ring1,
						ring2) == Succeeded::yes)
      )
    {
      bin.set_bin_value(-1);
      return bin;
    }
#  else
  // find nearest segment
  {
    if (delta_time != 0)
      {
        error("TODO TOF");
      }
    const float delta
        = (swap_direction ? lor_coords.z1() - lor_coords.z2() : lor_coords.z2() - lor_coords.z1()) / get_ring_spacing();
    // check if out of acquired range
    // note the +1 or -1, which takes the size of the rings into account
    if (delta > get_max_ring_difference(get_max_segment_num()) + 1 || delta < get_min_ring_difference(get_min_segment_num()) - 1)
      {
        bin.set_bin_value(-1);
        return bin;
      }
    if (delta >= 0)
      {
        for (bin.segment_num() = 0; bin.segment_num() < get_max_segment_num(); ++bin.segment_num())
          {
            if (delta < get_max_ring_difference(bin.segment_num()) + .5)
              break;
          }
      }
    else
      {
        // delta<0
        for (bin.segment_num() = 0; bin.segment_num() > get_min_segment_num(); --bin.segment_num())
          {
            if (delta > get_min_ring_difference(bin.segment_num()) - .5)
              break;
          }
      }
  }
  // now find nearest axial position
  {
    const float m = (lor_coords.z2() + lor_coords.z1()) / 2;
#    if 0
    // this uses private member of ProjDataInfoCylindrical
    // enable when moved
    initialise_ring_diff_arrays_if_not_done_yet();

#      ifndef NDEBUG
    bin.axial_pos_num()=0;
    assert(get_m(bin)==- m_offset[bin.segment_num()]);
#      endif
    bin.axial_pos_num() =
      round((m + m_offset[bin.segment_num()])/
	    get_axial_sampling(bin.segment_num()));
#    else
    bin.axial_pos_num() = 0;
    bin.axial_pos_num() = round((m - get_m(bin)) / get_axial_sampling(bin.segment_num()));
#    endif
    if (bin.axial_pos_num() < get_min_axial_pos_num(bin.segment_num())
        || bin.axial_pos_num() > get_max_axial_pos_num(bin.segment_num()))
      {
        bin.set_bin_value(-1);
        return bin;
      }
  }
#  endif

  bin.set_bin_value(1);
  return bin;
#endif
}

END_NAMESPACE_STIR<|MERGE_RESOLUTION|>--- conflicted
+++ resolved
@@ -321,16 +321,8 @@
 unsigned int
 ProjDataInfoCylindricalNoArcCorr::get_num_det_pos_pairs_for_bin(const Bin& bin, bool ignore_non_spatial_dimensions) const
 {
-<<<<<<< HEAD
-  return
-    get_num_ring_pairs_for_segment_axial_pos_num(bin.segment_num(),
-                         bin.axial_pos_num())*
-    get_view_mashing_factor()*
-    (ignore_non_spatial_dimensions ? 1 : std::max(1,get_tof_mash_factor()));
-=======
   return get_num_ring_pairs_for_segment_axial_pos_num(bin.segment_num(), bin.axial_pos_num()) * get_view_mashing_factor()
          * (ignore_non_spatial_dimensions ? 1 : std::max(1, get_tof_mash_factor()));
->>>>>>> 8ced2d73
 }
 
 void
@@ -354,17 +346,12 @@
       // not sure how to handle even tof mashing
       assert(!is_tof_data() || (get_tof_mash_factor() % 2 == 1)); // TODOTOF
       // we will need to add all (unmashed) timing_pos for the current bin
-<<<<<<< HEAD
-      min_timing_pos_num = bin.timing_pos_num()*get_tof_mash_factor();//bin.timing_pos_num()*get_tof_mash_factor() - (get_tof_mash_factor() / 2);
-      if (get_tof_mash_factor()==0)
-          max_timing_pos_num = bin.timing_pos_num();//bin.timing_pos_num()*get_tof_mash_factor() + (get_tof_mash_factor() / 2);
+      min_timing_pos_num = bin.timing_pos_num()
+                           * get_tof_mash_factor(); // bin.timing_pos_num()*get_tof_mash_factor() - (get_tof_mash_factor() / 2);
+      if (get_tof_mash_factor() == 0)
+        max_timing_pos_num = bin.timing_pos_num(); // bin.timing_pos_num()*get_tof_mash_factor() + (get_tof_mash_factor() / 2);
       else
-          max_timing_pos_num = bin.timing_pos_num()*get_tof_mash_factor() + (get_tof_mash_factor())-1;
-
-=======
-      min_timing_pos_num = bin.timing_pos_num() * get_tof_mash_factor() - (get_tof_mash_factor() / 2);
-      max_timing_pos_num = bin.timing_pos_num() * get_tof_mash_factor() + (get_tof_mash_factor() / 2);
->>>>>>> 8ced2d73
+        max_timing_pos_num = bin.timing_pos_num() * get_tof_mash_factor() + (get_tof_mash_factor()) - 1;
     }
 
   unsigned int current_dp_num = 0;
@@ -488,7 +475,6 @@
 {
   const int num_detectors_per_ring = get_scanner_ptr()->get_num_detectors_per_ring();
 
-
   int d1, d2, r1, r2, tpos;
 
   this->initialise_det1det2_to_uncompressed_view_tangpos_if_not_done_yet();
@@ -499,25 +485,16 @@
       d2 = det1;
       r1 = Ring_B;
       r2 = Ring_A;
-<<<<<<< HEAD
-      tpos=get_max_tof_pos_num()-timing_pos_num;
-  }
-=======
-      tpos *= -1;
-    }
->>>>>>> 8ced2d73
+      tpos = get_max_tof_pos_num() - timing_pos_num;
+    }
   else
     {
       d1 = det1;
       d2 = det2;
       r1 = Ring_A;
       r2 = Ring_B;
-<<<<<<< HEAD
-      tpos=timing_pos_num;
-  }
-=======
-    }
->>>>>>> 8ced2d73
+      tpos = timing_pos_num;
+    }
 
 #if 0
   const float df1 = (2.*_PI/num_detectors_per_ring)*(det1);
@@ -548,8 +525,8 @@
 
 #endif
 
-  if (tpos -get_max_tof_pos_num()/2.F < 0)
-      std::swap(coord_1, coord_2);
+  if (tpos - get_max_tof_pos_num() / 2.F < 0)
+    std::swap(coord_1, coord_2);
 }
 
 void
