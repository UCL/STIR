--- conflicted
+++ resolved
@@ -368,8 +368,9 @@
       // not sure how to handle even tof mashing
       assert(!is_tof_data() || (get_tof_mash_factor() % 2 == 1)); // TODOTOF
       // we will need to add all (unmashed) timing_pos for the current bin
-      min_timing_pos_num = bin.timing_pos_num()*get_tof_mash_factor() - (get_tof_mash_factor() / 2);
-      max_timing_pos_num = bin.timing_pos_num()*get_tof_mash_factor() + (get_tof_mash_factor() / 2);
+      min_timing_pos_num = bin.timing_pos_num()*get_tof_mash_factor();//bin.timing_pos_num()*get_tof_mash_factor() - (get_tof_mash_factor() / 2);
+      max_timing_pos_num = bin.timing_pos_num()*get_tof_mash_factor() + (get_tof_mash_factor());//bin.timing_pos_num()*get_tof_mash_factor() + (get_tof_mash_factor() / 2);
+
     }
 
   unsigned int current_dp_num=0;
@@ -383,34 +384,17 @@
 	uncompressed_view_tangpos_to_det1det2[uncompressed_view_num][bin.tangential_pos_num()].det2_num;
       for (auto rings_iter = ring_pairs.begin(); rings_iter != ring_pairs.end(); ++rings_iter)
         {
-<<<<<<< HEAD
-          int max_utpos = 0;
-          if (get_tof_mash_factor()==0)
-              max_utpos = 1;
-          else
-              max_utpos = bin.timing_pos_num()*get_tof_mash_factor() + (get_tof_mash_factor());
-
-          for (int uncompressed_timing_pos_num = bin.timing_pos_num()*get_tof_mash_factor() ;
-               uncompressed_timing_pos_num < max_utpos;
-               uncompressed_timing_pos_num++)
-=======
           for (int uncompressed_timing_pos_num = min_timing_pos_num;
                uncompressed_timing_pos_num <= max_timing_pos_num;
                ++uncompressed_timing_pos_num)
->>>>>>> 2eaacd64
             {
               assert(current_dp_num < get_num_det_pos_pairs_for_bin(bin, ignore_non_spatial_dimensions));
               dps[current_dp_num].pos1().tangential_coord() = det1_num;
               dps[current_dp_num].pos1().axial_coord() = rings_iter->first;
               dps[current_dp_num].pos2().tangential_coord() = det2_num;
               dps[current_dp_num].pos2().axial_coord() = rings_iter->second;
-<<<<<<< HEAD
-
-              dps[current_dp_num].timing_pos() = static_cast<unsigned>(uncompressed_timing_pos_num);
-
-=======
               dps[current_dp_num].timing_pos() = uncompressed_timing_pos_num;
->>>>>>> 2eaacd64
+
               ++current_dp_num;
             }
         }
@@ -518,12 +502,8 @@
   const int num_detectors_per_ring = 
     get_scanner_ptr()->get_num_detectors_per_ring();
 
-<<<<<<< HEAD
+
   int d1, d2, r1, r2, tpos;
-=======
-  int d1, d2, r1, r2;
-  int tpos = timing_pos_num;
->>>>>>> 2eaacd64
 
   this->initialise_det1det2_to_uncompressed_view_tangpos_if_not_done_yet();
 
@@ -533,11 +513,7 @@
       d2 = det1;
       r1 = Ring_B;
       r2 = Ring_A;
-<<<<<<< HEAD
       tpos=get_max_tof_pos_num()-timing_pos_num;
-=======
-      tpos *= -1;
->>>>>>> 2eaacd64
   }
   else
   {
@@ -576,13 +552,9 @@
   coord_2 = lor.p2();
   
 #endif
-<<<<<<< HEAD
+
   if (tpos -get_max_tof_pos_num()/2.F < 0)
       std::swap(coord_1, coord_2);
-=======
-  if (tpos < 0)
-    std::swap(coord_1, coord_2);
->>>>>>> 2eaacd64
 }
 
 void 
