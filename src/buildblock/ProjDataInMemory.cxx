/*!

  \file
  \ingroup projdata
  \brief Implementations for non-inline functions of class stir::ProjDataInMemory

  \author Nikos Efthimiou
  \author Kris Thielemans
*/
/*
 *  Copyright (C) 2016, UCL
    Copyright (C) 2002 - 2011-02-23, Hammersmith Imanet Ltd
    Copyright (C) 2011, Kris Thielemans
    This file is part of STIR.

    This file is free software; you can redistribute it and/or modify
    it under the terms of the GNU Lesser General Public License as published by
    the Free Software Foundation; either version 2.1 of the License, or
    (at your option) any later version.

    This file is distributed in the hope that it will be useful,
    but WITHOUT ANY WARRANTY; without even the implied warranty of
    MERCHANTABILITY or FITNESS FOR A PARTICULAR PURPOSE.  See the
    GNU Lesser General Public License for more details.

    See STIR/LICENSE.txt for details
*/


#include "stir/ProjDataInMemory.h"
#include "stir/shared_ptr.h"
#include "stir/Succeeded.h"
#include "stir/SegmentByView.h"
#include "stir/Bin.h"
#include <fstream>


#ifdef STIR_USE_OLD_STRSTREAM
#include <strstream>
#else
#include <sstream>
#endif

#ifndef STIR_NO_NAMESPACES
using std::fstream;
using std::iostream;
using std::ios;
#ifdef STIR_USE_OLD_STRSTREAM
using std::strstream;
#endif
using std::string;
#endif

START_NAMESPACE_STIR

ProjDataInMemory::
~ProjDataInMemory()
{}

ProjDataInMemory::
ProjDataInMemory(shared_ptr<ExamInfo> const& exam_info_sptr,
		 shared_ptr<ProjDataInfo> const& proj_data_info_ptr, const bool initialise_with_0)
  :
  ProjDataFromStream(exam_info_sptr, proj_data_info_ptr, shared_ptr<iostream>()) // trick: first initialise sino_stream_ptr to 0
{
  
#ifdef STIR_USE_OLD_STRSTREAM
  const size_t buffer_size = get_size_of_buffer();
  //buffer = unique_ptr<char>(new char[buffer_size]);
  buffer.reset(new char[buffer_size]);
  sino_stream.reset(new strstream(buffer.get(), buffer_size, ios::in | ios::out | ios::trunc | ios::binary));
#else
  // it would be advantageous to preallocate memory as well
  // the only way to do this is by passing a string of the appropriate size
  // However, if basic_string doesn't do reference counting, we would have
  // temporarily 2 strings of a (potentially large) size in memory.
  // todo?
  sino_stream.reset(new std::stringstream(ios::in | ios::out | ios::binary));
#endif

  if (!*sino_stream)
    error("ProjDataInMemory error initialising stream\n");

  if (initialise_with_0)
  {
  	  for (int timing_pos_num = this->get_min_tof_pos_num();
  			  timing_pos_num <= this->get_max_tof_pos_num();
  			  ++timing_pos_num)
  		  for (int segment_num = proj_data_info_ptr->get_min_segment_num();
         segment_num <= proj_data_info_ptr->get_max_segment_num();
         ++segment_num)

  		  set_segment(proj_data_info_ptr->get_empty_segment_by_view(segment_num, false, timing_pos_num));
  }
}

ProjDataInMemory::
ProjDataInMemory(const ProjData& proj_data)
  : ProjDataFromStream(proj_data.get_exam_info_sptr(),
		       proj_data.get_proj_data_info_ptr()->create_shared_clone(), shared_ptr<iostream>())
{
#ifdef STIR_USE_OLD_STRSTREAM
  const size_t buffer_size = get_size_of_buffer();
  //buffer = unique_ptr<char>(new char[buffer_size]);
  buffer.reset(new char[buffer_size]);
  sino_stream.reset(new strstream(buffer.get(), buffer_size, ios::in | ios::out | ios::binary));
#else
  // it would be advantageous to preallocate memory as well
  // the only way to do this is by passing a string of the appropriate size
  // However, if basic_string doesn't do reference counting, we would have
  // temporarily 2 strings of a (potentially large) size in memory.
  // todo?
  sino_stream.reset(new std::stringstream(ios::in | ios::out | ios::binary));
#endif

  if (!*sino_stream)
    error("ProjDataInMemory error initialising stream");

  // copy data
  // (note: cannot use fill(projdata) as that uses virtual functions, which won't work in a constructor
  for (int timing_pos_num = this->get_min_tof_pos_num();
		  timing_pos_num <= this->get_max_tof_pos_num();
		  ++timing_pos_num)
	  for (int segment_num = proj_data_info_ptr->get_min_segment_num();
       segment_num <= proj_data_info_ptr->get_max_segment_num();
       ++segment_num)

		  set_segment(proj_data.get_segment_by_view(segment_num, timing_pos_num));
}

size_t
ProjDataInMemory::
get_size_of_buffer() const
{
  size_t num_sinograms = 0;
  for (int segment_num = proj_data_info_ptr->get_min_segment_num();
       segment_num <= proj_data_info_ptr->get_max_segment_num();
       ++segment_num)
    num_sinograms += proj_data_info_ptr->get_num_axial_poss(segment_num);
  return 
    num_sinograms * 
    proj_data_info_ptr->get_num_views() *
    proj_data_info_ptr->get_num_tangential_poss() *
	proj_data_info_ptr->get_num_tof_poss() *
    sizeof(float);
}

<<<<<<< HEAD
Succeeded
ProjDataInMemory::
write_to_file(const string& output_filename) const
{

  ProjDataInterfile out_projdata(get_exam_info_sptr(),
				 this->proj_data_info_ptr, output_filename, ios::out); 
  
  out_projdata.fill(*this);
  // if no exception thrown, it succeeded
  return Succeeded::yes;
    
}

=======
>>>>>>> 827b980d
float 
ProjDataInMemory::get_bin_value(Bin& bin)
{
//   Viewgram<float> viewgram = get_viewgram(bin.view_num(),bin.segment_num());
//   return viewgram[bin.axial_pos_num()][bin.tangential_pos_num()];
    return ProjDataFromStream::get_bin_value(bin);
}
END_NAMESPACE_STIR
<|MERGE_RESOLUTION|>--- conflicted
+++ resolved
@@ -145,23 +145,6 @@
     sizeof(float);
 }
 
-<<<<<<< HEAD
-Succeeded
-ProjDataInMemory::
-write_to_file(const string& output_filename) const
-{
-
-  ProjDataInterfile out_projdata(get_exam_info_sptr(),
-				 this->proj_data_info_ptr, output_filename, ios::out); 
-  
-  out_projdata.fill(*this);
-  // if no exception thrown, it succeeded
-  return Succeeded::yes;
-    
-}
-
-=======
->>>>>>> 827b980d
 float 
 ProjDataInMemory::get_bin_value(Bin& bin)
 {
