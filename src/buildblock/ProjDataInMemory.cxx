/*!

  \file
  \ingroup projdata
  \brief Implementations for non-inline functions of class stir::ProjDataInMemory

  \author Nikos Efthimiou
  \author Kris Thielemans
*/
/*
 *  Copyright (C) 2016, UCL
    Copyright (C) 2002 - 2011-02-23, Hammersmith Imanet Ltd
    Copyright (C) 2011, Kris Thielemans
    Copyright (C) 2019, UCL
    This file is part of STIR.

    This file is free software; you can redistribute it and/or modify
    it under the terms of the GNU Lesser General Public License as published by
    the Free Software Foundation; either version 2.1 of the License, or
    (at your option) any later version.

    This file is distributed in the hope that it will be useful,
    but WITHOUT ANY WARRANTY; without even the implied warranty of
    MERCHANTABILITY or FITNESS FOR A PARTICULAR PURPOSE.  See the
    GNU Lesser General Public License for more details.

    See STIR/LICENSE.txt for details
*/


#include "stir/ProjDataInMemory.h"
#include "stir/shared_ptr.h"
#include "stir/Succeeded.h"
#include "stir/SegmentByView.h"
#include "stir/Bin.h"
#include <fstream>
#include <cstring>

#ifdef STIR_USE_OLD_STRSTREAM
#include <strstream>
#else
#include <boost/interprocess/streams/bufferstream.hpp>
#endif

#ifndef STIR_NO_NAMESPACES
using std::fstream;
using std::iostream;
using std::ios;
#ifdef STIR_USE_OLD_STRSTREAM
using std::strstream;
#endif
using std::string;
#endif

START_NAMESPACE_STIR

ProjDataInMemory::
~ProjDataInMemory()
{}

ProjDataInMemory::
ProjDataInMemory(shared_ptr<ExamInfo> const& exam_info_sptr,
		 shared_ptr<ProjDataInfo> const& proj_data_info_ptr, const bool initialise_with_0)
  :
  ProjDataFromStream(exam_info_sptr, proj_data_info_ptr, shared_ptr<iostream>()) // trick: first initialise sino_stream_ptr to 0
{
  this->buffer.reset(create_buffer(initialise_with_0));
  this->sino_stream = this->create_stream();
}

char *
ProjDataInMemory::
create_buffer(const bool initialise_with_0) const
{
  char *b = new char[this->get_size_of_buffer()];
  if (initialise_with_0)
      memset(b, 0, this->get_size_of_buffer());
  return b;
}

shared_ptr<std::iostream>
ProjDataInMemory::
create_stream()
const
{
  shared_ptr<std::iostream> output_stream_sptr;
#ifdef STIR_USE_OLD_STRSTREAM
  output_stream_sptr.reset(new strstream(buffer.get(), this->get_size_of_buffer(), ios::in | ios::out | ios::binary));
#else
  // Use boost::bufferstream top reallocate.
  // For std::stringstream, the only way to do this is by passing a string of the appropriate size
  // However, if basic_string doesn't do reference counting, we would have
  // temporarily 2 strings of a (potentially large) size in memory.
  output_stream_sptr.reset
          (new boost::interprocess::bufferstream(this->buffer.get(), this->get_size_of_buffer(), ios::in | ios::out | ios::binary));
#endif

  if (!*output_stream_sptr)
    error("ProjDataInMemory error initialising stream");

<<<<<<< HEAD
  if (initialise_with_0)
  {
  	  for (int timing_pos_num = this->get_min_tof_pos_num();
  			  timing_pos_num <= this->get_max_tof_pos_num();
  			  ++timing_pos_num)
  		  for (int segment_num = proj_data_info_ptr->get_min_segment_num();
         segment_num <= proj_data_info_ptr->get_max_segment_num();
         ++segment_num)

  		  set_segment(proj_data_info_ptr->get_empty_segment_by_view(segment_num, false, timing_pos_num));
  }
=======
  return output_stream_sptr;
>>>>>>> 62cb852c
}

ProjDataInMemory::
ProjDataInMemory(const ProjData& proj_data)
  : ProjDataFromStream(proj_data.get_exam_info_sptr(),
		       proj_data.get_proj_data_info_ptr()->create_shared_clone(), shared_ptr<iostream>())
{
  this->buffer.reset(this->create_buffer());
  this->sino_stream = this->create_stream();

  // copy data
  this->fill(proj_data);
}

ProjDataInMemory::
ProjDataInMemory (const ProjDataInMemory& proj_data)
    : ProjDataFromStream(proj_data.get_exam_info_sptr(),
                 proj_data.get_proj_data_info_ptr()->create_shared_clone(), shared_ptr<iostream>())
{
  this->buffer.reset(this->create_buffer());
  this->sino_stream = this->create_stream();

  // copy data
<<<<<<< HEAD
  // (note: cannot use fill(projdata) as that uses virtual functions, which won't work in a constructor
  for (int timing_pos_num = this->get_min_tof_pos_num();
		  timing_pos_num <= this->get_max_tof_pos_num();
		  ++timing_pos_num)
	  for (int segment_num = proj_data_info_ptr->get_min_segment_num();
       segment_num <= proj_data_info_ptr->get_max_segment_num();
       ++segment_num)

		  set_segment(proj_data.get_segment_by_view(segment_num, timing_pos_num));
=======
  this->fill(proj_data);
>>>>>>> 62cb852c
}

size_t
ProjDataInMemory::
get_size_of_buffer() const
{
<<<<<<< HEAD
  size_t num_sinograms = 0;
  for (int segment_num = proj_data_info_ptr->get_min_segment_num();
       segment_num <= proj_data_info_ptr->get_max_segment_num();
       ++segment_num)
    num_sinograms += proj_data_info_ptr->get_num_axial_poss(segment_num);
  return 
    num_sinograms * 
    proj_data_info_ptr->get_num_views() *
    proj_data_info_ptr->get_num_tangential_poss() *
	proj_data_info_ptr->get_num_tof_poss() *
    sizeof(float);
=======
  return size_all() * sizeof(float);
>>>>>>> 62cb852c
}

float 
ProjDataInMemory::get_bin_value(Bin& bin)
{
//   Viewgram<float> viewgram = get_viewgram(bin.view_num(),bin.segment_num());
//   return viewgram[bin.axial_pos_num()][bin.tangential_pos_num()];
    return ProjDataFromStream::get_bin_value(bin);
}
END_NAMESPACE_STIR
<|MERGE_RESOLUTION|>--- conflicted
+++ resolved
@@ -98,21 +98,7 @@
   if (!*output_stream_sptr)
     error("ProjDataInMemory error initialising stream");
 
-<<<<<<< HEAD
-  if (initialise_with_0)
-  {
-  	  for (int timing_pos_num = this->get_min_tof_pos_num();
-  			  timing_pos_num <= this->get_max_tof_pos_num();
-  			  ++timing_pos_num)
-  		  for (int segment_num = proj_data_info_ptr->get_min_segment_num();
-         segment_num <= proj_data_info_ptr->get_max_segment_num();
-         ++segment_num)
-
-  		  set_segment(proj_data_info_ptr->get_empty_segment_by_view(segment_num, false, timing_pos_num));
-  }
-=======
   return output_stream_sptr;
->>>>>>> 62cb852c
 }
 
 ProjDataInMemory::
@@ -136,40 +122,14 @@
   this->sino_stream = this->create_stream();
 
   // copy data
-<<<<<<< HEAD
-  // (note: cannot use fill(projdata) as that uses virtual functions, which won't work in a constructor
-  for (int timing_pos_num = this->get_min_tof_pos_num();
-		  timing_pos_num <= this->get_max_tof_pos_num();
-		  ++timing_pos_num)
-	  for (int segment_num = proj_data_info_ptr->get_min_segment_num();
-       segment_num <= proj_data_info_ptr->get_max_segment_num();
-       ++segment_num)
-
-		  set_segment(proj_data.get_segment_by_view(segment_num, timing_pos_num));
-=======
   this->fill(proj_data);
->>>>>>> 62cb852c
 }
 
 size_t
 ProjDataInMemory::
 get_size_of_buffer() const
 {
-<<<<<<< HEAD
-  size_t num_sinograms = 0;
-  for (int segment_num = proj_data_info_ptr->get_min_segment_num();
-       segment_num <= proj_data_info_ptr->get_max_segment_num();
-       ++segment_num)
-    num_sinograms += proj_data_info_ptr->get_num_axial_poss(segment_num);
-  return 
-    num_sinograms * 
-    proj_data_info_ptr->get_num_views() *
-    proj_data_info_ptr->get_num_tangential_poss() *
-	proj_data_info_ptr->get_num_tof_poss() *
-    sizeof(float);
-=======
   return size_all() * sizeof(float);
->>>>>>> 62cb852c
 }
 
 float 
