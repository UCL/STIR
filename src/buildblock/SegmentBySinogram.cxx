//
//
/*
    Copyright (C) 2000 PARAPET partners
    Copyright (C) 2000 - 2007-10-08, Hammersmith Imanet Ltd
    Copyright (C) 2011-07-01 - 2012, Kris Thielemans
    This file is part of STIR.

    SPDX-License-Identifier: Apache-2.0 AND License-ref-PARAPET-license

    See STIR/LICENSE.txt for details
*/
/*!

  \file
  \ingroup projdata
  \brief Implementations for non-inline functions of class stir::SegmentBySinogram

  \author Kris Thielemans
  \author PARAPET project


*/

#include "stir/SegmentBySinogram.h"
#include "stir/SegmentByView.h"
#include "stir/IndexRange2D.h"
#include "stir/IndexRange3D.h"

START_NAMESPACE_STIR



template <typename elemT>
SegmentBySinogram<elemT> ::
SegmentBySinogram(const Array<3,elemT>& v, 
<<<<<<< HEAD
          const shared_ptr<const ProjDataInfo>& pdi_ptr,
		  const int segment_num,
		  const int timing_pos_num)
  : 
  Segment<elemT>(pdi_ptr, segment_num, timing_pos_num),
=======
		  const shared_ptr<const ProjDataInfo>& pdi_ptr,
		  const SegmentIndices& ind)
  : 
  Segment<elemT>(pdi_ptr, ind),
>>>>>>> 734a0d71
  Array<3,elemT>(v)
{
  assert( get_min_view_num() == pdi_ptr->get_min_view_num());
  assert( get_max_view_num() == pdi_ptr->get_max_view_num());
  assert( get_min_axial_pos_num() == pdi_ptr->get_min_axial_pos_num(ind.segment_num()));
  assert( get_max_axial_pos_num() == pdi_ptr->get_max_axial_pos_num(ind.segment_num()));
  assert( get_min_tangential_pos_num() == pdi_ptr->get_min_tangential_pos_num());
  assert( get_max_tangential_pos_num() == pdi_ptr->get_max_tangential_pos_num());
}

template <typename elemT>  
SegmentBySinogram<elemT> ::
<<<<<<< HEAD
SegmentBySinogram(const shared_ptr<const ProjDataInfo> &pdi_ptr,
          const int segment_num,
          const int timing_pos_num)
  : 
  Segment<elemT>(pdi_ptr, segment_num, timing_pos_num),
  Array<3,elemT>(IndexRange3D(pdi_ptr->get_min_axial_pos_num(segment_num),
                              pdi_ptr->get_max_axial_pos_num(segment_num),
=======
SegmentBySinogram(const shared_ptr<const ProjDataInfo>& pdi_ptr,
		  const SegmentIndices& ind)
  : 
  Segment<elemT>(pdi_ptr, ind),
  Array<3,elemT>(IndexRange3D(pdi_ptr->get_min_axial_pos_num(ind.segment_num()),
                              pdi_ptr->get_max_axial_pos_num(ind.segment_num()),
>>>>>>> 734a0d71
                              pdi_ptr->get_min_view_num(),
                              pdi_ptr->get_max_view_num(),
                              pdi_ptr->get_min_tangential_pos_num(),
                              pdi_ptr->get_max_tangential_pos_num()))
{}

template <typename elemT>
SegmentBySinogram<elemT>::
SegmentBySinogram(const Array<3,elemT>& v,
		  const shared_ptr<const ProjDataInfo>& pdi_sptr,
		  int segment_num)
  :
  SegmentBySinogram(v, pdi_sptr, SegmentIndices(segment_num))
{}

template <typename elemT>
SegmentBySinogram<elemT>::
SegmentBySinogram(const shared_ptr<const ProjDataInfo>& pdi_sptr,
		  const int segment_num)
  :
  SegmentBySinogram(pdi_sptr, SegmentIndices(segment_num))
{}

template <typename elemT>
SegmentBySinogram<elemT>::
SegmentBySinogram(const SegmentByView<elemT>& s_v )

  : Segment<elemT>(s_v.get_proj_data_info_sptr()->create_shared_clone(),
<<<<<<< HEAD
                   s_v.get_segment_num(), s_v.get_timing_pos_num()),
=======
                   s_v.get_segment_indices()),
>>>>>>> 734a0d71
   Array<3,elemT> (IndexRange3D (s_v.get_min_axial_pos_num(), s_v.get_max_axial_pos_num(),
		                 s_v.get_min_view_num(), s_v.get_max_view_num(),
		                 s_v.get_min_tangential_pos_num(), s_v.get_max_tangential_pos_num()))
{
  
  for (int r=get_min_axial_pos_num(); r<= get_max_axial_pos_num(); r++)
    set_sinogram(s_v.get_sinogram(r));
}

template<typename elemT>
bool 
SegmentBySinogram<elemT>::
operator ==(const Segment<elemT>& that) const
{
  return
    this->has_same_characteristics(that) &&
    Array<3,elemT>::operator==(static_cast<const self_type&>(that));
}


template <typename elemT>
Viewgram<elemT> 
SegmentBySinogram<elemT>::get_viewgram(int view_num) const
{
  // gcc 2.95.2 needs a this-> in front of get_min_ring for unclear reasons
  Array<2,elemT> pre_view(IndexRange2D(this->get_min_axial_pos_num(), get_max_axial_pos_num(),
                                       get_min_tangential_pos_num(),get_max_tangential_pos_num()));
  for (int r=get_min_axial_pos_num(); r<= get_max_axial_pos_num(); r++)
    pre_view[r] = Array<3,elemT>::operator[](r)[view_num];
  //KT 9/12 constructed a PETSinogram before...
  // CL&KT 15/12 added ring_difference stuff
  return Viewgram<elemT>(pre_view, this->proj_data_info_sptr->create_shared_clone(), view_num, 
			 this->get_segment_num(), this->get_timing_pos_num());
}

template <typename elemT>
void
SegmentBySinogram<elemT>::set_viewgram(const Viewgram<elemT>& viewgram)
{
  for (int r=get_min_axial_pos_num(); r<= get_max_axial_pos_num(); r++)
    Array<3,elemT>::operator[](r)[viewgram.get_view_num()] = viewgram[r];
}

/*!
  This makes sure that the new Array dimensions are the same as those in the
  ProjDataInfo member.
*/
template <typename elemT>
void 
SegmentBySinogram<elemT>::
resize(const IndexRange<3>& range)
{   
  if (range == this->get_index_range())
    return;

  assert(range.is_regular()==true);

  const int ax_min = range.get_min_index();
  const int ax_max = range.get_max_index();

  // can only handle min_view==0 at the moment
  // TODO
  assert(range[ax_min].get_min_index() == 0);

  shared_ptr<ProjDataInfo> pdi_sptr = this->proj_data_info_sptr->create_shared_clone();
  
  pdi_sptr->set_min_axial_pos_num(ax_min, this->get_segment_num());
  pdi_sptr->set_max_axial_pos_num(ax_max, this->get_segment_num());
  
  pdi_sptr->set_num_views(range[ax_min].get_max_index() + 1);
  pdi_sptr->set_min_tangential_pos_num(range[ax_min][0].get_min_index());
  pdi_sptr->set_max_tangential_pos_num(range[ax_min][0].get_max_index());

  this->proj_data_info_sptr = pdi_sptr;

  Array<3,elemT>::resize(range);
	
}


/*!
  This makes sure that the new Array dimensions are the same as those in the
  ProjDataInfo member.
*/
template <typename elemT>
void 
SegmentBySinogram<elemT>::
grow(const IndexRange<3>& range)
{
  resize(range);
}

/*************************************
 instantiations
 *************************************/

template class SegmentBySinogram<float>;

END_NAMESPACE_STIR<|MERGE_RESOLUTION|>--- conflicted
+++ resolved
@@ -34,18 +34,10 @@
 template <typename elemT>
 SegmentBySinogram<elemT> ::
 SegmentBySinogram(const Array<3,elemT>& v, 
-<<<<<<< HEAD
-          const shared_ptr<const ProjDataInfo>& pdi_ptr,
-		  const int segment_num,
-		  const int timing_pos_num)
-  : 
-  Segment<elemT>(pdi_ptr, segment_num, timing_pos_num),
-=======
 		  const shared_ptr<const ProjDataInfo>& pdi_ptr,
 		  const SegmentIndices& ind)
   : 
   Segment<elemT>(pdi_ptr, ind),
->>>>>>> 734a0d71
   Array<3,elemT>(v)
 {
   assert( get_min_view_num() == pdi_ptr->get_min_view_num());
@@ -58,22 +50,12 @@
 
 template <typename elemT>  
 SegmentBySinogram<elemT> ::
-<<<<<<< HEAD
-SegmentBySinogram(const shared_ptr<const ProjDataInfo> &pdi_ptr,
-          const int segment_num,
-          const int timing_pos_num)
-  : 
-  Segment<elemT>(pdi_ptr, segment_num, timing_pos_num),
-  Array<3,elemT>(IndexRange3D(pdi_ptr->get_min_axial_pos_num(segment_num),
-                              pdi_ptr->get_max_axial_pos_num(segment_num),
-=======
 SegmentBySinogram(const shared_ptr<const ProjDataInfo>& pdi_ptr,
 		  const SegmentIndices& ind)
   : 
   Segment<elemT>(pdi_ptr, ind),
   Array<3,elemT>(IndexRange3D(pdi_ptr->get_min_axial_pos_num(ind.segment_num()),
                               pdi_ptr->get_max_axial_pos_num(ind.segment_num()),
->>>>>>> 734a0d71
                               pdi_ptr->get_min_view_num(),
                               pdi_ptr->get_max_view_num(),
                               pdi_ptr->get_min_tangential_pos_num(),
@@ -84,17 +66,17 @@
 SegmentBySinogram<elemT>::
 SegmentBySinogram(const Array<3,elemT>& v,
 		  const shared_ptr<const ProjDataInfo>& pdi_sptr,
-		  int segment_num)
+		  int segment_num, int timing_pos_num)
   :
-  SegmentBySinogram(v, pdi_sptr, SegmentIndices(segment_num))
+  SegmentBySinogram(v, pdi_sptr, SegmentIndices(segment_num, timing_pos_num))
 {}
 
 template <typename elemT>
 SegmentBySinogram<elemT>::
 SegmentBySinogram(const shared_ptr<const ProjDataInfo>& pdi_sptr,
-		  const int segment_num)
+		  const int segment_num, const int t_num)
   :
-  SegmentBySinogram(pdi_sptr, SegmentIndices(segment_num))
+  SegmentBySinogram(pdi_sptr, SegmentIndices(segment_num, t_num))
 {}
 
 template <typename elemT>
@@ -102,11 +84,7 @@
 SegmentBySinogram(const SegmentByView<elemT>& s_v )
 
   : Segment<elemT>(s_v.get_proj_data_info_sptr()->create_shared_clone(),
-<<<<<<< HEAD
-                   s_v.get_segment_num(), s_v.get_timing_pos_num()),
-=======
                    s_v.get_segment_indices()),
->>>>>>> 734a0d71
    Array<3,elemT> (IndexRange3D (s_v.get_min_axial_pos_num(), s_v.get_max_axial_pos_num(),
 		                 s_v.get_min_view_num(), s_v.get_max_view_num(),
 		                 s_v.get_min_tangential_pos_num(), s_v.get_max_tangential_pos_num()))
