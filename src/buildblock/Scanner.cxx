--- conflicted
+++ resolved
@@ -3,12 +3,8 @@
     Copyright (C) 2000 - 2010-07-21, Hammersmith Imanet Ltd
     Copyright (C) 2011, Kris Thielemans
     Copyright (C) 2010-2013, King's College London
-<<<<<<< HEAD
     Copyright (C) 2016, University of Hull
-    Copyright (C) 2013-2016,2019,2020 University College London
-=======
     Copyright (C) 2013-2016,2019-2021 University College London
->>>>>>> 60ebb891
     Copyright (C) 2017-2018, University of Leeds
     This file is part of STIR.
 
@@ -1269,14 +1265,7 @@
   Type type= E931;
   while (type != Unknown_scanner)
   {
-<<<<<<< HEAD
-    scanner_ptr = new Scanner(type);
-    s << scanner_ptr->list_names() << '\n';
-
-    delete scanner_ptr;
-=======
     Scanner scanner(type);
->>>>>>> 60ebb891
     // tricky business to find next type
     type = static_cast<Type>(static_cast<int>(type)+1);
     if (scanner.get_type() == User_defined_scanner)
