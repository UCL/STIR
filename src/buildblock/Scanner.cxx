--- conflicted
+++ resolved
@@ -3,12 +3,8 @@
     Copyright (C) 2000 - 2010-07-21, Hammersmith Imanet Ltd
     Copyright (C) 2011, Kris Thielemans
     Copyright (C) 2010-2013, King's College London
-<<<<<<< HEAD
-    Copyright (C) 2013-2016,2019, University College London
     Copyright 2017 ETH Zurich, Institute of Particle Physics and Astrophysics
-=======
     Copyright (C) 2013-2016,2019,2020 University College London
->>>>>>> 4c25191b
     Copyright (C) 2017-2018, University of Leeds
     This file is part of STIR.
 
