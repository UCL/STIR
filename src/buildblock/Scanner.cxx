--- conflicted
+++ resolved
@@ -338,8 +338,6 @@
            6, 8, 1, 1, 1);
     break;
 
-<<<<<<< HEAD
-=======
 case PETMR_Signa: 
 
     set_params(PETMR_Signa, string_list("GE PET/MR Signa", "GE PET/MR Signa"), 
@@ -357,7 +355,6 @@
 	       9, 4, 1, 1, 1);
     break;
   
->>>>>>> a7038bff
   case HZLR:
 
     set_params(HZLR, string_list("Positron HZL/R"),
