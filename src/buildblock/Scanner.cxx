/*
    Copyright (C) 2000 PARAPET partners
    Copyright (C) 2000 - 2010-07-21, Hammersmith Imanet Ltd
    Copyright (C) 2011, Kris Thielemans
    Copyright (C) 2010-2013, King's College London
    Copyright (C) 2016, University of Hull
    Copyright 2017 ETH Zurich, Institute of Particle Physics and Astrophysics
    Copyright (C) 2013-2016,2019-2021, 2023, 2024 University College London
    Copyright (C) 2017-2018, University of Leeds
    This file is part of STIR.

    SPDX-License-Identifier: Apache-2.0 AND License-ref-PARAPET-license

    See STIR/LICENSE.txt for details
*/
/*!

  \file
  \ingroup buildblock

  \brief Implementations for class stir::Scanner

  \author Nikos Efthimiou
  \author Charalampos Tsoumpas
  \author Sanida Mustafovic
  \author Kris Thielemans
  \author Claire Labbe
  \author Palak Wadhwa
  \author Ottavia Bertolli
  \author PARAPET project
  \author Parisa Khateri
*/

#include "stir/Scanner.h"
#include "stir/TOF_conversions.h"
#include "stir/utilities.h"
#include "stir/Succeeded.h"
#include "stir/interfile_keyword_functions.h"
#include "stir/info.h"
#include "stir/DetectorCoordinateMap.h"
#include "stir/GeometryBlocksOnCylindrical.h"
#include <iostream>
#include <algorithm>
#include <sstream>
#include <boost/format.hpp>
#include "stir/warning.h"
#include "stir/error.h"

using std::cerr;
using std::cout;
using std::endl;
using std::cin;
using std::string;
using std::list;

START_NAMESPACE_STIR

// local convenience functions to make a list of strings
static list<string> string_list(const string&);
static list<string> string_list(const string&, const string&);
static list<string> string_list(const string&, const string&, const string&);
static list<string> string_list(const string&, const string&, const string&, const string&);
static list<string> string_list(const string&, const string&, const string&, const string&, const string&);

Scanner::Scanner(Type scanner_type)
    : _already_setup(false)
{

  // set_params parameters:
  //
  //            Type type_v,
  //            const list<string>& list_of_names_v,
  //
  //            int num_rings_v,
  //            int max_num_non_arccorrected_bins_v,
  // (optional) int default_num_arccorrected_bins_v,
  //            int num_detectors_per_ring_v,
  //
  //            float inner_ring_radius_v,
  //            float average_depth_of_interaction_v,
  //            float ring_spacing_v,
  //            float bin_size_v,
  //            float intrinsic_tilt_v,
  //
  //            int num_axial_blocks_per_bucket_v,
  //            int num_transaxial_blocks_per_bucket_v,
  //            int num_axial_crystals_per_block_v,
  //            int num_transaxial_crystals_per_block_v,
  //            int num_axial_crystals_per_singles_unit_v,
  //            int num_transaxial_crystals_per_singles_unit_v,
  //            int num_detector_layers_v
  //

  /* for CTI scanners (at least upto 966):

    before arc-correction, central_bin_size ~= ring_radius* pi/num_detectors
    num_transaxial_crystals_per_singles_unit=
       transaxial_blocks_per_bucket*transaxial_crystals_per_block

    num_axial_crystals_per_singles_unit=
       axial_crystals_per_block * x
    where x=1 except for the 966 where x=2
  */

  switch (scanner_type)
    {

    case E931:

      // KT 25/01/2002 corrected ring_spacing
      set_params(E931,
                 string_list("ECAT 931"),
                 8,
                 192,
                 192,
                 2 * 256,
                 510.0F,
                 7.0F,
                 13.5F,
                 3.129F,
                 0.0F,
                 2,
                 4,
                 4,
                 8,
                 4,
                 8 * 4,
                 1,
                 0.37F,
                 511.F,
                 1,
                 0.F,
                 0.F);
      // 16 BUCKETS per ring in TWO rings - i.e. 32 buckets in total

      break;

    case E951:

      set_params(E951,
                 string_list("ECAT 951"),
                 16,
                 192,
                 192,
                 2 * 256,
                 510.0F,
                 7.0F,
                 6.75F,
                 3.12932F,
                 0.0F,
                 1,
                 4,
                 8,
                 8,
                 8,
                 8 * 4,
                 1,
                 0.0F,
                 511.F,
                 1,
                 0.F,
                 0.F);
      break;

    case E953:

      set_params(E953,
                 string_list("ECAT 953"),
                 16,
                 160,
                 160,
                 2 * 192,
                 382.5F,
                 7.0F,
                 6.75F,
                 3.12932F,
                 static_cast<float>(-15. * _PI / 180),
                 1,
                 4,
                 8,
                 8,
                 8,
                 8 * 4,
                 1,
                 0.0F,
                 511.F,
                 1,
                 0.F,
                 0.F);
      break;

    case E921:

      set_params(E921,
                 string_list("ECAT 921", "ECAT EXACT", "EXACT"),
                 24,
                 192,
                 192,
                 2 * 192,
                 412.5F,
                 7.0F,
                 6.75F,
                 3.375F,
                 static_cast<float>(-15. * _PI / 180),
                 1,
                 4,
                 8,
                 8,
                 8,
                 8 * 4,
                 1,
                 0.0F,
                 511.F,
                 1,
                 0.F,
                 0.F);
      break;

    case E925:

      set_params(E925,
                 string_list("ECAT 925", "ECAT ART"),
                 24,
                 192,
                 192,
                 2 * 192,
                 412.5F,
                 7.0F,
                 6.75F,
                 3.375F,
                 static_cast<float>(-15. * _PI / 180),
                 3,
                 4,
                 8,
                 8,
                 8,
                 8 * 4,
                 1,
                 0.0F,
                 511.F,
                 1,
                 0.F,
                 0.F);
      break;

    case E961:

      set_params(E961,
                 string_list("ECAT 961", "ECAT HR"),
                 24,
                 336,
                 336,
                 2 * 392,
                 412.0F,
                 7.0F,
                 6.25F,
                 1.650F,
                 static_cast<float>(-13. * _PI / 180),
                 1,
                 8,
                 8,
                 7,
                 8,
                 7 * 8,
                 1,
                 0.0F,
                 511.F,
                 1,
                 0.F,
                 0.F);
      break;

    case E962:

      set_params(E962,
                 string_list("ECAT 962", "ECAT HR+"),
                 32,
                 288,
                 288,
                 2 * 288,
                 412.0F,
                 7.0F,
                 4.85F,
                 2.25F,
                 0.0F,
                 4,
                 3,
                 8,
                 8,
                 8,
                 8 * 3,
                 1,
                 0.0F,
                 511.F,
                 1,
                 0.F,
                 0.F);
      break;

    case E966:

      set_params(E966,
                 string_list("ECAT EXACT 3D", "EXACT 3D", "ECAT HR++", "ECAT 966"),
                 48,
                 288,
                 288,
                 2 * 288,
                 412.0F,
                 7.0F,
                 4.850F,
                 2.250F,
                 0.0,
                 6,
                 2,
                 8,
                 8,
                 2 * 8,
                 8 * 2,
                 1,
                 0.0F,
                 511.F,
                 1,
                 0.F,
                 0.F);
      break;

    case E1080:
      // data added by Robert Barnett, Westmead Hospital, Sydney
      set_params(E1080,
                 string_list("ECAT 1080", "Biograph 16", "1080"),
                 41,
                 336,
                 336,
                 2 * 336,
                 412.0F,
                 7.0F,
                 4.0F,
                 2.000F,
                 0.0F,
                 1,
                 2,
                 13 + 1,
                 13 + 1,
                 0,
                 0,
                 1,
                 0.0F,
                 511.F,
                 1,
                 0.F,
                 0.F);
      // Transaxial blocks have 13 physical crystals and a gap at the
      // 14th crystal where the counts are zero.
      // There are 39 rings with 13 axial crystals per block.
      break;

    case Siemens_mMR:
      // 8x8 blocks, 1 virtual "crystal", 56 blocks along the ring, 8 blocks in axial direction
      // Transaxial blocks have 8 physical crystals and a gap at the
      // 9th crystal where the counts are zero.
      set_params(Siemens_mMR,
                 string_list("Siemens mMR", "mMR", "2008"),
                 64,
                 344,
                 344,
                 2 * 252,
                 328.0F,
                 7.0F,
                 4.0625F,
                 2.08626F,
                 0.0F,
                 2,
                 1,
                 8,
                 9,
                 16,
                 9,
                 1,
                 0.145F,
                 511.F,
                 1,
                 0.F,
                 0.F); // TODO bucket/singles info incorrect? 224 buckets in total, but not sure how distributed
      break;

    case test_scanner:
      // This is a relatively small scanner for test purposes.
      set_params(test_scanner,
                 string_list("test_scanner"),
                 4,
                 344,
                 344,
                 2 * 252,
                 328.0F,
                 7.0F,
                 4.0625F,
                 2.08626F,
                 0.0F,
                 1,
                 1,
                 4,
                 1,
                 4,
                 1,
                 1,
                 0.0F,
                 511.F,
                 (short int)(410),
                 (float)(10.0F),
                 (float)(400.0F));
      break;

    case Siemens_mCT:
      // 13x13 blocks, 1 virtual "crystal" along axial and transaxial direction, 48 blocks along the ring, 4 blocks in axial
      // direction TOF info from Rausch et al.,  EJNMMI Phys 2, 26 (2015). https://doi.org/10.1186/s40658-015-0132-1
      set_params(
          Siemens_mCT,
          string_list("Siemens mCT", "mCT", "2011", "1104" /* used in norm files */, "1094" /* used in attenuation files */),
          55,
          400,
          336,
          (13 + 1) * 48,
          421.0F,
          7.0F,
          4.054F,
          2.005F,
          0.0F,
          4,
          1,
          13 + 1,
          13 + 1,
          0,
          0,
          1,
          // energy
          0.F,
          511.F,
          // 312ps width of bins
          13,
          4.056 * 1000 / 13,
          555.F); // TODO singles info incorrect
      // energy: 435-650
      break;

    case Siemens_Vision_600:
      // 8x38 blocks of size 10x20. With virtual crystals 10x21 (confirmed from norm.n.hdr)
      // Siemens uses 50 views (why??)
      // Vision number of TOF bins seems always 33. However, the sinogram headers say this is with TOF mashing factor 8,
      // so we create the scanner with 33*8 possible TOF bins, and rely on InterfileHeaderSiemens
      // to create a ProjDataInfo with mashing 8
      set_params(Siemens_Vision_600,                                      // type
                 string_list("Siemens Vision 600", "Vision 600", "1208"), // names
                 80,                                                      // rings
                 520,                                                     // max n non-arc-corr bins
                 520,                                                     // default n arc-corr bins
                 21 * 38,                                                 // num detector per ring
                 410.0F,                                                  // inner ring radius (mm)
                 7.0F,     // unsure on this                          // avg DoI (mm)
                 3.29114F, // ring spacing (mm)
                 1.6F,     // bin size (mm)
                 0.0F,     // intrinsic tilt
                 // 8 axial block, 38 transaxial blocks total, no buckets?
                 1,
                 1, // n axial/trans blocks per bucket
                 10,
                 21, // n axial/trans xtals per block
                 10,
                 21, // n axial/trans xtals per singles unit
                 1,  // n detector layers
                 // energy
                 0.F,
                 511.F,
                 33 * 8,      // max n timing position
                 143.231 / 8, // timing position bin size
                 214.F        // timing resolution
      );
      break;

    case RPT:

      set_params(RPT,
                 string_list("PRT-1", "RPT"),
                 16,
                 128,
                 128,
                 2 * 192,
                 380.0F - 7.0F,
                 7.0F,
                 6.75F,
                 3.1088F,
                 0.0F,
                 1,
                 4,
                 8,
                 8,
                 8,
                 32,
                 1,
                 0.0F,
                 511.F,
                 1,
                 0.F,
                 0.F);

      // Default 7.0mm average interaction depth.
      // This 7mm taken off the inner ring radius so that the effective radius remains 380mm
      break;

    case RATPET:

      set_params(RATPET,
                 string_list("RATPET"),
                 8,
                 56,
                 56,
                 2 * 56,
                 115 / 2.F,
                 7.0F,
                 6.25F,
                 1.65F,
                 0.0F,
                 1,
                 16,
                 8,
                 7,
                 8,
                 0,
                 1,
                 0.0F,
                 511.F,
                 1,
                 0.F,
                 0.F); // HR block, 4 buckets per ring

      // Default 7.0mm average interaction depth.
      // 8 x 0 crystals per singles unit because not known
      // although likely transaxial_blocks_per_bucket*transaxial_crystals_per_block
      break;

    case PANDA:

      set_params(PANDA,
                 string_list("PANDA"),
                 1 /*NumRings*/,
                 512 /*MaxBinsNonArcCor*/,
                 512 /*MaxBinsArcCor*/,
                 2048 /*NumDetPerRing*/,
                 /*MeanInnerRadius*/ 75.5 / 2.F,
                 /*AverageDoI*/ 10.F,
                 /*Ring Spacing*/ 3.F,
                 /*BinSize*/ 0.1F,
                 /*IntrinsicTilt*/ 0.F,
                 1,
                 1,
                 1,
                 1,
                 0,
                 0,
                 1,
                 0.0F,
                 511.F,
                 1,
                 0.F,
                 0.F);
      break;

    case nanoPET:

      set_params(nanoPET,
                 string_list("nanoPET"), /*Modelling the gap with one fake crystal */
                 81,
                 39 * 3, /* We could also model gaps in the future as one detector so 39->39+1, while 1 (point source), 3 (mouse)
                            or 5 (rats) */
                 39 * 3, /* Just put the same with NonArcCor for now*/
                 12 * 39,
                 174.F,
                 5.0F,
                 1.17F,
                 1.17F,
                 /* Actual size is 1.12 and 0.05 is the thickness of the optical reflector */ 0.0F, /* not sure for this */
                 0,
                 0,
                 0,
                 0,
                 0,
                 0,
                 1,
                 0.0F,
                 511.F,
                 1,
                 0.F,
                 0.F);
      break;

    case HYPERimage:

      set_params(HYPERimage,
                 string_list("HYPERimage"), /*Modelling the gap with one fake crystal */
                 22,
                 239,
                 245,
                 490,
                 103.97F,
                 3.0F,
                 1.4F,
                 1.4F,
                 /* Actual size is 1.3667 and assume 0.0333 is the thickness of the optical reflector */ 0.F,
                 0,
                 0,
                 0,
                 0,
                 0,
                 0,
                 1,
                 0.0F,
                 511.F,
                 1,
                 0.F,
                 0.F);
      break;

    case Advance:

      // 283 bins (non-uniform sampling)
      // 281 bins (uniform sampling)
      /* crystal size 4x8x30*/
      set_params(Advance,
                 string_list("GE Advance", "Advance"),
                 18,
                 283,
                 281,
                 2 * 336,
                 471.875F - 8.4F,
                 8.4F,
                 8.5F,
                 1.970177F,
                 0.0F, // TODO view offset shouldn't be zero
                 3,
                 2,
                 6,
                 6,
                 1,
                 1,
                 1,
                 0.0F,
                 511.F,
                 1,
                 0.F,
                 0.F);
      break;

    case DiscoveryLS:
      // identical to Advance
      set_params(DiscoveryLS,
                 string_list("GE Discovery LS", "Discovery LS"),
                 18,
                 283,
                 281,
                 2 * 336,
                 471.875F - 8.4F,
                 8.4F,
                 8.5F,
                 1.970177F,
                 0.0F, // TODO view offset shouldn't be zero
                 3,
                 2,
                 6,
                 6,
                 1,
                 1,
                 1,
                 0.0F,
                 511.F,
                 1,
                 0.F,
                 0.F);
      break;
    case DiscoveryST:

      // 249 bins (non-uniform sampling)
      // 221 bins (uniform sampling)
      /* crystal size: 6.3 x 6.3 x 30 mm*/
      set_params(DiscoveryST,
                 string_list("GE Discovery ST", "Discovery ST"),
                 24,
                 249,
                 221,
                 2 * 210,
                 886.2F / 2.F,
                 8.4F,
                 6.54F,
                 3.195F,
                 static_cast<float>(-4.54224 * _PI / 180), // sign?
                 4,
                 2,
                 6,
                 6,
                 1,
                 1,
                 1,
                 0.0F,
                 511.F,
                 1,
                 0.F,
                 0.F); // TODO not sure about sign of view_offset
      break;

    case DiscoverySTE:

      set_params(DiscoverySTE,
                 string_list("GE Discovery STE", "Discovery STE"),
                 24,
                 329,
                 293,
                 2 * 280,
                 886.2F / 2.F,
                 8.4F,
                 6.54F,
                 2.397F,
                 static_cast<float>(-4.5490 * _PI / 180), // sign?
                 4,
                 2,
                 6,
                 8,
                 1,
                 1,
                 1,     // TODO not sure about sign of view_offset
                 0.22F, // energy resolution
                 511.F,
                 1,
                 0.F,
                 0.F);
      break;

    case DiscoveryRX:

      set_params(DiscoveryRX,
                 string_list("GE Discovery RX", "Discovery RX"),
                 24,
                 367,
                 331,
                 2 * 315,
                 886.2F / 2.F,
                 9.4F,
                 6.54F,
                 2.13F,
                 static_cast<float>(-4.5950 * _PI / 180), // sign?
                 4,
                 2,
                 6,
                 9,
                 1,
                 1,
                 1,
                 0.0F,
                 511.F,
                 1,
                 0.F,
                 0.F); // TODO not sure about sign of view_offset
      break;

    case Discovery600:

      set_params(Discovery600,
                 string_list("GE Discovery 600", "Discovery 600"),
                 24,
                 339,
                 293, // TODO
                 2 * 256,
                 826.70F / 2.F - 8.4F,
                 8.4F,
                 6.54F,
                 2.3974F,
                 static_cast<float>(-4.5490 * _PI / 180), // sign? TODO value
                 4,
                 2,
                 6,
                 8,
                 1,
                 1,
                 1,
                 0.0F,
                 511.F,
                 1,
                 0.F,
                 0.F);
      break;

    case PETMR_Signa:
      set_params(PETMR_Signa,
                 string_list("GE Signa PET/MR", "PET/MR Signa", "Signa PET/MR"),
                 45,
                 357,
                 331, // TODO
                 2 * 224,
                 311.8F,
                 8.5F,
                 5.56F,
                 2.01565F,                              // TO CHECK
                 static_cast<float>(-5.23 * _PI / 180), // sign? TODO value
                 5,
                 4,
                 9,
                 4,
                 1,
                 1,
                 1,
                 0.105F, // energy resolution from Levin et al. TMI 2016
                 511.F,
                 (short int)(351),
                 (float)(13.02),
                 (float)(390.0F));
      break;

    case Discovery690:
      // same as 710
      set_params(Discovery690,
                 string_list("GE Discovery 690", "Discovery 690", "GE Discovery 710", "Discovery 710"),
                 24,
                 381,
                 331, // TODO
                 2 * 288,
                 405.1F,
                 9.4F,
                 6.54F,
                 2.1306F,
                 static_cast<float>(-5.021 * _PI / 180), // sign? TODO value
                 4,
                 2,
                 6,
                 9,
                 1,
                 1,
                 1,
                 0.0F,
                 511.F,
                 (short int)(55),
                 (float)(89.0F),
                 (float)(550.0F));
      break;

    case DiscoveryMI3ring: // This is the 3-ring DMI
      // Hsu et al. 2017 JNM
      // crystal size 3.95 x 5.3 x 25
      set_params(DiscoveryMI3ring,
                 string_list("GE Discovery MI 3 rings",
                             "Discovery MI3",
                             "Discovery MI"), // needs to include last value as used by GE in RDF files
                 27,
                 415,
                 401, // TODO should compute num_arccorrected_bins from effective_FOV/default_bin_size
                 2 * 272,
                 380.5F - 9.4F, // TODO inner_ring_radius and DOI, currently set such that effective ring-radius is correct
                 9.4F,          // TODO DOI
                 5.52296F,      // ring-spacing
                 2.206F,        // TODO currently using the central bin size default bin size. GE might be using something else
                 static_cast<float>(-4.399 * _PI / 180), // TODO check sign
                 3,
                 4,
                 9,
                 4,
                 1,
                 1,
                 1,
                 0.0944F, // energy resolution from Hsu et al. 2017
                 511.F,
                 (short int)(2 * 188 + 1), // from RDF file
                 (float)(13),              // from RDF file
                 (float)(375.4)            // Hsu et al.
      );
      break;

    case DiscoveryMI4ring: // This is the 4-ring DMI
      // as above, but one extra block
      // Hsu et al. 2017 JNM
      // crystal size 3.95 x 5.3 x 25
      set_params(DiscoveryMI4ring,
                 string_list("GE Discovery MI 4 rings",
                             "Discovery MI4",
                             "Discovery MI"), // needs to include last value as used by GE in RDF files
                 36,
                 415,
                 401, // TODO should compute num_arccorrected_bins from effective_FOV/default_bin_size
                 2 * 272,
                 380.5F - 9.4F, // TODO inner_ring_radius and DOI, currently set such that effective ring-radius is correct
                 9.4F,          // TODO DOI
                 5.52296F,      // ring-spacing
                 2.206F,        // TODO currently using the central bin size default bin size. GE might be using something else
                 static_cast<float>(-4.399 * _PI / 180), // TODO check sign
                 4,
                 4,
                 9,
                 4,
                 1,
                 1,
                 1,
                 0.0944F, // energy resolution from Hsu et al. 2017
                 511.F,
                 (short int)(2 * 188 + 1), // from RDF file
                 (float)(13),              // from RDF file
                 (float)(375.4)            // Hsu et al.
      );
      break;

    case DiscoveryMI5ring: // This is the 5-ring DMI
      // as above, but one extra block
      // Hsu et al. 2017 JNM
      // crystal size 3.95 x 5.3 x 25
      set_params(DiscoveryMI5ring,
                 string_list("GE Discovery MI 5 rings",
                             "Discovery MI5",
                             "Discovery MI"), // needs to include last value as used by GE in RDF files
                 45,
                 415,
                 401, // TODO should compute num_arccorrected_bins from effective_FOV/default_bin_size
                 2 * 272,
                 380.5F - 9.4F, // TODO inner_ring_radius and DOI, currently set such that effective ring-radius is correct
                 9.4F,          // TODO DOI
                 5.52296F,      // ring-spacing
                 2.206F,        // TODO currently using the central bin size default bin size. GE might be using something else
                 static_cast<float>(-4.399 * _PI / 180), // TODO check sign
                 5,
                 4,
                 9,
                 4,
                 1,
                 1,
                 1,
                 0.0944F, // energy resolution from Hsu et al. 2017
                 511.F,
                 (short int)(2 * 188 + 1), // from RDF file
                 (float)(13),              // from RDF file
                 (float)(375.4)            // Hsu et al.
      );
      break;

    case DiscoveryMI6ring: // This is the 6-ring DMI
      // as above, but one extra block
      // Hsu et al. 2017 JNM
      // crystal size 3.95 x 5.3 x 25
      set_params(DiscoveryMI6ring,
                 string_list("GE Discovery MI 6 rings",
                             "Discovery MI6",
                             "Discovery MI"), // needs to include last value as used by GE in RDF files
                 54,
                 415,
                 401, // TODO should compute num_arccorrected_bins from effective_FOV/default_bin_size
                 2 * 272,
                 380.5F - 9.4F, // TODO inner_ring_radius and DOI, currently set such that effective ring-radius is correct
                 9.4F,          // TODO DOI
                 5.52296F,      // ring-spacing
                 2.206F,        // TODO currently using the central bin size default bin size. GE might be using something else
                 static_cast<float>(-4.399 * _PI / 180), // TODO check sign
                 6,
                 4,
                 9,
                 4,
                 1,
                 1,
                 1,
                 0.0944F, // energy resolution from Hsu et al. 2017
                 511.F,
                 (short int)(2 * 188 + 1), // from RDF file
                 (float)(13),              // from RDF file
                 (float)(375.4)            // Hsu et al.
      );
      break;
    case HZLR:

      set_params(HZLR,
                 string_list("Positron HZL/R"),
                 32,
                 256,
                 2 * 192,
                 2 * 192,
                 780.0F,
                 7.0F,
                 5.1875F,
                 2.F,
                 0.0F,
                 0,
                 0,
                 0,
                 0,
                 0,
                 0,
                 1,
                 0.0F,
                 511.F,
                 1,
                 0.F,
                 0.F);
      // Default 7.0mm average interaction depth.
      //  crystals per singles unit etc unknown
      break;

    case HRRT:

      set_params(HRRT,
                 string_list("HRRT"),
                 104,
                 288,
                 2 * 288,
                 2 * 288,
                 234.765F,
                 7.0F,
                 2.4375F,
                 1.21875F,
                 0.0F,
                 0,
                 0,
                 0,
                 0,
                 0,
                 0,
                 2,
                 0.0F,
                 511.F,
                 1,
                 0.F,
                 0.F); // added by Dylan Togane
      // warning: used 7.0mm average interaction depth.
      // crystals per singles unit etc unknown
      break;

    case Allegro:

      /*
         The following info is partially from

         Journal of Nuclear Medicine Vol. 45 No. 6 1040-1049
         Imaging Characteristics of a 3-Dimensional GSO Whole-Body PET Camera
         Suleman Surti, PhD and Joel S. Karp, PhD
         http://jnm.snmjournals.org/cgi/content/full/45/6/1040

         Other info is from Ralph Brinks (Philips Research Lab, Aachen).

         The Allegro scanner is comprised of 28 flat modules of a 22 x 29 array
         of 4 x 6 x 20 mm3 GSO crystals. The output sinograms however consist
         of 23 x 29 logical crystals per module.
         This creates problems for the current version of STIR as the current
         Scanner object does not support does. At present, KT put the
         transaxial info on crystals to 0.
         For 662keV photons the mean positron range in GSO is about 14 mm,
         so we put in 12mm for 511 keV, but we don't really know.
         Ralph Brinks things there is only one singles rate for the whole
         scanner.
      */
      set_params(Allegro,
                 string_list("Allegro", "Philips Allegro"),
                 29,
                 295,
                 28 * 23,
                 28 * 23,
                 430.05F,
                 12.F,
                 6.3F,
                 4.3F,
                 0.0F,
                 1,
                 0,
                 29,
                 0 /* 23* or 22*/,
                 29,
                 0 /*  all detectors in a ring? */,
                 1,
                 0.0F,
                 511.F,
                 1,
                 0.F,
                 0.F);
      break;

#if 0
    case Vereos:
    // Courtesy of Jesus Silva, Molecular Imaging Research Group, Health Research Institute of Santiago de Compostela, Galicia, Spain
    // However, unchecked and possibly incompatible with recent changes, so currently commented out by KT
    set_params(Vereos, string_list("Philips Vereos", "Vereos"),
               40, 306, 612,
               382.0F, 11.0F, 4.1026F, 2.2876F, 0.0F,
               1, 1, 40, 34, 1, 1, 1);
    break;
#endif

    case GeminiTF:
      set_params(GeminiTF,
                 string_list("GeminiTF", "Philips GeminiTF"),
                 44,
                 322,
                 287,     // Based on GATE output - Normally it is 644 detectors at each of the 44 rings
                 322 * 2, // Actual number of crystals is 644
                 450.17F,
                 8.F, // DOI is from XXX et al 2008 MIC
                 4.F,
                 4.F,
                 0.F,
                 0,
                 0,
                 0,
                 0, // Not considering any gap, but this is per module 28 flat modules in total, while 420 PMTs
                 0,
                 0 /*  Not sure about these, but shouldn't be important */,
                 1,
                 0.0F,
                 511.F,
                 1,
                 0.F,
                 0.F);
      break;

    case HiDAC: // all of these don't make any sense for the HiDAC
      set_params(HiDAC, string_list("HiDAC"), 0, 0, 0, 0, 0.F, 0.F, 0.F, 0.F, 0.F, 0, 0, 0, 0, 0, 0, 0, 0.0F, 511.F, 1, 0.F, 0.F);

      break;

    case SAFIRDualRingPrototype:
      set_params(SAFIRDualRingPrototype,
                 string_list("SAFIRDualRingPrototype"),
                 16,    // num_rings_v
                 150,   // max_num_non_arccorrected_bins_v,
                 150,   // default_num_arccorrected_bins_v,
                 180,   // num_detectors_per_ring_v
                 64.05, // inner_ring_radius_v
                 5,     // average_depth_of_interaction_v
                 2.2,   // ring_spacing_v
                 1.1,   // bin_size_v
                 0,     // intrinsic_tilt_v
                 2,     // num_axial_blocks_per_bucket_v
                 1,     // num_transaxial_blocks_per_bucket_v
                 8,     // num_axial_crystals_per_block_v
                 15,    // num_transaxial_crystals_per_block_v
                 1,     // num_axial_crystals_per_singles_unit_v
                 1,     // num_transaxial_crystals_per_singles_unit_v
                 1,     // num_detector_layers_v
                 -1,    // energy_resolution_v
                 -1,    // reference_energy_v
                 (short int)1, // max_num_of_timing_poss_v,
                 0.F,   // size_timing_pos_v,
                 0.F,   // timing_resolution_v,
                 "",    // scanner_geometry_v
                 2.2,   // axial_crystal_spacing_v
                 2.2,   // transaxial_crystal_spacing_v
                 18.1,  // axial_block_spacing_v
                 33.6,  // transaxial_block_spacing_v
                 ""     // crystal_map_file_name_v
      );
      break;

    case SafirI:
      set_params(SafirI, string_list("SafirI"),
<<<<<<< HEAD
               24, //num_rings_v
               150, //max_num_non_arccorrected_bins_v,
               150, //default_num_arccorrected_bins_v,
               180, //num_detectors_per_ring_v
               64.05, //  inner_ring_radius_v
               5, //average_depth_of_interaction_v
               2.2, //ring_spacing_v
               1.1, //bin_size_v
               0, //intrinsic_tilt_v
               3, //num_axial_blocks_per_bucket_v
               1, //num_transaxial_blocks_per_bucket_v
               8, //num_axial_crystals_per_block_v
               15, //num_transaxial_crystals_per_block_v
               1, //num_axial_crystals_per_singles_unit_v
               1, //num_transaxial_crystals_per_singles_unit_v
               1, //num_detector_layers_v
               0.11, //energy_resolution_v
               511, //reference_energy_v
               "", //scanner_geometry_v
               2.2, //axial_crystal_spacing_v
               2.2, //transaxial_crystal_spacing_v
               18.1, //axial_block_spacing_v
               33.6, //transaxial_block_spacing_v
               ""//crystal_map_file_name_v
=======
               24,    // num_rings_v
               150,   // max_num_non_arccorrected_bins_v,
               150,   // default_num_arccorrected_bins_v,
               180,   // num_detectors_per_ring_v
               64.05, // inner_ring_radius_v
               5,     // average_depth_of_interaction_v
               2.2,   // ring_spacing_v
               1.1,   // bin_size_v
               0,     // intrinsic_tilt_v
               3,     // num_axial_blocks_per_bucket_v
               1,     // num_transaxial_blocks_per_bucket_v
               8,     // num_axial_crystals_per_block_v
               15,    // num_transaxial_crystals_per_block_v
               1,     // num_axial_crystals_per_singles_unit_v
               1,     // num_transaxial_crystals_per_singles_unit_v
               1,     // num_detector_layers_v
               0.12,  // energy_resolution_v
               511,   // reference_energy_v
               (short int)1, //max_num_of_timing_poss_v,
               0.F,   // size_timing_pos_v,
               0.F,   // timing_resolution_v,
               "",    // scanner_geometry_v
               2.2,   // axial_crystal_spacing_v
               2.2,   // transaxial_crystal_spacing_v
               18.1,  // axial_block_spacing_v
               33.6,  // transaxial_block_spacing_v
               ""     // crystal_map_file_name_v
>>>>>>> f489b44d
              );
      break;

    case SafirII:
      set_params(SafirII, string_list("SafirII"),
<<<<<<< HEAD
               64, //num_rings_v
               150, //max_num_non_arccorrected_bins_v,
               150, //default_num_arccorrected_bins_v,
               180, //num_detectors_per_ring_v
               64.05, //  inner_ring_radius_v
               5, //average_depth_of_interaction_v
               2.2, //ring_spacing_v
               1.1, //bin_size_v
               0, //intrinsic_tilt_v
               8, //num_axial_blocks_per_bucket_v
               1, //num_transaxial_blocks_per_bucket_v
               8, //num_axial_crystals_per_block_v
               15, //num_transaxial_crystals_per_block_v
               1, //num_axial_crystals_per_singles_unit_v
               1, //num_transaxial_crystals_per_singles_unit_v
               1, //num_detector_layers_v
               0.11, //energy_resolution_v
               511, //reference_energy_v
               "", //scanner_geometry_v
               2.2, //axial_crystal_spacing_v
               2.2, //transaxial_crystal_spacing_v
               18.1, //axial_block_spacing_v
               33.6, //transaxial_block_spacing_v
               ""//crystal_map_file_name_v
=======
               64,    // num_rings_v
               150,   // max_num_non_arccorrected_bins_v,
               150,   // default_num_arccorrected_bins_v,
               180,   // num_detectors_per_ring_v
               64.05, // inner_ring_radius_v
               5,     // average_depth_of_interaction_v
               2.2,   // ring_spacing_v
               1.1,   // bin_size_v
               0,     // intrinsic_tilt_v
               8,     // num_axial_blocks_per_bucket_v
               1,     // num_transaxial_blocks_per_bucket_v
               8,     // num_axial_crystals_per_block_v
               15,    // num_transaxial_crystals_per_block_v
               1,     // num_axial_crystals_per_singles_unit_v
               1,     // num_transaxial_crystals_per_singles_unit_v
               1,     // num_detector_layers_v
               0.12,  // energy_resolution_v
               511,   // reference_energy_v
               (short int)1, // max_num_of_timing_poss_v,
               0.F,   // size_timing_pos_v,
               0.F,   // timing_resolution_v,
               "",    // scanner_geometry_v
               2.2,   // axial_crystal_spacing_v
               2.2,   // transaxial_crystal_spacing_v
               18.1,  // axial_block_spacing_v
               33.6,  // transaxial_block_spacing_v
               ""     // crystal_map_file_name_v
>>>>>>> f489b44d
              );
      break;

    case UPENN_5rings:
      set_params(UPENN_5rings,
                 string_list("UPENN_5rings"),
                 (40 + 16) * 5,
                 331,
                 331,
                 576 + 18,
                 382.0F,
                 7.0F,
                 3.9655,
                 2.0F,
                 static_cast<float>(0),
                 7,     //            int num_axial_blocks_per_bucket_v,
                 4,     //            int num_transaxial_blocks_per_bucket_v,
                 8,     //            int num_axial_crystals_per_block_v,
                 8,     //            int num_transaxial_crystals_per_block_v,
                 8 * 7, //            int num_axial_crystals_per_singles_unit_v,
                 8 * 4, // +1 gap     //            int num_transaxial_crystals_per_singles_unit_v,
                 1,
                 0.109F,
                 511.F
#ifdef STIR_TOF
                 ,
                 (short int)(512),
                 (float)(19.53125),
                 (float)(272.55F)
#endif
      );
      break;

    case UPENN_6rings:
      set_params(UPENN_6rings,
                 string_list("UPENN_6rings"),
                 (40 + 16) * 6,
                 331,
                 331,
                 576 + 18,
                 382.0F,
                 7.0F,
                 3.9655,
                 2.02035F,
                 static_cast<float>(0),
                 7 * 6, //            int num_axial_blocks_per_bucket_v,
                 1,     //            int num_transaxial_blocks_per_bucket_v,
                 8,     //            int num_axial_crystals_per_block_v,
                 33,    //            int num_transaxial_crystals_per_block_v,
                 8,     //            int num_axial_crystals_per_singles_unit_v,
                 33,    // int num_transaxial_crystals_per_singles_unit_v,
                 1,
                 0.109F,
                 511.F
#ifdef STIR_TOF
                 ,
                 (short int)(512),
                 (float)(19.53125),
                 (float)(272.55F)
#endif
      );
      break;

    case UPENN_5rings_no_gaps:
      set_params(UPENN_5rings_no_gaps,
                 string_list("UPENN_5rings_no_gaps"),
                 40 * 5,
                 301,
                 301,
                 576,
                 382.0F,
                 7.0F,
                 3.9655,
                 2.08349F,
                 static_cast<float>(0),
                 7 * 5, //            int num_axial_blocks_per_bucket_v,
                 4,     //            int num_transaxial_blocks_per_bucket_v,
                 8,     //            int num_axial_crystals_per_block_v,
                 8,     //            int num_transaxial_crystals_per_block_v,
                 8,     //            int num_axial_crystals_per_singles_unit_v,
                 8 * 4, //            int num_transaxial_crystals_per_singles_unit_v,
                 1,
                 0.109F,
                 511.F
#ifdef STIR_TOF
                 ,
                 (short int)(512),
                 (float)(19.53125),
                 (float)(272.55F)
#endif
      );
      break;

    case UPENN_6rings_no_gaps:
      set_params(UPENN_6rings_no_gaps,
                 string_list("UPENN_6rings_no_gaps"),
                 40 * 6,
                 321,
                 321,
                 576,
                 382.0F,
                 7.0F,
                 3.9655,
                 2.08F,
                 static_cast<float>(0),
                 5 * 6, //            int num_axial_blocks_per_bucket_v,
                 4,     //            int num_transaxial_blocks_per_bucket_v,
                 8,     //            int num_axial_crystals_per_block_v,
                 8,     //            int num_transaxial_crystals_per_block_v,
                 8,     //            int num_axial_crystals_per_singles_unit_v,
                 8,     //            int num_transaxial_crystals_per_singles_unit_v,
                 1,
                 0.109F,
                 511.F
#ifdef STIR_TOF
                 ,
                 (short int)(512),
                 (float)(19.53125),
                 (float)(272.55F)
#endif
      );
      break;

    case User_defined_scanner: // zlong, 08-04-2004, Userdefined support

      set_params(User_defined_scanner,
                 string_list("Userdefined"),
                 0,
                 0,
                 0,
                 0,
                 0.F,
                 0.F,
                 0.F,
                 0.F,
                 0.F,
                 0,
                 0,
                 0,
                 0,
                 0,
                 0,
                 0,
                 0.0F,
                 511.F,
                 1,
                 0.F,
                 0.F);

      break;

    default:
      // warning("Unknown scanner type used for initialisation of Scanner\n");
      set_params(Unknown_scanner,
                 string_list("Unknown"),
                 0,
                 0,
                 0,
                 0,
                 0.F,
                 0.F,
                 0.F,
                 0.F,
                 0.F,
                 0,
                 0,
                 0,
                 0,
                 0,
                 0,
                 0,
                 0.0F,
                 511.F,
                 1,
                 0.F,
                 0.F);

      break;
    }
}

Scanner::Scanner(Type type_v,
                 const list<string>& list_of_names_v,
                 int num_detectors_per_ring_v,
                 int num_rings_v,
                 int max_num_non_arccorrected_bins_v,
                 int default_num_arccorrected_bins_v,
                 float inner_ring_radius_v,
                 float average_depth_of_interaction_v,
                 float ring_spacing_v,
                 float bin_size_v,
                 float intrinsic_tilt_v,
                 int num_axial_blocks_per_bucket_v,
                 int num_transaxial_blocks_per_bucket_v,
                 int num_axial_crystals_per_block_v,
                 int num_transaxial_crystals_per_block_v,
                 int num_axial_crystals_per_singles_unit_v,
                 int num_transaxial_crystals_per_singles_unit_v,
                 int num_detector_layers_v,
                 float energy_resolution_v,
                 float reference_energy_v,
                 short int max_num_of_timing_poss_v,
                 float size_timing_pos_v,
                 float timing_resolution_v,
                 const string& scanner_geometry_v,
                 float axial_crystal_spacing_v,
                 float transaxial_crystal_spacing_v,
                 float axial_block_spacing_v,
                 float transaxial_block_spacing_v,
                 const std::string& crystal_map_file_name_v)
    : _already_setup(false)
{
  set_params(type_v,
             list_of_names_v,
             num_rings_v,
             max_num_non_arccorrected_bins_v,
             default_num_arccorrected_bins_v,
             num_detectors_per_ring_v,
             inner_ring_radius_v,
             average_depth_of_interaction_v,
             ring_spacing_v,
             bin_size_v,
             intrinsic_tilt_v,
             num_axial_blocks_per_bucket_v,
             num_transaxial_blocks_per_bucket_v,
             num_axial_crystals_per_block_v,
             num_transaxial_crystals_per_block_v,
             num_axial_crystals_per_singles_unit_v,
             num_transaxial_crystals_per_singles_unit_v,
             num_detector_layers_v,
             energy_resolution_v,
             reference_energy_v,
             max_num_of_timing_poss_v,
             size_timing_pos_v,
             timing_resolution_v,
             scanner_geometry_v,
             axial_crystal_spacing_v,
             transaxial_crystal_spacing_v,
             axial_block_spacing_v,
             transaxial_block_spacing_v,
             crystal_map_file_name_v);
}

Scanner::Scanner(Type type_v,
                 const string& name,
                 int num_detectors_per_ring_v,
                 int num_rings_v,
                 int max_num_non_arccorrected_bins_v,
                 int default_num_arccorrected_bins_v,
                 float inner_ring_radius_v,
                 float average_depth_of_interaction_v,
                 float ring_spacing_v,
                 float bin_size_v,
                 float intrinsic_tilt_v,
                 int num_axial_blocks_per_bucket_v,
                 int num_transaxial_blocks_per_bucket_v,
                 int num_axial_crystals_per_block_v,
                 int num_transaxial_crystals_per_block_v,
                 int num_axial_crystals_per_singles_unit_v,
                 int num_transaxial_crystals_per_singles_unit_v,
                 int num_detector_layers_v,
                 float energy_resolution_v,
                 float reference_energy_v,
                 short int max_num_of_timing_poss_v,
                 float size_timing_pos_v,
                 float timing_resolution_v,
                 const string& scanner_geometry_v,
                 float axial_crystal_spacing_v,
                 float transaxial_crystal_spacing_v,
                 float axial_block_spacing_v,
                 float transaxial_block_spacing_v,
                 const std::string& crystal_map_file_name_v)
    : _already_setup(false)
{
  set_params(type_v,
             string_list(name),
             num_rings_v,
             max_num_non_arccorrected_bins_v,
             default_num_arccorrected_bins_v,
             num_detectors_per_ring_v,
             inner_ring_radius_v,
             average_depth_of_interaction_v,
             ring_spacing_v,
             bin_size_v,
             intrinsic_tilt_v,
             num_axial_blocks_per_bucket_v,
             num_transaxial_blocks_per_bucket_v,
             num_axial_crystals_per_block_v,
             num_transaxial_crystals_per_block_v,
             num_axial_crystals_per_singles_unit_v,
             num_transaxial_crystals_per_singles_unit_v,
             num_detector_layers_v,
             energy_resolution_v,
             reference_energy_v,
             max_num_of_timing_poss_v,
             size_timing_pos_v,
             timing_resolution_v,
             scanner_geometry_v,
             axial_crystal_spacing_v,
             transaxial_crystal_spacing_v,
             axial_block_spacing_v,
             transaxial_block_spacing_v,
             crystal_map_file_name_v);
}

void
Scanner::set_params(Type type_v,
                    const list<string>& list_of_names_v,
                    int num_rings_v,
                    int max_num_non_arccorrected_bins_v,
                    int default_num_arccorrected_bins_v,
                    int num_detectors_per_ring_v,
                    float inner_ring_radius_v,
                    float average_depth_of_interaction_v,
                    float ring_spacing_v,
                    float bin_size_v,
                    float intrinsic_tilt_v,
                    int num_axial_blocks_per_bucket_v,
                    int num_transaxial_blocks_per_bucket_v,
                    int num_axial_crystals_per_block_v,
                    int num_transaxial_crystals_per_block_v,
                    int num_axial_crystals_per_singles_unit_v,
                    int num_transaxial_crystals_per_singles_unit_v,
                    int num_detector_layers_v,
                    float energy_resolution_v,
                    float reference_energy_v,
                    short int max_num_of_timing_poss_v,
                    float size_timing_pos_v,
                    float timing_resolution_v,
                    const string& scanner_geometry_v,
                    float axial_crystal_spacing_v,
                    float transaxial_crystal_spacing_v,
                    float axial_block_spacing_v,
                    float transaxial_block_spacing_v,
                    const std::string& crystal_map_file_name_v)
{
  type = type_v;
  list_of_names = list_of_names_v;
  num_rings = num_rings_v;
  max_num_non_arccorrected_bins = max_num_non_arccorrected_bins_v;
  default_num_arccorrected_bins = default_num_arccorrected_bins_v;
  num_detectors_per_ring = num_detectors_per_ring_v;
  inner_ring_radius = inner_ring_radius_v;
  average_depth_of_interaction = average_depth_of_interaction_v;
  ring_spacing = ring_spacing_v;
  bin_size = bin_size_v;
  intrinsic_tilt = intrinsic_tilt_v;
  num_transaxial_blocks_per_bucket = num_transaxial_blocks_per_bucket_v;
  num_axial_blocks_per_bucket = num_axial_blocks_per_bucket_v;
  num_axial_crystals_per_block = num_axial_crystals_per_block_v;
  num_transaxial_crystals_per_block = num_transaxial_crystals_per_block_v;
  num_axial_crystals_per_singles_unit = num_axial_crystals_per_singles_unit_v;
  num_transaxial_crystals_per_singles_unit = num_transaxial_crystals_per_singles_unit_v;
  num_detector_layers = num_detector_layers_v;

  energy_resolution = energy_resolution_v;
  if (reference_energy_v <= 0)
    reference_energy = 511.f;
  else
    reference_energy = reference_energy_v;
  max_num_of_timing_poss = max_num_of_timing_poss_v;
  size_timing_pos = size_timing_pos_v;
  timing_resolution = timing_resolution_v;

  axial_crystal_spacing = axial_crystal_spacing_v;
  transaxial_crystal_spacing = transaxial_crystal_spacing_v;
  axial_block_spacing = axial_block_spacing_v;
  transaxial_block_spacing = transaxial_block_spacing_v;

  crystal_map_file_name = crystal_map_file_name_v;

  if (scanner_geometry_v == "")
    set_scanner_geometry("Cylindrical");
  else
    set_scanner_geometry(scanner_geometry_v);

  set_up();
}

void
Scanner::set_scanner_geometry(const std::string& new_scanner_geometry)
{
  scanner_geometry = new_scanner_geometry;
  _already_setup = false;
}

void
Scanner::set_up()
{
  if (scanner_geometry == "Generic")
    {
      if (!this->detector_map_sptr)
        {
          if (crystal_map_file_name == "")
            error("Scanner: scanner_geometry=Generic needs a crystal map");

          read_detectormap_from_file(crystal_map_file_name);
        }
    }
  else
    {
      if (crystal_map_file_name != "")
        error("Scanner: use scanner_geometry=Generic when specifying a crystal map");
      if (scanner_geometry == "BlocksOnCylindrical")
        this->detector_map_sptr.reset(new GeometryBlocksOnCylindrical(*this));
      else
        {
          this->detector_map_sptr = 0;
          if (scanner_geometry != "Cylindrical")
            error("Scanner::scanner_geometry needs to be one of Cylindrical, BlocksOnCylindrical, Generic");
        }
    }
  initialise_max_FOV_radius();
  _already_setup = true;
}

void
Scanner::set_detector_map(const DetectorCoordinateMap::det_pos_to_coord_type& coord_map)
{
  this->detector_map_sptr.reset(new DetectorCoordinateMap(coord_map));
  if ((unsigned)num_detectors_per_ring != detector_map_sptr->get_num_tangential_coords()
      || (unsigned)num_rings != detector_map_sptr->get_num_axial_coords()
      || (unsigned)num_detector_layers != detector_map_sptr->get_num_radial_coords())
    error("Scanner:set_detector_map: inconsistent number of detectors");
}

void
Scanner::initialise_max_FOV_radius()
{
  if (!this->detector_map_sptr)
    {
      // for cylindrical scanners, all detectors have the same distance from the rotational axis
      max_FOV_radius = inner_ring_radius;
    }
  else
    {
      // for other geometries, loop through all detectors and set the radius to the largest found distance
      max_FOV_radius = inner_ring_radius;
      for (auto tangential_pos = 0U; tangential_pos < detector_map_sptr->get_num_tangential_coords(); tangential_pos++)
        for (auto axial_pos = 0U; axial_pos < detector_map_sptr->get_num_axial_coords(); axial_pos++)
          for (auto radial_pos = 0U; radial_pos < detector_map_sptr->get_num_radial_coords(); radial_pos++)
            {
              auto coord = detector_map_sptr->get_coordinate_for_det_pos(
                  stir::DetectionPosition<>(tangential_pos, axial_pos, radial_pos));
              const auto detector_radius = sqrt(coord.x() * coord.x() + coord.y() * coord.y()) - average_depth_of_interaction;
              max_FOV_radius = fmax(max_FOV_radius, detector_radius);
            }
    }
}

void
Scanner::read_detectormap_from_file(const std::string& filename)
{
  this->detector_map_sptr.reset(new DetectorCoordinateMap(filename));
}

/*! \todo The current list is bound to be incomplete. would be better to stick it in set_params().
 */
int
Scanner::get_num_virtual_axial_crystals_per_block() const
{
  switch (get_type())
    {
    case E1080:
    case Siemens_mCT:
      return 1;
    default:
      return 0;
    }
}

/*! \todo The current list is bound to be incomplete. would be better to stick it in set_params().
 */
int
Scanner::get_num_virtual_transaxial_crystals_per_block() const
{
  switch (get_type())
    {
    case E1080:
    case Siemens_mCT:
    case Siemens_Vision_600:
    case Siemens_mMR:
    case UPENN_5rings:
    case UPENN_6rings:
      return 1;
    default:
      return 0;
    }
}
/*! \todo Can currently only set to hard-wired values. Otherwise calls error() */
void
Scanner::set_num_virtual_axial_crystals_per_block(int val)
{
  // num_virtual_axial_crystals_per_block = val;
  if (this->get_num_virtual_axial_crystals_per_block() != val)
    error("Scanner::set_num_virtual_axial_crystals_per_block not really implemented yet");
}

/*! \todo Can currently only set to hard-wired values. Otherwise calls error() */
void
Scanner::set_num_virtual_transaxial_crystals_per_block(int val)
{
  // num_virtual_transaxial_crystals_per_block = val;
  if (this->get_num_virtual_transaxial_crystals_per_block() != val)
    error("Scanner::set_num_virtual_transaxial_crystals_per_block not really implemented yet");
}

Succeeded
Scanner::check_consistency() const
{
  if (intrinsic_tilt < -_PI || intrinsic_tilt > _PI)
    warning("Scanner %s: intrinsic_tilt is very large. maybe it's in degrees (but should be in radians)",
            this->get_name().c_str());

  {
    if (get_num_transaxial_crystals_per_block() <= 0 || get_num_transaxial_blocks() <= 0)
      warning("Scanner %s: transaxial block info is not set (probably irrelevant unless you use a projector or normalisation "
              "that needs this block info)",
              this->get_name().c_str());
    else
      {
        const int dets_per_ring = get_num_transaxial_blocks() * get_num_transaxial_crystals_per_block();
        // exclusion of generic as 'get_num_transaxial_crystals_per_block()' is sometimes false for asymmetric detectors and not
        // important for generic
        if (dets_per_ring != get_num_detectors_per_ring() && scanner_geometry != "Generic")
          {
            warning("Scanner %s: inconsistent transaxial block info", this->get_name().c_str());
            return Succeeded::no;
          }
      }
  }
  {
    if (get_num_transaxial_blocks_per_bucket() <= 0 || get_num_transaxial_buckets() <= 0)
      warning("Scanner %s: transaxial bucket info is not set (probably irrelevant unless you use dead-time correction that needs "
              "this info)",
              this->get_name().c_str());
    else
      {
        const int blocks_per_ring = get_num_transaxial_buckets() * get_num_transaxial_blocks_per_bucket();
        // exclusion of generic as 'get_num_transaxial_blocks_per_bucket()' is sometimes false for asymmetric detectors and not
        // important for generic
        if (blocks_per_ring != get_num_transaxial_blocks() && scanner_geometry != "Generic")
          {
            warning("Scanner %s: inconsistent transaxial block/bucket info", this->get_name().c_str());
            return Succeeded::no;
          }
      }
  }
  {
    if (get_num_axial_crystals_per_block() <= 0 || get_num_axial_blocks() <= 0)
      warning("Scanner %s: axial block info is not set (probably irrelevant unless you use a projector or normalisation that "
              "needs this block info)",
              this->get_name().c_str());
    else
      {
        const int dets_axial = get_num_axial_blocks() * get_num_axial_crystals_per_block();

        // exclusion of generic as 'get_num_axial_crystals_per_block()' is sometimes false for asymmetric detectors and not
        // important for generic
        if (dets_axial != (get_num_rings() + get_num_virtual_axial_crystals_per_block()) && scanner_geometry != "Generic")
          {
            warning("Scanner %s: inconsistent axial block info: %d vs %d",
                    this->get_name().c_str(),
                    dets_axial,
                    get_num_rings() + get_num_virtual_axial_crystals_per_block());
            return Succeeded::no;
          }
      }
  }
  {
    if (get_num_axial_blocks_per_bucket() <= 0 || get_num_axial_buckets() <= 0)
      warning("Scanner %s: axial bucket info is not set (probably irrelevant unless you use dead-time correction that needs this "
              "info)",
              this->get_name().c_str());
    else
      {
        const int blocks_axial = get_num_axial_buckets() * get_num_axial_blocks_per_bucket();
        // exclusion of generic as 'get_num_axial_blocks_per_bucket()' is sometimes false for asymmetric detectors and not
        // important for generic
        if (blocks_axial != get_num_axial_blocks() && scanner_geometry != "Generic")
          {
            warning("Scanner %s: inconsistent axial block/bucket info", this->get_name().c_str());
            return Succeeded::no;
          }
      }
  }
  // checks on singles units
  {
    if (get_num_transaxial_crystals_per_singles_unit() <= 0)
      warning("Scanner %s: transaxial singles_unit info is not set (probably irrelevant unless you use dead-time correction that "
              "needs this info)",
              this->get_name().c_str());
    else
      {
        if (get_num_detectors_per_ring() % get_num_transaxial_crystals_per_singles_unit() != 0)
          {
            warning("Scanner %s: inconsistent transaxial singles unit info:\n"
                    "\tnum_detectors_per_ring %d should be a multiple of num_transaxial_crystals_per_singles_unit %d",
                    this->get_name().c_str(),
                    get_num_detectors_per_ring(),
                    get_num_transaxial_crystals_per_singles_unit());
            return Succeeded::no;
          }
        if (get_num_transaxial_crystals_per_bucket() % get_num_transaxial_crystals_per_singles_unit() != 0)
          {
            warning("Scanner %s: inconsistent transaxial singles unit info:\n"
                    "\tnum_transaxial_crystals_per_bucket %d should be a multiple of num_transaxial_crystals_per_singles_unit %d",
                    this->get_name().c_str(),
                    get_num_transaxial_crystals_per_bucket(),
                    get_num_transaxial_crystals_per_singles_unit());
            return Succeeded::no;
          }
      }
  }
  {
    if (get_num_axial_crystals_per_singles_unit() <= 0)
      warning("Scanner %s: axial singles_unit info is not set (probably irrelevant unless you use dead-time correction that "
              "needs this info)",
              this->get_name().c_str());
    else
      {
        if (get_num_rings() % get_num_axial_crystals_per_singles_unit() != 0)
          {
            warning("Scanner %s: inconsistent axial singles unit info:\n"
                    "\tnum_rings %d should be a multiple of num_axial_crystals_per_singles_unit %d",
                    this->get_name().c_str(),
                    get_num_rings(),
                    get_num_axial_crystals_per_singles_unit());
            return Succeeded::no;
          }
        if (get_num_axial_crystals_per_bucket() % get_num_axial_crystals_per_singles_unit() != 0)
          {
            warning("Scanner %s: inconsistent axial singles unit info:\n"
                    "\tnum_axial_crystals_per_bucket %d should be a multiple of num_axial_crystals_per_singles_unit %d",
                    this->get_name().c_str(),
                    get_num_axial_crystals_per_bucket(),
                    get_num_axial_crystals_per_singles_unit());
            return Succeeded::no;
          }
      }
  }

  if (get_scanner_geometry() == "BlocksOnCylindrical")
    { //! Check consistency of axial and transaxial spacing for block geometry
      if (get_num_axial_buckets() != 1)
        {
          warning(boost::format("BlocksOnCylindrical num_axial_buckets (%d) is greater than 1. This is not supported yet. "
                                "Consider multiplying the number of axial_blocks_per_bucket by %d.")
                  % get_num_axial_buckets() % get_num_axial_buckets());
          return Succeeded::no;
        }
      { // Assert that each block contains an equal number of axial crystals
        if (get_num_rings() % get_num_axial_crystals_per_bucket() != 0)
          {
            warning(boost::format("Error in GeometryBlocksOnCylindrical: number of rings (%d) is not a multiple of the "
                                  "get_num_axial_crystals_per_bucket "
                                  "(%d) = num_axial_crystals_per_block (%d) * num_axial_blocks_per_bucket (%d)")
                    % get_num_rings() % get_num_axial_crystals_per_bucket() % get_num_axial_crystals_per_block()
                    % get_num_axial_blocks_per_bucket());
          }
      }
      if (get_axial_crystal_spacing() * get_num_axial_crystals_per_block() > get_axial_block_spacing())
        {
          warning(
              "Scanner %s: inconsistent axial spacing:\n"
              "\taxial_crystal_spacing %f muliplied by num_axial_crystals_per_block %d should fit into axial_block_spacing %f",
              this->get_name().c_str(),
              get_axial_crystal_spacing(),
              get_num_axial_crystals_per_block(),
              get_axial_block_spacing());
          return Succeeded::no;
        }
      if (get_transaxial_crystal_spacing() * get_num_transaxial_crystals_per_block() > get_transaxial_block_spacing())
        {
          warning("Scanner %s: inconsistent transaxial spacing:\n"
                  "\ttransaxial_crystal_spacing %f muliplied by num_transaxial_crystals_per_block %d should fit into "
                  "transaxial_block_spacing %f",
                  this->get_name().c_str(),
                  get_transaxial_crystal_spacing(),
                  get_num_transaxial_crystals_per_block(),
                  get_transaxial_block_spacing());
          return Succeeded::no;
        }

      if (round(get_transaxial_block_spacing() * get_num_transaxial_blocks_per_bucket() * 1000.0) / 1000.0
          < round(2 * inner_ring_radius * tan(_PI / 2 / get_num_transaxial_buckets()) * 1000.0) / 1000.0)
        {
          warning("Scanner %s: inconsistent transaxial spacing:\n"
                  "\ttransaxial_block_spacing %f muliplied by num_transaxial_blocks_per_bucket %d should fit into a polygon that "
                  "encircles a cylinder with inner_ring_radius %f",
                  this->get_name().c_str(),
                  get_transaxial_block_spacing(),
                  get_num_transaxial_blocks_per_bucket(),
                  get_inner_ring_radius());
          return Succeeded::no;
        }
    }
  else if (get_scanner_geometry() == "Generic")
    { //! Check if the crystal map is correct and given
      if (get_crystal_map_file_name().empty())
        {
          warning("No crystal map is provided. The scanner geometry Generic needs it! Please provide one.");
          return Succeeded::no;
        }
      else
        {
          std::ifstream crystal_map(get_crystal_map_file_name());
          if (!crystal_map)
            {
              warning("No correct crystal map provided. Please check the file name.");
              return Succeeded::no;
            }
        }
    }

  if (this->energy_resolution > 20.F)
    {
      warning("Scanner: energy resolution is a ratio (FWHM/reference_energy) and expected to be less than 1 "
              "(although we allow up to 20 to denote no energy information), but it is set to "
              + std::to_string(this->energy_resolution));
      return Succeeded::no;
    }

  if (this->is_tof_ready())
    {
      const auto w = this->get_coincidence_window_width_in_ps();
      const auto r = this->get_timing_resolution();
      const auto w_mm = this->get_coincidence_window_width_in_mm();
      const auto FOV_D = this->get_max_FOV_radius() * 2;

      if ((w < 10.F) || (w > 10000.F))
        {
          warning("Scanner: coincidence window width is expected to be around 4500ps but is " + std::to_string(w));
          return Succeeded::no;
        }
      if (this->get_max_num_timing_poss() > 1)
        {
          // TOF-capable
          if (w < r)
            {
              warning("Scanner: coincidence window width in ps is expected to be smaller than the timing resolution for a TOF "
                      "scanner,\n"
                      "but they are "
                      + std::to_string(w) + " and " + std::to_string(r) + " resp.");
              return Succeeded::no;
            }
          if ((w_mm > 2 * FOV_D) || (w_mm < FOV_D / 2))
            {
              warning("Scanner: coincidence window width in mm is expected to be of the order of the FOV diameter for a TOF "
                      "scanner,\n"
                      "but they are "
                      + std::to_string(w_mm) + " and " + std::to_string(FOV_D) + " resp.");
              return Succeeded::no;
            }
        }
    }
  else
    {
      if (this->get_max_num_timing_poss() <= 0)
        warning("Scanner: maximum number of timing positions is not yet known. We can only handle non-TOF.", 2);
    }
  return Succeeded::yes;
}

// TODO replace by using boost::floating_point_comparison
bool static close_enough(const double a, const double b)
{
  return fabs(a - b) <= std::min(fabs(a), fabs(b)) * 10E-4;
}

bool
Scanner::operator==(const Scanner& scanner) const
{
  if (!close_enough(energy_resolution, scanner.energy_resolution) && !close_enough(reference_energy, scanner.reference_energy))
    warning("The energy resolution of the two scanners is different. \n"
            " %f opposed to %f"
            "This only affects scatter simulation. \n",
            energy_resolution,
            scanner.energy_resolution);

  bool ok = (num_rings == scanner.num_rings) && (max_num_non_arccorrected_bins == scanner.max_num_non_arccorrected_bins)
            && (default_num_arccorrected_bins == scanner.default_num_arccorrected_bins)
            && (num_detectors_per_ring == scanner.num_detectors_per_ring)
            && close_enough(inner_ring_radius, scanner.inner_ring_radius)
            && close_enough(average_depth_of_interaction, scanner.average_depth_of_interaction)
            && close_enough(ring_spacing, scanner.ring_spacing) && close_enough(bin_size, scanner.bin_size)
            && close_enough(intrinsic_tilt, scanner.intrinsic_tilt)
            && close_enough(axial_crystal_spacing, scanner.axial_crystal_spacing)
            && close_enough(transaxial_crystal_spacing, scanner.transaxial_crystal_spacing)
            && close_enough(axial_block_spacing, scanner.axial_block_spacing)
            && close_enough(transaxial_block_spacing, scanner.transaxial_block_spacing)
            && (num_transaxial_blocks_per_bucket == scanner.num_transaxial_blocks_per_bucket)
            && (num_axial_blocks_per_bucket == scanner.num_axial_blocks_per_bucket)
            && (num_axial_crystals_per_block == scanner.num_axial_crystals_per_block)
            && (num_transaxial_crystals_per_block == scanner.num_transaxial_crystals_per_block)
            && (num_detector_layers == scanner.num_detector_layers)
            && (num_axial_crystals_per_singles_unit == scanner.num_axial_crystals_per_singles_unit)
            && (num_transaxial_crystals_per_singles_unit == scanner.num_transaxial_crystals_per_singles_unit);

  if (this->is_tof_ready() && scanner.is_tof_ready())
    {
      ok = (max_num_of_timing_poss == scanner.max_num_of_timing_poss) && close_enough(size_timing_pos, scanner.size_timing_pos)
           && close_enough(timing_resolution, scanner.timing_resolution);
    }

  return ok;
}

const list<string>&
Scanner::get_all_names() const
{
  return list_of_names;
}

const string&
Scanner::get_name() const
{

  return *(list_of_names.begin());
}

string
Scanner::parameter_info() const
{
  // warning: these should match the parsing keywords in InterfilePDFSHeader
  std::ostringstream s;
  s << "Scanner parameters:=" << '\n';

  s << "  Scanner type := " << get_name() << '\n';

  s << "  Number of rings                          := " << num_rings << '\n';
  s << "  Number of detectors per ring             := " << get_num_detectors_per_ring() << '\n';

  s << "  Inner ring diameter (cm)                 := " << get_inner_ring_radius() * 2. / 10 << '\n'
    << "  Average depth of interaction (cm)        := " << get_average_depth_of_interaction() / 10 << '\n'
    << "  Distance between rings (cm)              := " << get_ring_spacing() / 10 << '\n'
    << "  Default bin size (cm)                    := " << get_default_bin_size() / 10. << '\n'
    << "  View offset (degrees)                    := " << get_intrinsic_azimuthal_tilt() * 180 / _PI << '\n';
  s << "  Maximum number of non-arc-corrected bins := " << get_max_num_non_arccorrected_bins() << '\n'
    << "  Default number of arc-corrected bins     := " << get_default_num_arccorrected_bins() << '\n';
  if (get_energy_resolution() >= 0 && get_reference_energy() >= 0)
    {
      s << "  Energy resolution         := " << get_energy_resolution() << '\n';
      s << "  Reference energy (in keV) := " << get_reference_energy() << '\n';
    }

  if (is_tof_ready())
    {
      s << "  Maximum number of (unmashed) TOF time bins := " << get_max_num_timing_poss() << '\n';
      s << "  Size of unmashed TOF time bins (ps)        := " << get_size_of_timing_pos() << '\n';
      s << "  TOF timing resolution (ps)                 := " << get_timing_resolution() << '\n';
    }

  // block/bucket description
  s << "  Number of blocks per bucket in transaxial direction         := " << get_num_transaxial_blocks_per_bucket() << '\n'
    << "  Number of blocks per bucket in axial direction              := " << get_num_axial_blocks_per_bucket() << '\n'
    << "  Number of crystals per block in axial direction             := " << get_num_axial_crystals_per_block() << '\n'
    << "  Number of crystals per block in transaxial direction        := " << get_num_transaxial_crystals_per_block() << '\n'
    << "  Number of detector layers                                   := " << get_num_detector_layers() << '\n'
    << "  Number of crystals per singles unit in axial direction      := " << get_num_axial_crystals_per_singles_unit() << '\n'
    << "  Number of crystals per singles unit in transaxial direction := " << get_num_transaxial_crystals_per_singles_unit()
    << '\n';

  // block and generic geometry description
  if (crystal_map_file_name != "")
    s << "  Name of crystal map                                         := " << get_crystal_map_file_name() << '\n';
  if (get_scanner_geometry() != "")
    {
      s << "  Scanner geometry (BlocksOnCylindrical/Cylindrical/Generic)  := " << get_scanner_geometry() << '\n';
    }
  if (get_axial_crystal_spacing() >= 0)
    s << "  Distance between crystals in axial direction (cm)           := " << get_axial_crystal_spacing() / 10 << '\n';
  if (get_transaxial_crystal_spacing() >= 0)
    s << "  Distance between crystals in transaxial direction (cm)      := " << get_transaxial_crystal_spacing() / 10 << '\n';
  if (get_axial_block_spacing() >= 0)
    s << "  Distance between blocks in axial direction (cm)             := " << get_axial_block_spacing() / 10 << '\n';
  if (get_transaxial_block_spacing() >= 0)
    s << "  Distance between blocks in transaxial direction (cm)        := " << get_transaxial_block_spacing() / 10 << '\n';

  s << "End scanner parameters:=\n";

  return s.str();
}

string
Scanner::list_names() const
{
  std::ostringstream s;

  auto iterator = list_of_names.begin();
  s << *iterator;
  ++iterator;
  while (iterator != list_of_names.end())
    {
      s << " , " << *iterator;
      ++iterator;
    }

  return s.str();
}

/************************************************
 static members
 *************************************************/
Scanner*
Scanner::ask_parameters()
{

  cerr << list_all_names();

  const string name = ask_string("Enter the name of the scanner");

  // get the type from the name itself
  Scanner* scanner_ptr = get_scanner_from_name(name);

  // N.E: New optional parameters have been added, namely
  // energy resolution and timing resolution,
  // lets give users the chance to set these parameters on
  // old scanners. This should stay here as a transitional step.
  if (scanner_ptr->type != Unknown_scanner && scanner_ptr->type != User_defined_scanner)
    {
      if (!scanner_ptr->has_energy_information())
        warning("Energy information not set, which is needed in scatter simulation. If you need it, set"
                "\n Energy Resolution :=\n Reference energy (in keV)\t:="
                "\nmanually in your interfile header before 'end scanner parameters:='.");

      // This is needed for finding effective central bin size, because it is different for different geometries.
      const string ScannerGeometry
          = ask_string("Enter the scanner geometry ( BlocksOnCylindrical / Cylindrical / Generic ) :", "Cylindrical");

      if (ScannerGeometry == "Generic")
        {
          string CrystalMapFileName = ask_string("Enter the name of the crystal map: ", "");
          scanner_ptr->set_crystal_map_file_name(CrystalMapFileName);
        }

      // will also read detector-map from file
      scanner_ptr->set_scanner_geometry(ScannerGeometry);

      return scanner_ptr;
    }

  if (scanner_ptr->type == Unknown_scanner)
    cerr << "I didn't recognise the scanner you entered.";
  cerr << "I'll ask lots of questions\n";

  while (true)
    {
      int num_detectors_per_ring = ask_num("Enter number of detectors per ring:", 0, 2000, 128);

      int NoRings = ask_num("Enter number of rings :", 0, 1000, 16);

      int NoBins = ask_num("Enter default number of tangential positions for this scanner: ", 0, 3000, 128);

      float InnerRingRadius = ask_num("Enter inner ring radius (in mm): ", 0.F, 600.F, 256.F);

      float AverageDepthOfInteraction = ask_num("Enter average depth of interaction (in mm): ", 0.F, 100.F, 0.F);

      float RingSpacing = ask_num("Enter ring spacing (in mm): ", 0.F, 30.F, 6.75F);

      float BinSize = ask_num("Enter default (tangential) bin size after arc-correction (in mm):", 0.F, 60.F, 3.75F);
      float intrTilt = ask_num("Enter intrinsic_tilt (in degrees):", -180.F, 360.F, 0.F);
      int TransBlocksPerBucket = ask_num("Enter number of transaxial blocks per bucket: ", 0, 10, 2);
      int AxialBlocksPerBucket = ask_num("Enter number of axial blocks per bucket: ", 0, 10, 6);
      int AxialCrystalsPerBlock = ask_num("Enter number of axial crystals per block: ", 0, 16, 8);
      int TransaxialCrystalsPerBlock = ask_num("Enter number of transaxial crystals per block: ", 0, 16, 8);
      int AxialCrstalsPerSinglesUnit = ask_num("Enter number of axial crystals per singles unit: ", 0, NoRings, 1);
      int TransaxialCrystalsPerSinglesUnit
          = ask_num("Enter number of transaxial crystals per singles unit: ", 0, num_detectors_per_ring, 1);

      short int Num_TOF_bins = ask_num("Number of TOF time bins :", 0, 800, 0);
      float Size_TOF_bin = ask_num("Size of timing bin (ps) :", 0.0f, 100.0f, 0.0f);
      float TOF_resolution = ask_num("Timing resolution (ps) :", 0.0f, 1000.0f, 0.0f);

      float EnergyResolution
          = ask_num("Enter the energy resolution (as FWHM/reference_energy) of the scanner (expected to be less than 1): ",
                    0.0f,
                    20.0f,
                    -1.0f);

      float ReferenceEnergy = ask_num("Enter the reference energy for the energy resolution (in keV):", 0.0f, 1000.0f, -1.0f);

      int num_detector_layers = ask_num("Enter number of detector layers per block: ", 1, 100, 1);

      const string ScannerGeometry
          = ask_string("Enter the scanner geometry ( BlocksOnCylindrical / Cylindrical / Generic ) :", "Cylindrical");

      float AxialCrystalSpacing = ask_num("Enter crystal spacing in axial direction (in mm): ", 0.F, 30.F, 6.75F);
      float TransaxialCrystalSpacing = ask_num("Enter crystal spacing in transaxial direction (in mm): ", 0.F, 30.F, 6.75F);
      float AxialBlockSpacing = ask_num("Enter block spacing in axial direction (in mm): ", 0.F, 360.F, 54.F);
      float TransaxialBlockSpacing = ask_num("Enter block spacing in transaxial direction (in mm): ", 0.F, 360.F, 54.F);

      string crystal_map_file_name = "";
      if (ScannerGeometry == "Generic")
        {
          crystal_map_file_name = ask_string("Enter the name of the crystal map: ", "");
        }

      Type type = User_defined_scanner;

      scanner_ptr = new Scanner(type,
                                string_list(name),
                                num_detectors_per_ring,
                                NoRings,
                                NoBins,
                                NoBins,
                                InnerRingRadius,
                                AverageDepthOfInteraction,
                                RingSpacing,
                                BinSize,
                                intrTilt * float(_PI) / 180,
                                AxialBlocksPerBucket,
                                TransBlocksPerBucket,
                                AxialCrystalsPerBlock,
                                TransaxialCrystalsPerBlock,
                                AxialCrstalsPerSinglesUnit,
                                TransaxialCrystalsPerSinglesUnit,
                                num_detector_layers,
                                EnergyResolution,
                                ReferenceEnergy,
                                Num_TOF_bins,
                                Size_TOF_bin,
                                TOF_resolution,
                                ScannerGeometry,
                                TransaxialCrystalSpacing,
                                AxialCrystalSpacing,
                                AxialBlockSpacing,
                                TransaxialBlockSpacing,
                                crystal_map_file_name);

      if (scanner_ptr->check_consistency() == Succeeded::yes || !ask("Ask questions again?", true))
        return scanner_ptr;

      delete scanner_ptr;
    } // infinite loop
}

Scanner*
Scanner::get_scanner_from_name(const string& name)
{
  Scanner* scanner_ptr;

  const string matching_name = standardise_interfile_keyword(name);
  Type type = E931;
  while (type != Unknown_scanner)
    {
      scanner_ptr = new Scanner(type);
      const list<string>& list_of_names = scanner_ptr->get_all_names();
      for (std::list<string>::const_iterator iter = list_of_names.begin(); iter != list_of_names.end(); ++iter)
        {
          const string matching_scanner_name = standardise_interfile_keyword(*iter);
          if (matching_scanner_name == matching_name)
            return scanner_ptr;
        }

      // we didn't find it yet
      delete scanner_ptr;
      // tricky business to find next type
      int int_type = type;
      ++int_type;
      type = static_cast<Type>(int_type);
    }
  // it's not in the list
  warning(std::string("Scanner::get_scanner_from_name: scanner'") + name + "' not found");
  return new Scanner(Unknown_scanner);
}

string
Scanner::list_all_names()
{
  std::ostringstream s;

  Type type = E931;
  while (type != Unknown_scanner)
    {
      Scanner scanner(type);
      // tricky business to find next type
      type = static_cast<Type>(static_cast<int>(type) + 1);
      if (scanner.get_type() == User_defined_scanner)
        continue;
      s << scanner.list_names() << '\n';
    }

  return s.str();
}

std::list<std::string>
Scanner::get_names_of_predefined_scanners()
{
  std::list<std::string> ret;
  Type type = E931;
  while (type != Unknown_scanner)
    {
      Scanner scanner(type);
      // tricky business to find next type
      type = static_cast<Type>(static_cast<int>(type) + 1);
      if (scanner.get_type() == User_defined_scanner)
        continue;
      ret.push_back(scanner.get_name());
    }
  return ret;
}

float
Scanner::get_coincidence_window_width_in_ps() const
{
  const auto w = this->get_size_of_timing_pos();
  if (this->is_tof_ready())
    return this->get_max_num_timing_poss() * w;
  // presumably non-TOF
  if (w > 0)
    return w;
  error("Scanner coincidence window currently unknown. Sorry");
  return 0.F; // to avoid compiler warning
}

float
Scanner::get_coincidence_window_width_in_mm() const
{
  return tof_delta_time_to_mm(get_coincidence_window_width_in_ps());
}

static list<string>
string_list(const string& s)
{
  list<string> l;
  l.push_back(s);
  return l;
}

static list<string>
string_list(const string& s1, const string& s2)
{
  list<string> l;
  l.push_back(s1);
  l.push_back(s2);
  return l;
}

static list<string>
string_list(const string& s1, const string& s2, const string& s3)
{
  list<string> l;
  l.push_back(s1);
  l.push_back(s2);
  l.push_back(s3);
  return l;
}

static list<string>
string_list(const string& s1, const string& s2, const string& s3, const string& s4)
{
  list<string> l;
  l.push_back(s1);
  l.push_back(s2);
  l.push_back(s3);
  l.push_back(s4);
  return l;
}

static list<string>
string_list(const string& s1, const string& s2, const string& s3, const string& s4, const string& s5)
{
  list<string> l;
  l.push_back(s1);
  l.push_back(s2);
  l.push_back(s3);
  l.push_back(s4);
  l.push_back(s5);
  return l;
}

END_NAMESPACE_STIR<|MERGE_RESOLUTION|>--- conflicted
+++ resolved
@@ -1148,7 +1148,6 @@
 
     case SafirI:
       set_params(SafirI, string_list("SafirI"),
-<<<<<<< HEAD
                24, //num_rings_v
                150, //max_num_non_arccorrected_bins_v,
                150, //default_num_arccorrected_bins_v,
@@ -1173,41 +1172,11 @@
                18.1, //axial_block_spacing_v
                33.6, //transaxial_block_spacing_v
                ""//crystal_map_file_name_v
-=======
-               24,    // num_rings_v
-               150,   // max_num_non_arccorrected_bins_v,
-               150,   // default_num_arccorrected_bins_v,
-               180,   // num_detectors_per_ring_v
-               64.05, // inner_ring_radius_v
-               5,     // average_depth_of_interaction_v
-               2.2,   // ring_spacing_v
-               1.1,   // bin_size_v
-               0,     // intrinsic_tilt_v
-               3,     // num_axial_blocks_per_bucket_v
-               1,     // num_transaxial_blocks_per_bucket_v
-               8,     // num_axial_crystals_per_block_v
-               15,    // num_transaxial_crystals_per_block_v
-               1,     // num_axial_crystals_per_singles_unit_v
-               1,     // num_transaxial_crystals_per_singles_unit_v
-               1,     // num_detector_layers_v
-               0.12,  // energy_resolution_v
-               511,   // reference_energy_v
-               (short int)1, //max_num_of_timing_poss_v,
-               0.F,   // size_timing_pos_v,
-               0.F,   // timing_resolution_v,
-               "",    // scanner_geometry_v
-               2.2,   // axial_crystal_spacing_v
-               2.2,   // transaxial_crystal_spacing_v
-               18.1,  // axial_block_spacing_v
-               33.6,  // transaxial_block_spacing_v
-               ""     // crystal_map_file_name_v
->>>>>>> f489b44d
               );
       break;
 
     case SafirII:
       set_params(SafirII, string_list("SafirII"),
-<<<<<<< HEAD
                64, //num_rings_v
                150, //max_num_non_arccorrected_bins_v,
                150, //default_num_arccorrected_bins_v,
@@ -1232,35 +1201,6 @@
                18.1, //axial_block_spacing_v
                33.6, //transaxial_block_spacing_v
                ""//crystal_map_file_name_v
-=======
-               64,    // num_rings_v
-               150,   // max_num_non_arccorrected_bins_v,
-               150,   // default_num_arccorrected_bins_v,
-               180,   // num_detectors_per_ring_v
-               64.05, // inner_ring_radius_v
-               5,     // average_depth_of_interaction_v
-               2.2,   // ring_spacing_v
-               1.1,   // bin_size_v
-               0,     // intrinsic_tilt_v
-               8,     // num_axial_blocks_per_bucket_v
-               1,     // num_transaxial_blocks_per_bucket_v
-               8,     // num_axial_crystals_per_block_v
-               15,    // num_transaxial_crystals_per_block_v
-               1,     // num_axial_crystals_per_singles_unit_v
-               1,     // num_transaxial_crystals_per_singles_unit_v
-               1,     // num_detector_layers_v
-               0.12,  // energy_resolution_v
-               511,   // reference_energy_v
-               (short int)1, // max_num_of_timing_poss_v,
-               0.F,   // size_timing_pos_v,
-               0.F,   // timing_resolution_v,
-               "",    // scanner_geometry_v
-               2.2,   // axial_crystal_spacing_v
-               2.2,   // transaxial_crystal_spacing_v
-               18.1,  // axial_block_spacing_v
-               33.6,  // transaxial_block_spacing_v
-               ""     // crystal_map_file_name_v
->>>>>>> f489b44d
               );
       break;
 
