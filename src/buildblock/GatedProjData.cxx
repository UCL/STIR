/*
    Copyright (C) 2005-2011, Hammersmith Imanet Ltd
    Copyright (C) 2009-2013, King's College London
    This file is part of STIR.

    This file is free software; you can redistribute it and/or modify
    it under the terms of the GNU Lesser General Public License as published by
    the Free Software Foundation; either version 2.1 of the License, or
    (at your option) any later version.

    This file is distributed in the hope that it will be useful,
    but WITHOUT ANY WARRANTY; without even the implied warranty of
    MERCHANTABILITY or FITNESS FOR A PARTICULAR PURPOSE.  See the
    GNU Lesser General Public License for more details.

    See STIR/LICENSE.txt for details
*/
/*!
  \file
  \ingroup data_buildblock
  \brief Implementation of class stir::GatedProjData
  \author Kris Thielemans
  \author Charalampos Tsoumpas
*/

#include "stir/GatedProjData.h"
#include "stir/IO/FileSignature.h"
#include "stir/IO/stir_ecat7.h"
#include "stir/ProjDataFromStream.h"
#include <iostream>
#include "stir/Succeeded.h"
#include "stir/KeyParser.h"
#include "stir/is_null_ptr.h"
#include "stir/info.h"
#include <fstream>
#include <sstream>
#include <boost/format.hpp>

using std::string;

START_NAMESPACE_STIR

unique_ptr<GatedProjData>
GatedProjData::
read_from_file(const string& filename) // The written image is read in respect to its center as origin!!!
{
  std::fstream input(filename.c_str(), std::ios::in | std::ios::binary);
  if (!input)
    {
      warning("GatedProjData::read_from_file cannot read file '%s'. Will now attempt to append .gdef", filename.c_str());
      return unique_ptr<GatedProjData>(read_from_gdef(filename));
    }

  const FileSignature file_signature(input);
  const char * signature = file_signature.get_signature();

  unique_ptr<GatedProjData> gated_proj_data_sptr;

#ifdef HAVE_LLN_MATRIX
  if (strncmp(signature, "MATRIX", 6) == 0)
  {
#ifndef NDEBUG
    warning("GatedProjData::read_from_file trying to read %s as ECAT7\n", filename.c_str());
#endif
    USING_NAMESPACE_ECAT
    USING_NAMESPACE_ECAT7

    if (is_ECAT7_emission_file(filename))
    {
      Main_header mhead;
      if (read_ECAT7_main_header(mhead, filename) == Succeeded::no)
	{
	  warning("GatedProjData::read_from_file cannot read %s as ECAT7\n", filename.c_str());
	  return unique_ptr<GatedProjData>();
	}
      gated_proj_data_sptr.reset(new GatedProjData);

      const unsigned int num_gates =
	static_cast<unsigned int>(mhead.num_gates); // TODO +1?
      gated_proj_data_sptr->_proj_datas.resize(num_gates); 

      for (unsigned int gate_num=1; gate_num <= num_gates; ++ gate_num)
	{
	  gated_proj_data_sptr->_proj_datas[gate_num-1].reset(
	    ECAT7_to_PDFS(filename,
			  1,
			  gate_num, 
			  /*  data_num, bed_num, */ 0,0));
	}
      if (is_null_ptr(gated_proj_data_sptr->_proj_datas[0]))
	      error("GatedProjData: No gate available\n");
      // Get the exam info (from the first ProjData)
      if (num_gates>0)
        gated_proj_data_sptr->set_exam_info(gated_proj_data_sptr->_proj_datas[0]->get_exam_info());
    }
    else
    {
      if (is_ECAT7_file(filename))
	warning("GatedProjData::read_from_file ECAT7 file %s should be an emission sinogram\n", filename.c_str());
    }
  }
  else 
#endif // end of HAVE_LLN_MATRIX
   if (strncmp(signature, "Multigate", 9) == 0)
     {
       //#ifndef NDEBUG
       warning("GatedProjData::read_from_file trying to read %s as Multigate", filename.c_str());
       //#endif
       //return read_multi_gated_proj_data(filename);

       std::vector<std::string> filenames;
       KeyParser parser;
       parser.add_start_key("Multigate");
       parser.add_stop_key("end");
       parser.add_key("filenames", &filenames);
       if (parser.parse(filename.c_str()) == false)
	 {
	   warning("GatedProjData:::read_from_file: Error parsing %s", filename.c_str());
	   return unique_ptr<GatedProjData>();
	 }
    
       gated_proj_data_sptr.reset(new GatedProjData);
       const unsigned int num_gates =
	 static_cast<unsigned int>(filenames.size());
       gated_proj_data_sptr->_proj_datas.resize(num_gates);

       for (unsigned int gate_num=1; gate_num <= num_gates; ++ gate_num)
	 {
	   std::cerr<<" Reading " << filenames[gate_num-1]<<'\n';
	   gated_proj_data_sptr->_proj_datas[gate_num-1] =
	     ProjData::read_from_file(filenames[gate_num-1]);
	 }
       // Get the exam info (from the first ProjData)
       if (num_gates>0)
         gated_proj_data_sptr->set_exam_info(gated_proj_data_sptr->_proj_datas[0]->get_exam_info());
      return gated_proj_data_sptr;
     }    
  if (strncmp(signature, "Multi", 5) == 0) {

#ifndef NDEBUG
<<<<<<< HEAD
        info(boost::format("DynamicProjData::read_from_file trying to read %s as a Multi file.") % filename);
=======
        info(boost::format("GatedProjData::read_from_file trying to read %s as a Multi file.") % filename);
>>>>>>> eff69150
#endif

      unique_ptr<MultipleProjData> multi_proj_data(MultipleProjData::read_from_file(filename));
      gated_proj_data_sptr.reset(new GatedProjData(*multi_proj_data));
  }
  
  if (is_null_ptr(gated_proj_data_sptr))
    error("GatedProjData::read_from_file unrecognised file format for file '%s'",
	  filename.c_str());
  return gated_proj_data_sptr;
}

GatedProjData* 
GatedProjData::read_from_gdef(const string& filename)
{
  const string gdef_filename=filename+".gdef";
  std::cout << "GatedProjData: Reading gate definitions " << gdef_filename.c_str() << std::endl;
  GatedProjData * gated_proj_data_ptr = new GatedProjData;
  gated_proj_data_ptr->_time_gate_definitions.read_gdef_file(gdef_filename);
  gated_proj_data_ptr->_proj_datas.resize(gated_proj_data_ptr->_time_gate_definitions.get_num_gates());
  for ( unsigned int num = 1 ; num<=(gated_proj_data_ptr->_time_gate_definitions).get_num_gates() ;  ++num ) 
    {	
      std::stringstream gate_num_stream;
      gate_num_stream << gated_proj_data_ptr->_time_gate_definitions.get_gate_num(num);
      const string input_filename=filename+"_g"+gate_num_stream.str()+".hs";
      std::cout << "GatedProjData: Reading gate projection file: " << input_filename.c_str() << std::endl;
      gated_proj_data_ptr->_proj_datas[num-1] = ProjData::read_from_file(input_filename);
    }	
  if (is_null_ptr(gated_proj_data_ptr))   
    error("GatedProjData::read_from_file unrecognised file format for projection files with prefix '%s'",
          filename.c_str());
  // Get the exam info (from the first ProjData)
  if (gated_proj_data_ptr->get_num_gates()>0)
     gated_proj_data_ptr->set_exam_info(gated_proj_data_ptr->_proj_datas[0]->get_exam_info());
 return gated_proj_data_ptr;
}

Succeeded 
GatedProjData::
write_to_ecat7(const string& filename) const 
{
#ifndef HAVE_LLN_MATRIX
  return Succeeded::no;
#else

  Main_header mhead;
  ecat::ecat7::make_ECAT7_main_header(mhead, filename, 
				      get_proj_data(1).get_exam_info(),
				      *get_proj_data(1).get_proj_data_info_sptr() );
  mhead.num_gates = 1;
  mhead.num_gates = this->get_num_gates();
  mhead.acquisition_type =
    mhead.num_gates>1 ? DynamicEmission : StaticEmission;

  MatrixFile* mptr= matrix_create (filename.c_str(), MAT_CREATE, &mhead);
  if (mptr == 0)
    {
      warning("GatedProjData::write_to_ecat7 cannot write output file %s\n", filename.c_str());
      return Succeeded::no;
    }
  for (  unsigned int gate_num = 1 ; gate_num<=this->get_num_gates() ;  ++gate_num ) 
    {
      if (ecat::ecat7::ProjData_to_ECAT7(mptr,
					 get_proj_data(gate_num),
					 1,
					 gate_num)
	  == Succeeded::no)
      {
        matrix_close(mptr);
        return Succeeded::no;
      }
    }
  matrix_close(mptr);
  return Succeeded::yes;
#endif // end of HAVE_LLN_MATRIX
}

#if 0 // This is not necessary for the moment as we only read the files.
Succeeded 
GatedProjData::
write_to_files(const string& filename) const 
{
	for (  unsigned int num = 1 ; num<=(_time_gate_definitions).get_num_gates() ;  ++num ) 
	{
		std::stringstream gate_num_stream;
		gate_num_stream << _time_gate_definitions.get_gate_num(num);
		const string output_filename=filename+"_g"+gate_num_stream.str()+".hv";
		std::cout << "GatedProjData: Writing new gate file: " << output_filename.c_str() << std::endl;
		if(XXX->write_to_file(output_filename, this->get_density(num))
		   == Succeeded::no)
			return Succeeded::no;
	}	
	if((this->_time_gate_definitions).get_num_gates()==0)
		std::cout << "GatedDiscretisedDensity: No gates to write, please check!!" <<  std::endl;
	return Succeeded::yes;	 
	
  return Succeeded::yes;
}
#endif

END_NAMESPACE_STIR<|MERGE_RESOLUTION|>--- conflicted
+++ resolved
@@ -138,11 +138,7 @@
   if (strncmp(signature, "Multi", 5) == 0) {
 
 #ifndef NDEBUG
-<<<<<<< HEAD
-        info(boost::format("DynamicProjData::read_from_file trying to read %s as a Multi file.") % filename);
-=======
         info(boost::format("GatedProjData::read_from_file trying to read %s as a Multi file.") % filename);
->>>>>>> eff69150
 #endif
 
       unique_ptr<MultipleProjData> multi_proj_data(MultipleProjData::read_from_file(filename));
