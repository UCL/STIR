/*
    Copyright (C) 2003-2011 Hammersmith Imanet Ltd
    Copyright (C) 2019, National Physical Laboratory
    Copyright (C) 2019, 2021, University College of London
    This file is part of STIR.

    SPDX-License-Identifier: Apache-2.0

    See STIR/LICENSE.txt for details

*/
/*!
  \file 
  \ingroup listmode_utilities

  \brief Program to show info about listmode data
 
  \author Kris Thielemans
  \author Daniel Deidda
*/


#include "stir/listmode/ListRecord.h"
#include "stir/listmode/ListEvent.h"
#include "stir/listmode/ListTime.h"
#include "stir/listmode/ListGatingInput.h"
#include "stir/listmode/ListRecordWithGatingInput.h"
#include "stir/listmode/ListModeData.h"
#include "stir/listmode/CListEventCylindricalScannerWithDiscreteDetectors.h"
#include "stir/Succeeded.h"
#include "stir/IO/read_from_file.h"

#include "stir/Scanner.h"
#include <iostream>
#include <vector>

#ifndef STIR_NO_NAMESPACES
using std::cerr;
using std::cout;
using std::endl;
using std::vector;
#endif



USING_NAMESPACE_STIR

int main(int argc, char *argv[])
{
  const char * const program_name = argv[0];
  // skip program name
  --argc;
  ++argv;

  bool list_time=true;
  bool list_coincidence=false;
  bool list_event_LOR=false;
  bool list_gating=true;
  bool list_unknown=false;
  unsigned long num_events_to_list = 0;
  while (argc>1 && argv[0][0]=='-')
    {
      if (strcmp(argv[0], "--num-events-to-list")==0)
	{
	  num_events_to_list = atol(argv[1]);
	} 
      else if (strcmp(argv[0], "--time")==0)
        {
          list_time = atoi(argv[1])!=0;
        }
      else if (strcmp(argv[0], "--gating")==0)
        {
          list_gating = atoi(argv[1])!=0;
        }
      else if (strcmp(argv[0], "--coincidence")==0)
        {
          list_coincidence = atoi(argv[1])!=0;
        }
      else if (strcmp(argv[0], "--event-LOR")==0 || strcmp(argv[0], "--SPECT-event")==0)
        {
          list_event_LOR = atoi(argv[1])!=0;
        }
      else if (strcmp(argv[0], "--unknown")==0)
        {
          list_unknown = atoi(argv[1])!=0;
        }
      else
        { 
          cerr << "Unrecognised option\n";
          return EXIT_FAILURE;
        }
      argc-=2; argv+=2;
    }

  if (argc!=1)
    {
      cerr << "Usage: " << program_name << "[options] lm_filename\n"
           << "Options:\n"
           << "--time 0|1 : list time events or not (default: 1)\n"
           << "--gating 0|1 : list gating events or not (default: 1)\n"
           << "--coincidence 0|1  0|1): list coincidence event info or not (default: 0)\n"
           << "--event-LOR 0|1 : ((identical to --SPECT-event) list LOR end-points if coincidence/gamma event or not (default: 0)\n"
           << "--unknown 0|1 : list if event of unknown type encountered or not (default: 0)\n"
           << "--num-events-to-list <num> : limit number of events written to stdout\n"
           << "\nNote that for some PET scanners, coincidences are listed with crystal info.\n"
           << "For others, you should list LOR coordinates (as well) as the 'coincidence' option will only list prompt/delayed info.\n";
      return EXIT_FAILURE;
    }

  if ( list_event_LOR)
    cout << "LORs will be listed as 2 points (z1,y1,x1)-(z2,y2,x2).\n";

  shared_ptr<ListModeData> lm_data_ptr(read_from_file<ListModeData>(argv[0]));

  cout << "Scanner: " << lm_data_ptr->get_scanner_ptr()->get_name() << endl;

  unsigned long num_listed_events = 0;
  {      
    // loop over all events in the listmode file
    shared_ptr <ListRecord> record_sptr = lm_data_ptr->get_empty_record_sptr();
    ListRecord& record = *record_sptr;

    while (num_events_to_list==0 || num_events_to_list!=num_listed_events)
      {
        bool recognised = false;
        bool listed = false;
//      std::cout<<"ciao"<<std::endl;
    if (lm_data_ptr->get_next_record(record) == Succeeded::no)
      {
	    // no more events in file for some reason
	    break; //get out of while loop
      }
	if (record.is_time())
      {
            recognised=true;
            if (list_time)
              {
                cout << "Time " << record.time().get_time_in_millisecs();
                listed = true; 
              }
       }
        {
          ListRecordWithGatingInput * record_ptr = dynamic_cast<ListRecordWithGatingInput *>(&record);
          if (record_ptr!=0 && record_ptr->is_gating_input())
            {
              recognised=true;
              if (list_gating)
                {
                  cout << "Gating " << std::hex << record_ptr->gating_input().get_gating() << std::dec;
                  listed = true; 
                }
            }
        }
        if (record.is_event())
        {
          recognised=true;
          if (list_coincidence)
            {
              if (auto event_ptr = 
                   dynamic_cast<CListEvent *>(&record.event()))
                {
                  cout << "Coincidence " << (event_ptr->is_prompt() ? "p " : "d ");
                }
              if (auto event_ptr = 
                   dynamic_cast<CListEventCylindricalScannerWithDiscreteDetectors *>(&record.event()))
                {
                  DetectionPositionPair<> det_pos;
                  event_ptr->get_detection_position(det_pos);
                  cout << "(c:" << det_pos.pos1().tangential_coord()
                       << ",r:" << det_pos.pos1().axial_coord()
                       << ",l:" << det_pos.pos1().radial_coord()
                       << ")-"
                       << "(c:" << det_pos.pos2().tangential_coord()
                       << ",r:" << det_pos.pos2().axial_coord()
                       << ",l:" << det_pos.pos2().radial_coord()
<<<<<<< HEAD
                       << ")";
                  cout << " delta time: " << event_ptr->get_delta_time();
=======
                       << ")\t";
>>>>>>> 4e016d62
                  listed = true; 
                }
            }
          if (list_event_LOR)
            { 
              if (auto event_ptr = 
                   dynamic_cast<CListEvent *>(&record.event())) // cast not necessary, but looks same as above
              if (event_ptr!=0)
                {
                  LORAs2Points<float> lor;
                  lor=event_ptr->get_LOR();
                  cout << "LOR "
                       << "(" << lor.p1().z()
                       << "," << lor.p1().y()
                       << "," << lor.p1().x()
                       << ")-"
                       << "(" << lor.p2().z()
                       << "," << lor.p2().y()
                       << "," << lor.p2().x()
                       << ")";
                  listed = true;
                }
            }
        }
        if (!recognised && list_unknown)
        {
          cout << "Unknown type";
          listed = true; 
        }
        if (listed)
          {
            ++num_listed_events;	    
            cout << '\n';
          }
      }
    cout << '\n';

  }

  return EXIT_SUCCESS;
}
<|MERGE_RESOLUTION|>--- conflicted
+++ resolved
@@ -173,12 +173,8 @@
                        << "(c:" << det_pos.pos2().tangential_coord()
                        << ",r:" << det_pos.pos2().axial_coord()
                        << ",l:" << det_pos.pos2().radial_coord()
-<<<<<<< HEAD
-                       << ")";
+                       << ")\t";
                   cout << " delta time: " << event_ptr->get_delta_time();
-=======
-                       << ")\t";
->>>>>>> 4e016d62
                   listed = true; 
                 }
             }
