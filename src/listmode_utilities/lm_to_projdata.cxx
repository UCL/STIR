//
//
/*!
  \file 
  \ingroup listmode_utilities

  \brief Program to bin listmode data to 3d sinograms

  \see class stir::LmToProjData for info on parameter file format

  \author Kris Thielemans
  \author Sanida Mustafovic
  
*/
/*
    Copyright (C) 2000- 2009, Hammersmith Imanet Ltd
    This file is part of STIR.

    This file is free software; you can redistribute it and/or modify
    it under the terms of the GNU Lesser General Public License as published by
    the Free Software Foundation; either version 2.1 of the License, or
    (at your option) any later version.

    This file is distributed in the hope that it will be useful,
    but WITHOUT ANY WARRANTY; without even the implied warranty of
    MERCHANTABILITY or FITNESS FOR A PARTICULAR PURPOSE.  See the
    GNU Lesser General Public License for more details.

    See STIR/LICENSE.txt for details
*/

#include "stir/listmode/LmToProjData.h"
#include "stir/IO/InputFileFormatRegistry.h"

#ifndef STIR_NO_NAMESPACES
using std::cerr;
using std::endl;
#endif

USING_NAMESPACE_STIR



int main(int argc, char * argv[])
{
  if (argc>1)
    {
      if (strcmp(argv[1], "--help") == 0 ||
          strcmp(argv[1], "-?") == 0) {
        cerr << "\nUsage: " << argv[0] << " [par_file]\n"
          << "Run " << argv[0] << " --input-formats to list the supported input formats\n";
        exit(EXIT_SUCCESS);
      }
      // Display the supported inputs, we need this in order to know
      // which listmode files are supported
<<<<<<< HEAD
      if (strcmp(argv[1], "--input-formats") == 0)
      {
        cerr << endl << "Supported input file formats:\n";
        InputFileFormatRegistry<CListModeData>::default_sptr()->
          list_registered_names(cerr);
        exit(EXIT_SUCCESS);
      }
      if (strcmp(argv[1], "--test_timing_positions") == 0)
      {
        cerr << "A test function for TOF data which I could not fit anywhere else right now:\n"
          "It is going to fill every segment with the index number of the respective TOF position \n"
          "and then stop.\n";
        std::cout << argc << std::endl;
        std::cout << argv[0] << "\n" << argv[1] << "\n" << argv[2] << std::endl;
        LmToProjData application(argc == 3 ? argv[2] : 0);
        application.run_tof_test_function();
        exit(EXIT_SUCCESS);
      }
  }
=======
      if (strcmp(argv[1], "--input-formats")==0)
	{
	  cerr<<endl<<"Supported input file formats:\n";
      InputFileFormatRegistry<ListModeData>::default_sptr()->
	    list_registered_names(cerr);
	  exit(EXIT_SUCCESS);
	}
    }
>>>>>>> a1143ac0
  LmToProjData application(argc==2 ? argv[1] : 0);
  application.process_data();

  return EXIT_SUCCESS;
}
<|MERGE_RESOLUTION|>--- conflicted
+++ resolved
@@ -53,11 +53,10 @@
       }
       // Display the supported inputs, we need this in order to know
       // which listmode files are supported
-<<<<<<< HEAD
       if (strcmp(argv[1], "--input-formats") == 0)
       {
         cerr << endl << "Supported input file formats:\n";
-        InputFileFormatRegistry<CListModeData>::default_sptr()->
+        InputFileFormatRegistry<ListModeData>::default_sptr()->
           list_registered_names(cerr);
         exit(EXIT_SUCCESS);
       }
@@ -73,16 +72,6 @@
         exit(EXIT_SUCCESS);
       }
   }
-=======
-      if (strcmp(argv[1], "--input-formats")==0)
-	{
-	  cerr<<endl<<"Supported input file formats:\n";
-      InputFileFormatRegistry<ListModeData>::default_sptr()->
-	    list_registered_names(cerr);
-	  exit(EXIT_SUCCESS);
-	}
-    }
->>>>>>> a1143ac0
   LmToProjData application(argc==2 ? argv[1] : 0);
   application.process_data();
 
