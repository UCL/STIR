/*!
  \file 
  \ingroup listmode

  \brief Implementation of class stir::LmToProjData
 
  \author Kris Thielemans
  \author Sanida Mustafovic
*/
/*
    Copyright (C) 2000 - 2011-12-31, Hammersmith Imanet Ltd
    Copyright (C) 2013, University College London
    This file is part of STIR.

    This file is free software; you can redistribute it and/or modify
    it under the terms of the GNU Lesser General Public License as published by
    the Free Software Foundation; either version 2.1 of the License, or
    (at your option) any later version.

    This file is distributed in the hope that it will be useful,
    but WITHOUT ANY WARRANTY; without even the implied warranty of
    MERCHANTABILITY or FITNESS FOR A PARTICULAR PURPOSE.  See the
    GNU Lesser General Public License for more details.

    See STIR/LICENSE.txt for details
*/

/* Possible compilation switches:
  
USE_SegmentByView 
  Currently our ProjData classes store segments as floats, which is a waste of
  memory and time for simple binning of listmode data. This should be
  remedied at some point by having member template functions to allow different
  data types in ProjData et al.
  Currently we work (somewhat tediously) around this problem by using Array classes directly.
  If you want to use the Segment classes (safer and cleaner)
  #define USE_SegmentByView


FRAME_BASED_DT_CORR:
   dead-time correction based on the frame, or on the time of the event
*/   
// (Note: can currently NOT be disabled)
#define USE_SegmentByView

//#define FRAME_BASED_DT_CORR

// set elem_type to what you want to use for the sinogram elements
// we need a signed type, as randoms can be subtracted. However, signed char could do.

#if defined(USE_SegmentByView) 
   typedef float elem_type;
#  define OUTPUTNumericType NumericType::FLOAT
#else
   #error currently problem with normalisation code!
   typedef short elem_type;
#  define OUTPUTNumericType NumericType::SHORT
#endif


#include "stir/utilities.h"

#include "stir/listmode/LmToProjData.h"
#include "stir/listmode/CListRecord.h"
#include "stir/listmode/CListModeData.h"
#include "stir/ExamInfo.h"
#include "stir/ProjDataInfoCylindricalNoArcCorr.h"

#include "stir/Scanner.h"
#ifdef USE_SegmentByView
#include "stir/ProjDataInterfile.h"
#include "stir/SegmentByView.h"
#else
#include "stir/ProjDataFromStream.h"
#include "stir/IO/interfile.h"
#include "stir/Array.h"
#include "stir/IndexRange3D.h"
#endif
#include "stir/IO/read_from_file.h"
#include "stir/ParsingObject.h"
#include "stir/TimeFrameDefinitions.h"
#include "stir/CPUTimer.h"
#include "stir/recon_buildblock/TrivialBinNormalisation.h"
#include "stir/is_null_ptr.h"

#include <fstream>
#include <iostream>
#include <vector>

#ifndef STIR_NO_NAMESPACES
using std::string;
using std::fstream;
using std::ifstream;
using std::iostream;
using std::ofstream;
using std::ios;
using std::cerr;
using std::cout;
using std::flush;
using std::endl;
using std::min;
using std::max;
using std::vector;
using std::pair;
#endif

START_NAMESPACE_STIR

#ifdef USE_SegmentByView
typedef SegmentByView<elem_type> segment_type;
#else
#error does not work at the moment
#endif
/******************** Prototypes  for local routines ************************/



static void 
allocate_segments(VectorWithOffset<segment_type *>& segments,
                       const int start_segment_index, 
	               const int end_segment_index,
                       const ProjDataInfo* proj_data_info_ptr);

// In the next 2 functions, the 'output' parameter needs to be passed 
// because save_and_delete_segments needs it when we're not using SegmentByView

/* last parameter only used if USE_SegmentByView
   first parameter only used when not USE_SegmentByView
 */         
static void 
save_and_delete_segments(shared_ptr<iostream>& output,
			      VectorWithOffset<segment_type *>& segments,
			      const int start_segment_index, 
			      const int end_segment_index, 
			      ProjData& proj_data);
static
shared_ptr<ProjData>
construct_proj_data(shared_ptr<iostream>& output,
                    const string& output_filename, 
		    const ExamInfo& exam_info,
                    const shared_ptr<ProjDataInfo>& proj_data_info_ptr);

/**************************************************************
 The 3 parsing functions
***************************************************************/
void 
LmToProjData::
set_defaults()
{
  max_segment_num_to_process = -1;
  store_prompts = true;
  store_delayeds = true;
  interactive=false;
  num_segments_in_memory = -1;
  normalisation_ptr.reset(new TrivialBinNormalisation);
  post_normalisation_ptr.reset(new TrivialBinNormalisation);
  do_pre_normalisation =0;
<<<<<<< HEAD
  num_events_to_store = -1;
=======
  num_events_to_store = 0;
  do_time_frame = false; 
>>>>>>> f9a93a73

}

void 
LmToProjData::
initialise_keymap()
{
  parser.add_start_key("lm_to_projdata Parameters");
  parser.add_key("input file",&input_filename);
  parser.add_key("template_projdata", &template_proj_data_name);
  parser.add_key("frame_definition file",&frame_definition_filename);
  parser.add_key("num_events_to_store",&num_events_to_store);
  parser.add_key("output filename prefix",&output_filename_prefix);
  parser.add_parsing_key("Bin Normalisation type for pre-normalisation", &normalisation_ptr);
  parser.add_parsing_key("Bin Normalisation type for post-normalisation", &post_normalisation_ptr);
  parser.add_key("maximum absolute segment number to process", &max_segment_num_to_process); 
  parser.add_key("do pre normalisation ", &do_pre_normalisation);
  parser.add_key("num_segments_in_memory", &num_segments_in_memory);

  //if (lm_data_ptr->has_delayeds()) TODO we haven't read the CListModeData yet, so cannot access has_delayeds() yet
  // one could add the next 2 keywords as part of a callback function for the 'input file' keyword.
  // That's a bit too much trouble for now though...
  {
    parser.add_key("Store prompts",&store_prompts);
    parser.add_key("Store delayeds",&store_delayeds);
    //parser.add_key("increment to use for 'delayeds'",&delayed_increment);
  }
  parser.add_key("List event coordinates",&interactive);
  parser.add_stop_key("END");  

}


bool
LmToProjData::
post_processing()
{

  if (input_filename.size()==0)
    {
      warning("You have to specify an input_filename\n");
      return true;
    }

  if (!interactive && output_filename_prefix.size()==0)
    {
      warning("You have to specify an output_filename_prefix\n");
      return true;
    }

  lm_data_ptr = stir::read_from_file<CListModeData>(input_filename);

  if (template_proj_data_name.size()==0)
    {
      warning("You have to specify template_projdata\n");
      return true;
    }
  shared_ptr<ProjData> template_proj_data_ptr =
    ProjData::read_from_file(template_proj_data_name);

  template_proj_data_info_ptr.reset(template_proj_data_ptr->get_proj_data_info_ptr()->clone());

  // initialise segment_num related variables

  if (max_segment_num_to_process==-1)
    max_segment_num_to_process = 
      template_proj_data_info_ptr->get_max_segment_num();
  else
    {
      max_segment_num_to_process =
	min(max_segment_num_to_process, 
	    template_proj_data_info_ptr->get_max_segment_num());
      template_proj_data_info_ptr->
	reduce_segment_range(-max_segment_num_to_process,
			     max_segment_num_to_process);
    }

  const int num_segments = template_proj_data_info_ptr->get_num_segments();
  if (num_segments_in_memory == -1 || interactive)
    num_segments_in_memory = num_segments;
  else
    num_segments_in_memory =
      min(num_segments_in_memory, num_segments);
  if (num_segments == 0)
    {
      warning("LmToProjData: num_segments_in_memory cannot be 0");
      return true;
    }
  


  Scanner const * const scanner_ptr = 
    template_proj_data_info_ptr->get_scanner_ptr();

  if (*scanner_ptr != *lm_data_ptr->get_scanner_ptr())
    {
      warning("LmToProjData:\nScanner from list mode data (%s) is different from\n"
	      "scanner from template projdata (%s).\n"
	      "Full definition of scanner from list mode data:\n%s\n"
	      "Full definition of scanner from template:\n%s\n",
	      lm_data_ptr->get_scanner_ptr()->get_name().c_str(),
	      scanner_ptr->get_name().c_str(),
	      lm_data_ptr->get_scanner_ptr()->parameter_info().c_str(),
	      scanner_ptr->parameter_info().c_str());
      return true;
    }
  
  // handle store_prompts and store_delayeds

  if (lm_data_ptr->has_delayeds()==false && store_delayeds==true)
    {
      warning("This list mode data does not seem to have delayed events.\n"
	      "Setting store_delayeds to false.");
      store_delayeds=true;
    }
  
  if (store_prompts)
    {
      if (store_delayeds)
	delayed_increment = -1;
      else
	delayed_increment = 0;
    }
  else
    {
      if (store_delayeds)
	delayed_increment = 1;
      else
	{
	  warning("At least one of store_prompts or store_delayeds should be true");
	  return true;
	}
    }

  // set up normalisation objects

  if (is_null_ptr(normalisation_ptr))
    {
      warning("Invalid pre-normalisation object\n");
      return true;
    }
  if (is_null_ptr(post_normalisation_ptr))
    {
      warning("Invalid post-normalisation object\n");
      return true;
    }

  if (do_pre_normalisation)
    {
      shared_ptr<Scanner> scanner_sptr(new Scanner(*scanner_ptr));
      // TODO this won't work for the HiDAC or so
      proj_data_info_cyl_uncompressed_ptr.
	reset(dynamic_cast<ProjDataInfoCylindricalNoArcCorr *>(
							       ProjDataInfo::ProjDataInfoCTI(scanner_sptr, 
											     1, scanner_ptr->get_num_rings()-1,
											     scanner_ptr->get_num_detectors_per_ring()/2,
											     scanner_ptr->get_default_num_arccorrected_bins(), 
											     false)));
      
      if ( normalisation_ptr->set_up(proj_data_info_cyl_uncompressed_ptr)
	   != Succeeded::yes)
	error("LmToProjData: set-up of pre-normalisation failed\n");
    }
  else
    {
      if ( post_normalisation_ptr->set_up(template_proj_data_info_ptr)
	   != Succeeded::yes)
	error("LmToProjData: set-up of post-normalisation failed\n");
    }

  // handle time frame definitions etc
  // If num_events_to_store == 0 && frame_definition_filename.size == 0
  do_time_frame = num_events_to_store<=0;

  if (do_time_frame && frame_definition_filename.size()==0)
  {
      warning("Have to specify either 'frame_definition_filename' or 'num_events_to_store'");
      return true;
  }

  if (frame_definition_filename.size()!=0)
  {
    frame_defs = TimeFrameDefinitions(frame_definition_filename);
    do_time_frame = true;
  }
  else
    {
      // make a single frame starting from 0. End value will be ignored.
      vector<pair<double, double> > frame_times(1, pair<double,double>(0,0));
      frame_defs = TimeFrameDefinitions(frame_times);
    }

#ifdef FRAME_BASED_DT_CORR
  cerr << "LmToProjData Using FRAME_BASED_DT_CORR\n";
#else
  cerr << "LmToProjData NOT Using FRAME_BASED_DT_CORR\n";
#endif

  return false;
}

/**************************************************************
 Constructors
***************************************************************/

LmToProjData::
LmToProjData()
{
  set_defaults();
}

LmToProjData::
LmToProjData(const char * const par_filename)
{
  set_defaults();
  if (par_filename!=0)
    {
      if (parse(par_filename)==false)
	error("Exiting\n");
    }
  else
    ask_parameters();
}

/**************************************************************
 Here follows the implementation of get_bin_from_event

 this function is complicated because of the normalisation stuff. sorry
***************************************************************/
void
LmToProjData::
get_bin_from_event(Bin& bin, const CListEvent& event) const
{  
  if (do_pre_normalisation)
   {
     Bin uncompressed_bin;
     event.get_bin(uncompressed_bin, *proj_data_info_cyl_uncompressed_ptr);
     if (uncompressed_bin.get_bin_value()<=0)
      return; // rejected for some strange reason


    // do_normalisation
#ifndef FRAME_BASED_DT_CORR
     const double start_time = current_time;
     const double end_time = current_time;
#else
     const double start_time = frame_defs.get_start_time(current_frame_num);
     const double end_time =frame_defs.get_end_time(current_frame_num);
#endif
     
      const float bin_efficiency = 
	normalisation_ptr->get_bin_efficiency(uncompressed_bin,start_time,end_time);
      // TODO remove arbitrary number. Supposes that these bin_efficiencies are around 1
      if (bin_efficiency < 1.E-10)
	{
	warning("\nBin_efficiency %g too low for uncompressed bin (s:%d,v:%d,ax_pos:%d,tang_pos:%d). Event ignored\n",
		bin_efficiency,
		uncompressed_bin.segment_num(), uncompressed_bin.view_num(), 
		uncompressed_bin.axial_pos_num(), uncompressed_bin.tangential_pos_num());
	bin.set_bin_value(-1);
	return;
	}
     
    // now find 'compressed' bin, i.e. taking mashing, span etc into account
    // Also, adjust the normalisation factor according to the number of
    // uncompressed bins in a compressed bin

    const float bin_value = 1/bin_efficiency;
    // TODO wasteful: we decode the event twice. replace by something like
    // template_proj_data_info_ptr->get_bin_from_uncompressed(bin, uncompressed_bin);
    event.get_bin(bin, *template_proj_data_info_ptr);
   
    if (bin.get_bin_value()>0)
      {
	bin.set_bin_value(bin_value);
      }

  }
  else
    {
      event.get_bin(bin, *template_proj_data_info_ptr);
    }

} 

/**************************************************************
 Here follows the post_normalisation related stuff. 
***************************************************************/
void 
LmToProjData::
do_post_normalisation(Bin& bin) const
{
    if (bin.get_bin_value()>0)
    {
      if (do_pre_normalisation)
	{
	  bin.set_bin_value(bin.get_bin_value()/get_compression_count(bin));
	}
      else
	{
#ifndef FRAME_BASED_DT_CORR
	  const double start_time = current_time;
	  const double end_time = current_time;
#else
	  const double start_time = frame_defs.get_start_time(current_frame_num);
	  const double end_time =frame_defs.get_end_time(current_frame_num);
#endif
	  const float bin_efficiency = post_normalisation_ptr->get_bin_efficiency(bin,start_time,end_time);
	  // TODO remove arbitrary number. Supposes that these bin_efficiencies are around 1
	  if (bin_efficiency < 1.E-10)
	    {
	      warning("\nBin_efficiency %g too low for bin (s:%d,v:%d,ax_pos:%d,tang_pos:%d). Event ignored\n",
		      bin_efficiency,
		      bin.segment_num(), bin.view_num(), bin.axial_pos_num(), bin.tangential_pos_num());
	      bin.set_bin_value(-1);
	    }
	  else
	    {
	      bin.set_bin_value(1/bin_efficiency);
	    }	  
	}
    }
}


int
LmToProjData::
get_compression_count(const Bin& bin) const
{
  // TODO this currently works ONLY for cylindrical PET scanners

   const ProjDataInfoCylindrical& proj_data_info =
      dynamic_cast<const ProjDataInfoCylindrical&>(*template_proj_data_info_ptr);

    return static_cast<int>(proj_data_info.get_num_ring_pairs_for_segment_axial_pos_num(bin.segment_num(),bin.axial_pos_num()))*
			   proj_data_info.get_view_mashing_factor();

}

/**************************************************************
 Empty functions for new time events and new time frames.
***************************************************************/
void
LmToProjData::
process_new_time_event(const CListTime&)
{}


void
LmToProjData::
start_new_time_frame(const unsigned int)
{}

/**************************************************************
 Here follows the actual rebinning code (finally).

 It's essentially simple, but is in fact complicated because of the facility
 to store only part of the segments in memory.
***************************************************************/
void
LmToProjData::
process_data()
{ 
  CPUTimer timer;
  timer.start();

  // assume list mode data starts at time 0
  // we have to do this because the first time tag might occur only after a
  // few coincidence events (as happens with ECAT scanners)
  current_time = 0;

  double time_of_last_stored_event = 0;
  long num_stored_events = 0;
  VectorWithOffset<segment_type *> 
    segments (template_proj_data_info_ptr->get_min_segment_num(), 
	      template_proj_data_info_ptr->get_max_segment_num());
  
  VectorWithOffset<CListModeData::SavedPosition> 
    frame_start_positions(1, static_cast<int>(frame_defs.get_num_frames()));
  shared_ptr <CListRecord> record_sptr = lm_data_ptr->get_empty_record_sptr();
  CListRecord& record = *record_sptr;

  if (!record.event().is_valid_template(*template_proj_data_info_ptr))
	  error("The scanner template is not valid for LmToProjData. This might be because of unsupported arc correction.");


  /* Here starts the main loop which will store the listmode data. */
  for (current_frame_num = 1;
       current_frame_num<=frame_defs.get_num_frames();
       ++current_frame_num)
    {
      start_new_time_frame(current_frame_num);

      // construct ExamInfo appropriate for a single projdata with this time frame
      ExamInfo this_frame_exam_info(*lm_data_ptr->get_exam_info_ptr());
      {
        TimeFrameDefinitions this_time_frame_defs(frame_defs, current_frame_num);
        this_frame_exam_info.set_time_frame_definitions(this_time_frame_defs);
      }

      // *********** open output file
      shared_ptr<iostream> output;
      shared_ptr<ProjData> proj_data_ptr;

      {
        char rest[50];
        sprintf(rest, "_f%dg1d0b0", current_frame_num);
        const string output_filename = output_filename_prefix + rest;
      
        proj_data_ptr = 
          construct_proj_data(output, output_filename, this_frame_exam_info, template_proj_data_info_ptr);
      }

      long num_prompts_in_frame = 0;
      long num_delayeds_in_frame = 0;

      const double start_time = frame_defs.get_start_time(current_frame_num);
      const double end_time = frame_defs.get_end_time(current_frame_num);

      /*
	 For each start_segment_index, we check which events occur in the
	 segments between start_segment_index and 
	 start_segment_index+num_segments_in_memory.
       */
       for (int start_segment_index = proj_data_ptr->get_min_segment_num(); 
	    start_segment_index <= proj_data_ptr->get_max_segment_num(); 
	    start_segment_index += num_segments_in_memory) 
	 {
	 
	   const int end_segment_index = 
	     min( proj_data_ptr->get_max_segment_num()+1, start_segment_index + num_segments_in_memory) - 1;
    
	   if (!interactive)
	     allocate_segments(segments, start_segment_index, end_segment_index, proj_data_ptr->get_proj_data_info_ptr());

	   // the next variable is used to see if there are more events to store for the current segments
	   // num_events_to_store-more_events will be the number of allowed coincidence events currently seen in the file
	   // ('allowed' independent on the fact of we have its segment in memory or not)
	   // When do_time_frame=true, the number of events is irrelevant, so we 
	   // just set more_events to 1, and never change it
	   long more_events = 
         do_time_frame? 1 : num_events_to_store;

	   if (start_segment_index != proj_data_ptr->get_min_segment_num())
	     {
	       // we're going once more through the data (for the next batch of segments)
	       cerr << "\nProcessing next batch of segments\n";
	       // go to the beginning of the listmode data for this frame
	       lm_data_ptr->set_get_position(frame_start_positions[current_frame_num]);
	       current_time = start_time;
	     }
	   else
	     {
	       cerr << "\nProcessing time frame " << current_frame_num << '\n';

	       // Note: we already have current_time from previous frame, so don't 
	       // need to set it. In fact, setting it to start_time would be wrong
	       // as we first might have to skip some events before we get to start_time.
	       // So, let's do that now.
	       while (current_time < start_time && 
		      lm_data_ptr->get_next_record(record) == Succeeded::yes) 
		 {
		   if (record.is_time())
		     current_time = record.time().get_time_in_secs();
		 }
	       // now save position such that we can go back
	       frame_start_positions[current_frame_num] = 
		 lm_data_ptr->save_get_position();
	     }
	   {      
	     // loop over all events in the listmode file
	     while (more_events)
	       {
		 if (lm_data_ptr->get_next_record(record) == Succeeded::no) 
		   {
		     // no more events in file for some reason
		     break; //get out of while loop
		   }
         if (record.is_time() && end_time > 0.01) // Direct comparison within doubles is unsafe.
		   {
		     current_time = record.time().get_time_in_secs();
		     if (do_time_frame && current_time >= end_time)
		       break; // get out of while loop
		     assert(current_time>=start_time);
		     process_new_time_event(record.time());
		   }
		 // note: could do "else if" here if we would be sure that
		 // a record can never be both timing and coincidence event
		 // and there might be a scanner around that has them both combined.
		 if (record.is_event())
		   {
		     assert(start_time <= current_time);
		     Bin bin;
		     // set value in case the event decoder doesn't touch it
		     // otherwise it would be 0 and all events will be ignored
		     bin.set_bin_value(1);
                     get_bin_from_event(bin, record.event());
		     		       
		     // check if it's inside the range we want to store
		     if (bin.get_bin_value()>0
			 && bin.tangential_pos_num()>= proj_data_ptr->get_min_tangential_pos_num()
			 && bin.tangential_pos_num()<= proj_data_ptr->get_max_tangential_pos_num()
			 && bin.axial_pos_num()>=proj_data_ptr->get_min_axial_pos_num(bin.segment_num())
			 && bin.axial_pos_num()<=proj_data_ptr->get_max_axial_pos_num(bin.segment_num())
			 ) 
		       {
			 assert(bin.view_num()>=proj_data_ptr->get_min_view_num());
			 assert(bin.view_num()<=proj_data_ptr->get_max_view_num());
            
			 // see if we increment or decrement the value in the sinogram
			 const int event_increment =
			   record.event().is_prompt() 
			   ? ( store_prompts ? 1 : 0 ) // it's a prompt
			   :  delayed_increment;//it is a delayed-coincidence event
            
			 if (event_increment==0)
			   continue;
            
			 if (!do_time_frame)
			   more_events-= event_increment;
            
			 // now check if we have its segment in memory
			 if (bin.segment_num() >= start_segment_index && bin.segment_num()<=end_segment_index)
			   {
			     do_post_normalisation(bin);
			 
			     num_stored_events += event_increment;
			     if (record.event().is_prompt())
			       ++num_prompts_in_frame;
			     else
			       ++num_delayeds_in_frame;

			     if (num_stored_events%500000L==0) cout << "\r" << num_stored_events << " events stored" << flush;
                            
			     if (interactive)
			       printf("Seg %4d view %4d ax_pos %4d tang_pos %4d time %8g stored with incr %d \n", 
				      bin.segment_num(), bin.view_num(), bin.axial_pos_num(), bin.tangential_pos_num(),
				      current_time, event_increment);
			     else
			       (*segments[bin.segment_num()])[bin.view_num()][bin.axial_pos_num()][bin.tangential_pos_num()] += 
			       bin.get_bin_value() * 
			       event_increment;
			   }
		       }
		     else 	// event is rejected for some reason
		       {
			 if (interactive)
			   printf("Seg %4d view %4d ax_pos %4d tang_pos %4d time %8g ignored\n", 
				  bin.segment_num(), bin.view_num(), bin.axial_pos_num(), bin.tangential_pos_num(), current_time);
		       }     
		   } // end of spatial event processing
	       } // end of while loop over all events

	     time_of_last_stored_event = 
	       max(time_of_last_stored_event,current_time); 
	   } 

	   if (!interactive)
	   save_and_delete_segments(output, segments, 
				    start_segment_index, end_segment_index, 
				    *proj_data_ptr);  
	 } // end of for loop for segment range
       cerr <<  "\nNumber of prompts stored in this time period : " << num_prompts_in_frame
	    <<  "\nNumber of delayeds stored in this time period: " << num_delayeds_in_frame
	    << '\n';
   } // end of loop over frames

 timer.stop();

 cerr << "Last stored event was recorded before time-tick at " << time_of_last_stored_event << " secs\n";
 if (!do_time_frame && 
     (num_stored_events<=0 ||
      /*static_cast<unsigned long>*/(num_stored_events)<num_events_to_store))
   cerr << "Early stop due to EOF. " << endl;
 cerr << "Total number of counts (either prompts/trues/delayeds) stored: " << num_stored_events << endl;

 cerr << "\nThis took " << timer.value() << "s CPU time." << endl;

}



/************************* Local helper routines *************************/


void 
allocate_segments( VectorWithOffset<segment_type *>& segments,
		  const int start_segment_index, 
		  const int end_segment_index,
		  const ProjDataInfo* proj_data_info_ptr)
{
  
  for (int seg=start_segment_index ; seg<=end_segment_index; seg++)
  {
#ifdef USE_SegmentByView
    segments[seg] = new SegmentByView<elem_type>(
    	proj_data_info_ptr->get_empty_segment_by_view (seg)); 
#else
    segments[seg] = 
      new Array<3,elem_type>(IndexRange3D(0, proj_data_info_ptr->get_num_views()-1, 
				      0, proj_data_info_ptr->get_num_axial_poss(seg)-1,
				      -(proj_data_info_ptr->get_num_tangential_poss()/2), 
				      proj_data_info_ptr->get_num_tangential_poss()-(proj_data_info_ptr->get_num_tangential_poss()/2)-1));
#endif
  }
}

void 
save_and_delete_segments(shared_ptr<iostream>& output,
			 VectorWithOffset<segment_type *>& segments,
			 const int start_segment_index, 
			 const int end_segment_index, 
			 ProjData& proj_data)
{
  
  for (int seg=start_segment_index; seg<=end_segment_index; seg++)
  {
    {
#ifdef USE_SegmentByView
      proj_data.set_segment(*segments[seg]);
#else
      (*segments[seg]).write_data(*output);
#endif
      delete segments[seg];      
    }
    
  }
}



static
shared_ptr<ProjData>
construct_proj_data(shared_ptr<iostream>& output,
                    const string& output_filename, 
		    const ExamInfo& exam_info,
                    const shared_ptr<ProjDataInfo>& proj_data_info_ptr)
{
  shared_ptr<ExamInfo> exam_info_sptr(new ExamInfo(exam_info));

#ifdef USE_SegmentByView
  // don't need output stream in this case
  shared_ptr<ProjData> proj_data_sptr(new ProjDataInterfile(exam_info_sptr,
							    proj_data_info_ptr, output_filename, ios::out, 
							    ProjDataFromStream::Segment_View_AxialPos_TangPos,
							    OUTPUTNumericType));
  return proj_data_sptr;
#else
  // this code would work for USE_SegmentByView as well, but the above is far simpler...
  vector<int> segment_sequence_in_stream(proj_data_info_ptr->get_num_segments());
  { 
    std::vector<int>::iterator current_segment_iter =
      segment_sequence_in_stream.begin();
    for (int segment_num=proj_data_info_ptr->get_min_segment_num();
         segment_num<=proj_data_info_ptr->get_max_segment_num();
         ++segment_num)
      *current_segment_iter++ = segment_num;
  }
  output = new fstream (output_filename.c_str(), ios::out|ios::binary);
  if (!*output)
    error("Error opening output file %s\n",output_filename.c_str());
  shared_ptr<ProjDataFromStream> proj_data_ptr(
					       new ProjDataFromStream(exam_info_sptr, proj_data_info_ptr, output, 
								      /*offset=*/std::streamoff(0), 
								      segment_sequence_in_stream,
								      ProjDataFromStream::Segment_View_AxialPos_TangPos,
								      OUTPUTNumericType));
  write_basic_interfile_PDFS_header(output_filename, *proj_data_ptr);
  return proj_data_ptr;  
#endif
}


END_NAMESPACE_STIR<|MERGE_RESOLUTION|>--- conflicted
+++ resolved
@@ -155,13 +155,8 @@
   normalisation_ptr.reset(new TrivialBinNormalisation);
   post_normalisation_ptr.reset(new TrivialBinNormalisation);
   do_pre_normalisation =0;
-<<<<<<< HEAD
-  num_events_to_store = -1;
-=======
   num_events_to_store = 0;
   do_time_frame = false; 
->>>>>>> f9a93a73
-
 }
 
 void 
