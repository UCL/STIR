/*!
  \file 
  \ingroup listmode

  \brief Implementation of class stir::LmToProjData
 
  \author Kris Thielemans
  \author Sanida Mustafovic
*/
/*
    Copyright (C) 2000 - 2011-12-31, Hammersmith Imanet Ltd
    Copyright (C) 2013, University College London
    This file is part of STIR.

    This file is free software; you can redistribute it and/or modify
    it under the terms of the GNU Lesser General Public License as published by
    the Free Software Foundation; either version 2.1 of the License, or
    (at your option) any later version.

    This file is distributed in the hope that it will be useful,
    but WITHOUT ANY WARRANTY; without even the implied warranty of
    MERCHANTABILITY or FITNESS FOR A PARTICULAR PURPOSE.  See the
    GNU Lesser General Public License for more details.

    See STIR/LICENSE.txt for details
*/

/* Possible compilation switches:
  
USE_SegmentByView 
  Currently our ProjData classes store segments as floats, which is a waste of
  memory and time for simple binning of listmode data. This should be
  remedied at some point by having member template functions to allow different
  data types in ProjData et al.
  Currently we work (somewhat tediously) around this problem by using Array classes directly.
  If you want to use the Segment classes (safer and cleaner)
  #define USE_SegmentByView


FRAME_BASED_DT_CORR:
   dead-time correction based on the frame, or on the time of the event
*/   
// (Note: can currently NOT be disabled)
#define USE_SegmentByView

//#define FRAME_BASED_DT_CORR

// set elem_type to what you want to use for the sinogram elements
// we need a signed type, as randoms can be subtracted. However, signed char could do.

#if defined(USE_SegmentByView) 
   typedef float elem_type;
#  define OUTPUTNumericType NumericType::FLOAT
#else
   #error currently problem with normalisation code!
   typedef short elem_type;
#  define OUTPUTNumericType NumericType::SHORT
#endif


#include "stir/utilities.h"

#include "stir/listmode/LmToProjData.h"
#include "stir/listmode/ListRecord.h"
#include "stir/listmode/ListModeData.h"
#include "stir/ExamInfo.h"
#include "stir/ProjDataInfoCylindricalNoArcCorr.h"

#include "stir/Scanner.h"
#ifdef USE_SegmentByView
#include "stir/ProjDataInterfile.h"
#include "stir/SegmentByView.h"
#else
#include "stir/ProjDataFromStream.h"
#include "stir/IO/interfile.h"
#include "stir/Array.h"
#include "stir/IndexRange3D.h"
#endif
#include "stir/IO/read_from_file.h"
#include "stir/ParsingObject.h"
#include "stir/TimeFrameDefinitions.h"
#include "stir/CPUTimer.h"
#include "stir/recon_buildblock/TrivialBinNormalisation.h"
#include "stir/is_null_ptr.h"

#include <fstream>
#include <iostream>
#include <vector>

#ifndef STIR_NO_NAMESPACES
using std::string;
using std::fstream;
using std::ifstream;
using std::iostream;
using std::ofstream;
using std::ios;
using std::cerr;
using std::cout;
using std::flush;
using std::endl;
using std::min;
using std::max;
using std::vector;
using std::pair;
#endif

START_NAMESPACE_STIR

#ifdef USE_SegmentByView
typedef SegmentByView<elem_type> segment_type;
#else
#error does not work at the moment
#endif
/******************** Prototypes  for local routines ************************/



static void 
allocate_segments(VectorWithOffset<segment_type *>& segments,
                       const int start_segment_index,
	               const int end_segment_index,
                       const shared_ptr<const ProjDataInfo> proj_data_info_sptr);

// In the next 2 functions, the 'output' parameter needs to be passed 
// because save_and_delete_segments needs it when we're not using SegmentByView

/* last parameter only used if USE_SegmentByView
   first parameter only used when not USE_SegmentByView
 */         
static void 
save_and_delete_segments(shared_ptr<iostream>& output,
			      VectorWithOffset<segment_type *>& segments,
			      const int start_segment_index, 
			      const int end_segment_index, 
			      ProjData& proj_data);
static
shared_ptr<ProjData>
construct_proj_data(shared_ptr<iostream>& output,
                    const string& output_filename, 
		    const ExamInfo& exam_info,
                    const shared_ptr<const ProjDataInfo>& proj_data_info_ptr);

/**************************************************************
 The 3 parsing functions
***************************************************************/
void 
LmToProjData::
set_defaults()
{
  max_segment_num_to_process = -1;
  store_prompts = true;
  store_delayeds = true;
  interactive=false;
  num_segments_in_memory = -1;
  normalisation_ptr.reset(new TrivialBinNormalisation);
  post_normalisation_ptr.reset(new TrivialBinNormalisation);
  do_pre_normalisation =0;
  num_events_to_store = 0L;
  do_time_frame = false; 
}

void 
LmToProjData::
initialise_keymap()
{
  parser.add_start_key("lm_to_projdata Parameters");
  parser.add_key("input file",&input_filename);
  parser.add_key("template_projdata", &template_proj_data_name);
  parser.add_key("frame_definition file",&frame_definition_filename);
  parser.add_key("num_events_to_store",&num_events_to_store);
  parser.add_key("output filename prefix",&output_filename_prefix);
  parser.add_parsing_key("Bin Normalisation type for pre-normalisation", &normalisation_ptr);
  parser.add_parsing_key("Bin Normalisation type for post-normalisation", &post_normalisation_ptr);
  parser.add_key("maximum absolute segment number to process", &max_segment_num_to_process); 
  parser.add_key("do pre normalisation ", &do_pre_normalisation);
  parser.add_key("num_segments_in_memory", &num_segments_in_memory);

  //if (lm_data_ptr->has_delayeds()) TODO we haven't read the ListModeData yet, so cannot access has_delayeds() yet
  // one could add the next 2 keywords as part of a callback function for the 'input file' keyword.
  // That's a bit too much trouble for now though...
  {
    parser.add_key("Store prompts",&store_prompts);
    parser.add_key("Store delayeds",&store_delayeds);
    //parser.add_key("increment to use for 'delayeds'",&delayed_increment);
  }
  parser.add_key("List event coordinates",&interactive);
  parser.add_stop_key("END");  

}


bool
LmToProjData::
post_processing()
{

  if (input_filename.size()==0)
    {
      warning("You have to specify an input_filename\n");
      return true;
    }

  if (!interactive && output_filename_prefix.size()==0)
    {
      warning("You have to specify an output_filename_prefix\n");
      return true;
    }

  lm_data_ptr = stir::read_from_file<ListModeData>(input_filename);

  if (template_proj_data_name.size()==0)
    {
      warning("You have to specify template_projdata\n");
      return true;
    }
  template_proj_data_ptr =
    ProjData::read_from_file(template_proj_data_name);

  template_proj_data_info_ptr.reset(template_proj_data_ptr->get_proj_data_info_sptr()->clone());

  // propagate relevant metadata
  template_proj_data_info_ptr->set_bed_position_horizontal
    (lm_data_ptr->get_proj_data_info_sptr()->get_bed_position_horizontal());
  template_proj_data_info_ptr->set_bed_position_vertical
    (lm_data_ptr->get_proj_data_info_sptr()->get_bed_position_vertical());

  // initialise segment_num related variables

  if (max_segment_num_to_process==-1)
    max_segment_num_to_process = 
      template_proj_data_info_ptr->get_max_segment_num();
  else
    {
      max_segment_num_to_process =
	min(max_segment_num_to_process, 
	    template_proj_data_info_ptr->get_max_segment_num());
      template_proj_data_info_ptr->
	reduce_segment_range(-max_segment_num_to_process,
			     max_segment_num_to_process);
    }

  const int num_segments = template_proj_data_info_ptr->get_num_segments();
  if (num_segments_in_memory == -1 || interactive)
    num_segments_in_memory = num_segments;
  else
    num_segments_in_memory =
      min(num_segments_in_memory, num_segments);
  if (num_segments == 0)
    {
      warning("LmToProjData: num_segments_in_memory cannot be 0");
      return true;
    }
  


  Scanner const * const scanner_ptr = 
    template_proj_data_info_ptr->get_scanner_ptr();

  if (*scanner_ptr != *lm_data_ptr->get_scanner_ptr())
    {
      warning("LmToProjData:\nScanner from list mode data (%s) is different from\n"
	      "scanner from template projdata (%s).\n"
	      "Full definition of scanner from list mode data:\n%s\n"
	      "Full definition of scanner from template:\n%s\n",
	      lm_data_ptr->get_scanner_ptr()->get_name().c_str(),
	      scanner_ptr->get_name().c_str(),
	      lm_data_ptr->get_scanner_ptr()->parameter_info().c_str(),
	      scanner_ptr->parameter_info().c_str());
      return true;
    }
  
  // handle store_prompts and store_delayeds

  if (lm_data_ptr->has_delayeds()==false && store_delayeds==true)
    {
      warning("This list mode data does not seem to have delayed events.\n"
	      "Setting store_delayeds to false.");
      store_delayeds=true;
    }
  
  if (store_prompts)
    {
      if (store_delayeds)
	delayed_increment = -1;
      else
	delayed_increment = 0;
    }
  else
    {
      if (store_delayeds)
	delayed_increment = 1;
      else
	{
	  warning("At least one of store_prompts or store_delayeds should be true");
	  return true;
	}
    }

  // set up normalisation objects

  if (is_null_ptr(normalisation_ptr))
    {
      warning("Invalid pre-normalisation object\n");
      return true;
    }
  if (is_null_ptr(post_normalisation_ptr))
    {
      warning("Invalid post-normalisation object\n");
      return true;
    }

  if (do_pre_normalisation)
    {
      shared_ptr<Scanner> scanner_sptr(new Scanner(*scanner_ptr));
      // TODO this won't work for the HiDAC or so
      proj_data_info_cyl_uncompressed_ptr.
	reset(dynamic_cast<ProjDataInfoCylindricalNoArcCorr *>(
							       ProjDataInfo::ProjDataInfoCTI(scanner_sptr, 
											     1, scanner_ptr->get_num_rings()-1,
											     scanner_ptr->get_num_detectors_per_ring()/2,
											     scanner_ptr->get_default_num_arccorrected_bins(), 
											     false)));
      
      if ( normalisation_ptr->set_up(proj_data_info_cyl_uncompressed_ptr)
	   != Succeeded::yes)
	error("LmToProjData: set-up of pre-normalisation failed\n");
    }
  else
    {
      if ( post_normalisation_ptr->set_up(template_proj_data_info_ptr)
	   != Succeeded::yes)
	error("LmToProjData: set-up of post-normalisation failed\n");
    }

  // handle time frame definitions etc
  // If num_events_to_store == 0 && frame_definition_filename.size == 0
  if(num_events_to_store==0 && frame_definition_filename.size() == 0)
        do_time_frame = true;

  if (frame_definition_filename.size()!=0)
  {
    frame_defs = TimeFrameDefinitions(frame_definition_filename);
    do_time_frame = true;
  }
  else if (frame_defs.get_num_frames() < 1)
    {
      // make a single frame starting from 0. End value will be ignored.
      vector<pair<double, double> > frame_times(1, pair<double,double>(0,0));
      frame_defs = TimeFrameDefinitions(frame_times);
    }

#ifdef FRAME_BASED_DT_CORR
  cerr << "LmToProjData Using FRAME_BASED_DT_CORR\n";
#else
  cerr << "LmToProjData NOT Using FRAME_BASED_DT_CORR\n";
#endif

  return false;
}

/**************************************************************
 Constructors
***************************************************************/

LmToProjData::
LmToProjData()
{
  set_defaults();
}

LmToProjData::
LmToProjData(const char * const par_filename)
{
  set_defaults();
  if (par_filename!=0)
    {
      if (parse(par_filename)==false)
	error("Exiting\n");
    }
  else
    ask_parameters();
}

/**************************************************************
 Here follows the implementation of get_bin_from_event

 this function is complicated because of the normalisation stuff. sorry
***************************************************************/
void
LmToProjData::
get_bin_from_event(Bin& bin, const ListEvent& event) const
{  
  if (do_pre_normalisation)
   {
     Bin uncompressed_bin;
     event.get_bin(uncompressed_bin, *proj_data_info_cyl_uncompressed_ptr);
     if (uncompressed_bin.get_bin_value()<=0)
      return; // rejected for some strange reason


    // do_normalisation
#ifndef FRAME_BASED_DT_CORR
     const double start_time = current_time;
     const double end_time = current_time;
#else
     const double start_time = frame_defs.get_start_time(current_frame_num);
     const double end_time =frame_defs.get_end_time(current_frame_num);
#endif
     
      const float bin_efficiency = 
	normalisation_ptr->get_bin_efficiency(uncompressed_bin,start_time,end_time);
      // TODO remove arbitrary number. Supposes that these bin_efficiencies are around 1
      if (bin_efficiency < 1.E-10)
	{
	warning("\nBin_efficiency %g too low for uncompressed bin (s:%d,v:%d,ax_pos:%d,tang_pos:%d). Event ignored\n",
		bin_efficiency,
		uncompressed_bin.segment_num(), uncompressed_bin.view_num(), 
		uncompressed_bin.axial_pos_num(), uncompressed_bin.tangential_pos_num());
	bin.set_bin_value(-1);
	return;
	}
     
    // now find 'compressed' bin, i.e. taking mashing, span etc into account
    // Also, adjust the normalisation factor according to the number of
    // uncompressed bins in a compressed bin

    const float bin_value = 1/bin_efficiency;
    // TODO wasteful: we decode the event twice. replace by something like
    // template_proj_data_info_ptr->get_bin_from_uncompressed(bin, uncompressed_bin);
    event.get_bin(bin, *template_proj_data_info_ptr);//, energy_window_pair);

    if (bin.get_bin_value()>0)
      {
	bin.set_bin_value(bin_value);
      }

  }
  else
    {
      event.get_bin(bin, *template_proj_data_info_ptr);//, energy_window_pair);
    }

} 

/**************************************************************
 Here follows the post_normalisation related stuff. 
***************************************************************/
void 
LmToProjData::
do_post_normalisation(Bin& bin) const
{
    if (bin.get_bin_value()>0)
    {
      if (do_pre_normalisation)
	{
	  bin.set_bin_value(bin.get_bin_value()/get_compression_count(bin));
	}
      else
	{
#ifndef FRAME_BASED_DT_CORR
	  const double start_time = current_time;
	  const double end_time = current_time;
#else
	  const double start_time = frame_defs.get_start_time(current_frame_num);
	  const double end_time =frame_defs.get_end_time(current_frame_num);
#endif
	  const float bin_efficiency = post_normalisation_ptr->get_bin_efficiency(bin,start_time,end_time);
	  // TODO remove arbitrary number. Supposes that these bin_efficiencies are around 1
	  if (bin_efficiency < 1.E-10)
	    {
	      warning("\nBin_efficiency %g too low for bin (s:%d,v:%d,ax_pos:%d,tang_pos:%d). Event ignored\n",
		      bin_efficiency,
		      bin.segment_num(), bin.view_num(), bin.axial_pos_num(), bin.tangential_pos_num());
	      bin.set_bin_value(-1);
	    }
	  else
	    {
          bin.set_bin_value(bin.get_bin_value()/bin_efficiency);
	    }	  
	}
    }
}


int
LmToProjData::
get_compression_count(const Bin& bin) const
{
  // TODO this currently works ONLY for cylindrical PET scanners

   const ProjDataInfoCylindrical& proj_data_info =
      dynamic_cast<const ProjDataInfoCylindrical&>(*template_proj_data_info_ptr);

    return static_cast<int>(proj_data_info.get_num_ring_pairs_for_segment_axial_pos_num(bin.segment_num(),bin.axial_pos_num()))*
			   proj_data_info.get_view_mashing_factor();

}

/**************************************************************
 Empty functions for new time events and new time frames.
***************************************************************/
void
LmToProjData::
process_new_time_event(const ListTime&)
{}


void
LmToProjData::
start_new_time_frame(const unsigned int)
{}

/**************************************************************
 Here follows the actual rebinning code (finally).

 It's essentially simple, but is in fact complicated because of the facility
 to store only part of the segments in memory.
***************************************************************/
void
LmToProjData::
process_data()
{ 
  CPUTimer timer;
  timer.start();

  // assume list mode data starts at time 0
  // we have to do this because the first time tag might occur only after a
  // few coincidence events (as happens with ECAT scanners)
  current_time = 0;

  int num_en_windows = template_proj_data_ptr->get_exam_info().get_num_energy_windows();
  std::vector<float> high_en_thres(num_en_windows);
  std::vector<float> low_en_thres(num_en_windows);
  std::vector<int> energy_window_pair_vec(2);
 // const std::pair<int,int> energy_window_pair = template_proj_data_ptr->get_exam_info().get_energy_window_pair();

  energy_window_pair_vec[0]=template_proj_data_ptr->get_exam_info().get_energy_window_pair().first;
  energy_window_pair_vec[1]=template_proj_data_ptr->get_exam_info().get_energy_window_pair().second;

  for (int i = 0; i< num_en_windows; ++i)
  {
      low_en_thres[i] =  template_proj_data_ptr->get_exam_info().get_low_energy_thres(i);
      high_en_thres[i] =  template_proj_data_ptr->get_exam_info().get_high_energy_thres(i);
  }


  double time_of_last_stored_event = 0;
  long num_stored_events = 0;

  VectorWithOffset<segment_type *> 
    segments (template_proj_data_info_ptr->get_min_segment_num(), 
	      template_proj_data_info_ptr->get_max_segment_num());
  
  VectorWithOffset<ListModeData::SavedPosition>
    frame_start_positions(1, static_cast<int>(frame_defs.get_num_frames()));
  shared_ptr <ListRecord> record_sptr = lm_data_ptr->get_empty_record_sptr();
  ListRecord& record = *record_sptr;

  if (!record.event().is_valid_template(*template_proj_data_info_ptr))
	  error("The scanner template is not valid for LmToProjData. This might be because of unsupported arc correction.");


  /* Here starts the main loop which will store the listmode data. */
  for (current_frame_num = 1;
       current_frame_num<=frame_defs.get_num_frames();
       ++current_frame_num)
    {
      start_new_time_frame(current_frame_num);

      // construct ExamInfo appropriate for a single projdata with this time frame
      ExamInfo this_frame_exam_info(lm_data_ptr->get_exam_info());
      {
        TimeFrameDefinitions this_time_frame_defs(frame_defs, current_frame_num);
        this_frame_exam_info.set_time_frame_definitions(this_time_frame_defs);
      }

      // *********** open output file
      shared_ptr<iostream> output;
      shared_ptr<ProjData> proj_data_sptr;

      {
        char rest[50];
        sprintf(rest, "_f%dg1d0b0", current_frame_num);
        const string output_filename = output_filename_prefix + rest;
<<<<<<< HEAD
        this_frame_exam_info.set_num_energy_windows(num_en_windows);
        this_frame_exam_info.set_high_energy_thres_vect(high_en_thres);
        this_frame_exam_info.set_low_energy_thres_vect(low_en_thres);
        this_frame_exam_info.set_energy_window_pair(energy_window_pair_vec,num_en_windows);

        proj_data_ptr = 
=======
      
        proj_data_sptr =
>>>>>>> 997f672f
          construct_proj_data(output, output_filename, this_frame_exam_info, template_proj_data_info_ptr);

      }

      long num_prompts_in_frame = 0;
      long num_delayeds_in_frame = 0;
      const double start_time = frame_defs.get_start_time(current_frame_num);
      const double end_time = frame_defs.get_end_time(current_frame_num);

      /*
	 For each start_segment_index, we check which events occur in the
	 segments between start_segment_index and 
	 start_segment_index+num_segments_in_memory.
       */
       for (int start_segment_index = proj_data_sptr->get_min_segment_num();
	    start_segment_index <= proj_data_sptr->get_max_segment_num();
	    start_segment_index += num_segments_in_memory) 
	 {
	 
	   const int end_segment_index = 
	     min( proj_data_sptr->get_max_segment_num()+1, start_segment_index + num_segments_in_memory) - 1;
    
	   if (!interactive)
	     allocate_segments(segments, start_segment_index, end_segment_index, proj_data_sptr->get_proj_data_info_sptr());

	   // the next variable is used to see if there are more events to store for the current segments
	   // num_events_to_store-more_events will be the number of allowed coincidence events currently seen in the file
	   // ('allowed' independent on the fact of we have its segment in memory or not)
	   // When do_time_frame=true, the number of events is irrelevant, so we 
	   // just set more_events to 1, and never change it
	   long more_events = 
         do_time_frame? 1 : num_events_to_store;

	   if (start_segment_index != proj_data_sptr->get_min_segment_num())
	     {
	       // we're going once more through the data (for the next batch of segments)
	       cerr << "\nProcessing next batch of segments\n";
	       // go to the beginning of the listmode data for this frame
	       lm_data_ptr->set_get_position(frame_start_positions[current_frame_num]);
	       current_time = start_time;
	     }
	   else
	     {
	       cerr << "\nProcessing time frame " << current_frame_num << '\n';

	       // Note: we already have current_time from previous frame, so don't 
	       // need to set it. In fact, setting it to start_time would be wrong
	       // as we first might have to skip some events before we get to start_time.
	       // So, let's do that now.
	       while (current_time < start_time && 
		      lm_data_ptr->get_next_record(record) == Succeeded::yes) 
		 {
		   if (record.is_time())
		     current_time = record.time().get_time_in_secs();
		 }
	       // now save position such that we can go back
	       frame_start_positions[current_frame_num] = 
		 lm_data_ptr->save_get_position();
	     }
	   {      
	     // loop over all events in the listmode file
	     while (more_events)
	       {
		 if (lm_data_ptr->get_next_record(record) == Succeeded::no) 
		   {
		     // no more events in file for some reason
		     break; //get out of while loop
		   }
         if (record.is_time() && end_time > 0.01) // Direct comparison within doubles is unsafe.
		   {
		     current_time = record.time().get_time_in_secs();
		     if (do_time_frame && current_time >= end_time)
		       break; // get out of while loop
		     assert(current_time>=start_time);
		     process_new_time_event(record.time());
		   }

		 // note: could do "else if" here if we would be sure that
		 // a record can never be both timing and coincidence event
		 // and there might be a scanner around that has them both combined.
         if (record.is_event())
		   {

		     assert(start_time <= current_time);
		     Bin bin;
		     // set value in case the event decoder doesn't touch it
		     // otherwise it would be 0 and all events will be ignored
		     bin.set_bin_value(1);
             get_bin_from_event(bin, record.event());

		     // check if it's inside the range we want to store
		     if (bin.get_bin_value()>0
<<<<<<< HEAD
			 && bin.tangential_pos_num()>= proj_data_ptr->get_min_tangential_pos_num()
			 && bin.tangential_pos_num()<= proj_data_ptr->get_max_tangential_pos_num()
             && bin.axial_pos_num()>=proj_data_ptr->get_min_axial_pos_num(bin.segment_num())
             && bin.axial_pos_num()<=proj_data_ptr->get_max_axial_pos_num(bin.segment_num())
             /*&& record.energy().get_energyA_in_keV() >= (low_en_thres[bin.first_energy_window_num()-1])
             && record.energy().get_energyA_in_keV() <= (high_en_thres[bin.first_energy_window_num()-1])
             && record.energy().get_energyB_in_keV() >= (low_en_thres[bin.second_energy_window_num()-1])
             && record.energy().get_energyB_in_keV() <= (high_en_thres[bin.second_energy_window_num()-1])*/)
             {


                // std::cout<< "energy first: " << bin.first_energy_window_num() << '\n';
                // std::cout<< "energy second: " << bin.second_energy_window_num() << '\n';
                // std::cout<< "energy A new: " << record.energy().get_energyA_in_keV() << '\n';
                 //std::cout<< "energy B new: " << record.energy().get_energyB_in_keV() << '\n';
                     assert(bin.view_num()>=proj_data_ptr->get_min_view_num());
                     assert(bin.view_num()<=proj_data_ptr->get_max_view_num());
=======
			 && bin.tangential_pos_num()>= proj_data_sptr->get_min_tangential_pos_num()
			 && bin.tangential_pos_num()<= proj_data_sptr->get_max_tangential_pos_num()
			 && bin.axial_pos_num()>=proj_data_sptr->get_min_axial_pos_num(bin.segment_num())
			 && bin.axial_pos_num()<=proj_data_sptr->get_max_axial_pos_num(bin.segment_num())
			 ) 
		       {
			 assert(bin.view_num()>=proj_data_sptr->get_min_view_num());
			 assert(bin.view_num()<=proj_data_sptr->get_max_view_num());
            
			 // see if we increment or decrement the value in the sinogram
			 const int event_increment =
			   record.event().is_prompt() 
			   ? ( store_prompts ? 1 : 0 ) // it's a prompt
			   :  delayed_increment;//it is a delayed-coincidence event
            
			 if (event_increment==0)
			   continue;
            
			 if (!do_time_frame)
			   more_events-= event_increment;
>>>>>>> 997f672f
            
                     // see if we increment or decrement the value in the sinogram
                     const int event_increment =
                       record.event().is_prompt()
                       ? ( store_prompts ? 1 : 0 ) // it's a prompt
                       :  delayed_increment;//it is a delayed-coincidence event

                     if (event_increment==0)
                       continue;

                     if (!do_time_frame)
                       more_events-= event_increment;

                     // now check if we have its segment in memory
                     if (bin.segment_num() >= start_segment_index && bin.segment_num()<=end_segment_index)

                       {
                         do_post_normalisation(bin);

                         num_stored_events += event_increment;
                         if (record.event().is_prompt())
                           ++num_prompts_in_frame;
                         else
                           ++num_delayeds_in_frame;

                         if (num_stored_events%500000L==0) cout << "\r" << num_stored_events << " events stored" << flush;

                         if (interactive)
                           printf("Seg %4d view %4d ax_pos %4d tang_pos %4d time %8g stored with incr %d \n",
                              bin.segment_num(), bin.view_num(), bin.axial_pos_num(), bin.tangential_pos_num(),
                              current_time, event_increment);
                         else
                           (*segments[bin.segment_num()])[bin.view_num()][bin.axial_pos_num()][bin.tangential_pos_num()] +=
                           bin.get_bin_value() *
                           event_increment;
             }

            }
		     else 	// event is rejected for some reason
		       {
			 if (interactive)
			   printf("Seg %4d view %4d ax_pos %4d tang_pos %4d time %8g ignored\n", 
				  bin.segment_num(), bin.view_num(), bin.axial_pos_num(), bin.tangential_pos_num(), current_time);
		       }     
		   } // end of spatial event processing
	       } // end of while loop over all events

	     time_of_last_stored_event = 
	       max(time_of_last_stored_event,current_time); 
	   } 

	   if (!interactive)
	   save_and_delete_segments(output, segments, 
				    start_segment_index, end_segment_index, 
				    *proj_data_sptr);
	 } // end of for loop for segment range
       cerr <<  "\nNumber of prompts stored in this time period : " << num_prompts_in_frame
	    <<  "\nNumber of delayeds stored in this time period: " << num_delayeds_in_frame
	    << '\n';
   } // end of loop over frames

 timer.stop();

 cerr << "Last stored event was recorded before time-tick at " << time_of_last_stored_event << " secs\n";
 if (!do_time_frame && 
     (num_stored_events<=0 ||
      /*static_cast<unsigned long>*/(num_stored_events)<num_events_to_store))
   cerr << "Early stop due to EOF. " << endl;
 cerr << "Total number of counts (either prompts/trues/delayeds) stored: " << num_stored_events << endl;

 cerr << "\nThis took " << timer.value() << "s CPU time." << endl;

}



/************************* Local helper routines *************************/


void 
allocate_segments( VectorWithOffset<segment_type *>& segments,
		  const int start_segment_index, 
		  const int end_segment_index,
		  const shared_ptr<const ProjDataInfo> proj_data_info_sptr)
{
  
  for (int seg=start_segment_index ; seg<=end_segment_index; seg++)
  {
#ifdef USE_SegmentByView
    segments[seg] = new SegmentByView<elem_type>(
    	proj_data_info_sptr->get_empty_segment_by_view (seg));
#else
    segments[seg] = 
      new Array<3,elem_type>(IndexRange3D(0, proj_data_info_ptr->get_num_views()-1, 
				      0, proj_data_info_ptr->get_num_axial_poss(seg)-1,
				      -(proj_data_info_ptr->get_num_tangential_poss()/2), 
				      proj_data_info_ptr->get_num_tangential_poss()-(proj_data_info_ptr->get_num_tangential_poss()/2)-1));
#endif
  }
}

void 
save_and_delete_segments(shared_ptr<iostream>& output,
			 VectorWithOffset<segment_type *>& segments,
			 const int start_segment_index, 
			 const int end_segment_index, 
			 ProjData& proj_data)
{
  
  for (int seg=start_segment_index; seg<=end_segment_index; seg++)
  {
    {
#ifdef USE_SegmentByView
      proj_data.set_segment(*segments[seg]);
#else
      (*segments[seg]).write_data(*output);
#endif
      delete segments[seg];      
    }
    
  }
}



static
shared_ptr<ProjData>
construct_proj_data(shared_ptr<iostream>& output,
                    const string& output_filename, 
		    const ExamInfo& exam_info,
                    const shared_ptr<const ProjDataInfo>& proj_data_info_ptr)
{
  shared_ptr<ExamInfo> exam_info_sptr(new ExamInfo(exam_info));

#ifdef USE_SegmentByView
  // don't need output stream in this case
  shared_ptr<ProjData> proj_data_sptr(new ProjDataInterfile(exam_info_sptr,
							    proj_data_info_ptr, output_filename, ios::out, 
							    ProjDataFromStream::Segment_View_AxialPos_TangPos,
							    OUTPUTNumericType));
  return proj_data_sptr;
#else
  // this code would work for USE_SegmentByView as well, but the above is far simpler...
  vector<int> segment_sequence_in_stream(proj_data_info_ptr->get_num_segments());
  { 
    std::vector<int>::iterator current_segment_iter =
      segment_sequence_in_stream.begin();
    for (int segment_num=proj_data_info_ptr->get_min_segment_num();
         segment_num<=proj_data_info_ptr->get_max_segment_num();
         ++segment_num)
      *current_segment_iter++ = segment_num;
  }
  output = new fstream (output_filename.c_str(), ios::out|ios::binary);
  if (!*output)
    error("Error opening output file %s\n",output_filename.c_str());
  shared_ptr<ProjDataFromStream> proj_data_ptr(
					       new ProjDataFromStream(exam_info_sptr, proj_data_info_ptr, output, 
								      /*offset=*/std::streamoff(0), 
								      segment_sequence_in_stream,
								      ProjDataFromStream::Segment_View_AxialPos_TangPos,
								      OUTPUTNumericType));
  write_basic_interfile_PDFS_header(output_filename, *proj_data_ptr);
  return proj_data_ptr;  
#endif
}


END_NAMESPACE_STIR<|MERGE_RESOLUTION|>--- conflicted
+++ resolved
@@ -582,17 +582,8 @@
         char rest[50];
         sprintf(rest, "_f%dg1d0b0", current_frame_num);
         const string output_filename = output_filename_prefix + rest;
-<<<<<<< HEAD
-        this_frame_exam_info.set_num_energy_windows(num_en_windows);
-        this_frame_exam_info.set_high_energy_thres_vect(high_en_thres);
-        this_frame_exam_info.set_low_energy_thres_vect(low_en_thres);
-        this_frame_exam_info.set_energy_window_pair(energy_window_pair_vec,num_en_windows);
-
-        proj_data_ptr = 
-=======
       
         proj_data_sptr =
->>>>>>> 997f672f
           construct_proj_data(output, output_filename, this_frame_exam_info, template_proj_data_info_ptr);
 
       }
@@ -685,25 +676,6 @@
 
 		     // check if it's inside the range we want to store
 		     if (bin.get_bin_value()>0
-<<<<<<< HEAD
-			 && bin.tangential_pos_num()>= proj_data_ptr->get_min_tangential_pos_num()
-			 && bin.tangential_pos_num()<= proj_data_ptr->get_max_tangential_pos_num()
-             && bin.axial_pos_num()>=proj_data_ptr->get_min_axial_pos_num(bin.segment_num())
-             && bin.axial_pos_num()<=proj_data_ptr->get_max_axial_pos_num(bin.segment_num())
-             /*&& record.energy().get_energyA_in_keV() >= (low_en_thres[bin.first_energy_window_num()-1])
-             && record.energy().get_energyA_in_keV() <= (high_en_thres[bin.first_energy_window_num()-1])
-             && record.energy().get_energyB_in_keV() >= (low_en_thres[bin.second_energy_window_num()-1])
-             && record.energy().get_energyB_in_keV() <= (high_en_thres[bin.second_energy_window_num()-1])*/)
-             {
-
-
-                // std::cout<< "energy first: " << bin.first_energy_window_num() << '\n';
-                // std::cout<< "energy second: " << bin.second_energy_window_num() << '\n';
-                // std::cout<< "energy A new: " << record.energy().get_energyA_in_keV() << '\n';
-                 //std::cout<< "energy B new: " << record.energy().get_energyB_in_keV() << '\n';
-                     assert(bin.view_num()>=proj_data_ptr->get_min_view_num());
-                     assert(bin.view_num()<=proj_data_ptr->get_max_view_num());
-=======
 			 && bin.tangential_pos_num()>= proj_data_sptr->get_min_tangential_pos_num()
 			 && bin.tangential_pos_num()<= proj_data_sptr->get_max_tangential_pos_num()
 			 && bin.axial_pos_num()>=proj_data_sptr->get_min_axial_pos_num(bin.segment_num())
@@ -724,19 +696,6 @@
             
 			 if (!do_time_frame)
 			   more_events-= event_increment;
->>>>>>> 997f672f
-            
-                     // see if we increment or decrement the value in the sinogram
-                     const int event_increment =
-                       record.event().is_prompt()
-                       ? ( store_prompts ? 1 : 0 ) // it's a prompt
-                       :  delayed_increment;//it is a delayed-coincidence event
-
-                     if (event_increment==0)
-                       continue;
-
-                     if (!do_time_frame)
-                       more_events-= event_increment;
 
                      // now check if we have its segment in memory
                      if (bin.segment_num() >= start_segment_index && bin.segment_num()<=end_segment_index)
