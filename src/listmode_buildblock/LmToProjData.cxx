--- conflicted
+++ resolved
@@ -769,12 +769,8 @@
 		     // set value in case the event decoder doesn't touch it
 		     // otherwise it would be 0 and all events will be ignored
 		     bin.set_bin_value(1);
-<<<<<<< HEAD
+                     bin.time_frame_num() = current_frame_num;
                      get_bin_from_event(bin, record.event(), template_proj_data_ptr->get_exam_info_sptr()->get_energy_window_pair());
-=======
-             bin.time_frame_num() = current_frame_num;
-                     get_bin_from_event(bin, record.event());
->>>>>>> 06a68d19
 		     		       
 		     // check if it's inside the range we want to store
 		     if (bin.get_bin_value()>0
