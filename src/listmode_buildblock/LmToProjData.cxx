--- conflicted
+++ resolved
@@ -388,16 +388,12 @@
 ***************************************************************/
 void
 LmToProjData::
-<<<<<<< HEAD
-get_bin_from_event(Bin& bin, const CListEvent& event, const std::pair<int,int> &energy_window_pair) const
-=======
 get_bin_from_event(Bin& bin, const ListEvent& event) const
->>>>>>> 57d25ba5
 {  
   if (do_pre_normalisation)
    {
      Bin uncompressed_bin;
-     event.get_bin(uncompressed_bin, *proj_data_info_cyl_uncompressed_ptr, energy_window_pair);
+     event.get_bin(uncompressed_bin, *proj_data_info_cyl_uncompressed_ptr);
      if (uncompressed_bin.get_bin_value()<=0)
       return; // rejected for some strange reason
 
@@ -431,7 +427,7 @@
     const float bin_value = 1/bin_efficiency;
     // TODO wasteful: we decode the event twice. replace by something like
     // template_proj_data_info_ptr->get_bin_from_uncompressed(bin, uncompressed_bin);
-    event.get_bin(bin, *template_proj_data_info_ptr,energy_window_pair);//, energy_window_pair);
+    event.get_bin(bin, *template_proj_data_info_ptr);//, energy_window_pair);
 
     if (bin.get_bin_value()>0)
       {
@@ -441,7 +437,7 @@
   }
   else
     {
-      event.get_bin(bin, *template_proj_data_info_ptr,energy_window_pair);//, energy_window_pair);
+      event.get_bin(bin, *template_proj_data_info_ptr);//, energy_window_pair);
     }
 
 } 
@@ -557,14 +553,9 @@
   
   VectorWithOffset<ListModeData::SavedPosition>
     frame_start_positions(1, static_cast<int>(frame_defs.get_num_frames()));
-<<<<<<< HEAD
-  shared_ptr <CListRecord> record_sptr = lm_data_ptr->get_empty_record_sptr();
-  CListRecord& record = *record_sptr;
-=======
   shared_ptr <ListRecord> record_sptr = lm_data_ptr->get_empty_record_sptr();
   ListRecord& record = *record_sptr;
 
->>>>>>> 57d25ba5
   if (!record.event().is_valid_template(*template_proj_data_info_ptr))
 	  error("The scanner template is not valid for LmToProjData. This might be because of unsupported arc correction.");
 
@@ -685,7 +676,7 @@
 		     // set value in case the event decoder doesn't touch it
 		     // otherwise it would be 0 and all events will be ignored
 		     bin.set_bin_value(1);
-             get_bin_from_event(bin, record.event(), template_proj_data_ptr->get_exam_info().get_energy_window_pair());
+             get_bin_from_event(bin, record.event());
 
 		     // check if it's inside the range we want to store
 		     if (bin.get_bin_value()>0
@@ -693,17 +684,17 @@
 			 && bin.tangential_pos_num()<= proj_data_ptr->get_max_tangential_pos_num()
              && bin.axial_pos_num()>=proj_data_ptr->get_min_axial_pos_num(bin.segment_num())
              && bin.axial_pos_num()<=proj_data_ptr->get_max_axial_pos_num(bin.segment_num())
-             && record.energy().get_energyA_in_keV() >= (low_en_thres[bin.first_energy_window_num()-1])
+             /*&& record.energy().get_energyA_in_keV() >= (low_en_thres[bin.first_energy_window_num()-1])
              && record.energy().get_energyA_in_keV() <= (high_en_thres[bin.first_energy_window_num()-1])
              && record.energy().get_energyB_in_keV() >= (low_en_thres[bin.second_energy_window_num()-1])
-             && record.energy().get_energyB_in_keV() <= (high_en_thres[bin.second_energy_window_num()-1]))
+             && record.energy().get_energyB_in_keV() <= (high_en_thres[bin.second_energy_window_num()-1])*/)
              {
 
 
                 // std::cout<< "energy first: " << bin.first_energy_window_num() << '\n';
                 // std::cout<< "energy second: " << bin.second_energy_window_num() << '\n';
-                 std::cout<< "energy A new: " << record.energy().get_energyA_in_keV() << '\n';
-                 std::cout<< "energy B new: " << record.energy().get_energyB_in_keV() << '\n';
+                // std::cout<< "energy A new: " << record.energy().get_energyA_in_keV() << '\n';
+                 //std::cout<< "energy B new: " << record.energy().get_energyB_in_keV() << '\n';
                      assert(bin.view_num()>=proj_data_ptr->get_min_view_num());
                      assert(bin.view_num()<=proj_data_ptr->get_max_view_num());
             
