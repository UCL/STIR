/*!
  \file 
  \ingroup listmode

  \brief Implementation of class stir::LmToProjData
 
  \author Kris Thielemans
  \author Sanida Mustafovic
*/
/*
    Copyright (C) 2000 - 2011-12-31, Hammersmith Imanet Ltd
    Copyright (C) 2013, University College London
    This file is part of STIR.

    This file is free software; you can redistribute it and/or modify
    it under the terms of the GNU Lesser General Public License as published by
    the Free Software Foundation; either version 2.1 of the License, or
    (at your option) any later version.

    This file is distributed in the hope that it will be useful,
    but WITHOUT ANY WARRANTY; without even the implied warranty of
    MERCHANTABILITY or FITNESS FOR A PARTICULAR PURPOSE.  See the
    GNU Lesser General Public License for more details.

    See STIR/LICENSE.txt for details
*/

/* Possible compilation switches:
  
USE_SegmentByView 
  Currently our ProjData classes store segments as floats, which is a waste of
  memory and time for simple binning of listmode data. This should be
  remedied at some point by having member template functions to allow different
  data types in ProjData et al.
  Currently we work (somewhat tediously) around this problem by using Array classes directly.
  If you want to use the Segment classes (safer and cleaner)
  #define USE_SegmentByView


FRAME_BASED_DT_CORR:
   dead-time correction based on the frame, or on the time of the event
*/   
// (Note: can currently NOT be disabled)
#define USE_SegmentByView

//#define FRAME_BASED_DT_CORR

// set elem_type to what you want to use for the sinogram elements
// we need a signed type, as randoms can be subtracted. However, signed char could do.

#if defined(USE_SegmentByView) 
   typedef float elem_type;
#  define OUTPUTNumericType NumericType::FLOAT
#else
   #error currently problem with normalisation code!
   typedef short elem_type;
#  define OUTPUTNumericType NumericType::SHORT
#endif


#include "stir/utilities.h"

#include "stir/listmode/LmToProjData.h"
#include "stir/listmode/CListRecord.h"
#include "stir/listmode/CListModeData.h"
#include "stir/ExamInfo.h"
#include "stir/ProjDataInfoCylindricalNoArcCorr.h"

#include "stir/Scanner.h"
#ifdef USE_SegmentByView
#include "stir/ProjDataInterfile.h"
#include "stir/SegmentByView.h"
#else
#include "stir/ProjDataFromStream.h"
#include "stir/IO/interfile.h"
#include "stir/Array.h"
#include "stir/IndexRange3D.h"
#endif
#include "stir/IO/read_from_file.h"
#include "stir/ParsingObject.h"
#include "stir/TimeFrameDefinitions.h"
#include "stir/CPUTimer.h"
#include "stir/recon_buildblock/TrivialBinNormalisation.h"
#include "stir/is_null_ptr.h"

#include <fstream>
#include <iostream>
#include <vector>

#ifndef STIR_NO_NAMESPACES
using std::string;
using std::fstream;
using std::ifstream;
using std::iostream;
using std::ofstream;
using std::ios;
using std::cerr;
using std::cout;
using std::flush;
using std::endl;
using std::min;
using std::max;
using std::vector;
using std::pair;
#endif

START_NAMESPACE_STIR

#ifdef USE_SegmentByView
typedef SegmentByView<elem_type> segment_type;
#else
#error does not work at the moment
#endif
/******************** Prototypes  for local routines ************************/



static void 
allocate_segments(VectorWithOffset<segment_type *>& segments,
                       const int start_segment_index, 
	               const int end_segment_index,
                       const ProjDataInfo* proj_data_info_ptr);

// In the next 2 functions, the 'output' parameter needs to be passed 
// because save_and_delete_segments needs it when we're not using SegmentByView

/* last parameter only used if USE_SegmentByView
   first parameter only used when not USE_SegmentByView
 */         
static void 
save_and_delete_segments(shared_ptr<iostream>& output,
			      VectorWithOffset<segment_type *>& segments,
			      const int start_segment_index, 
			      const int end_segment_index, 
			      ProjData& proj_data);
static
shared_ptr<ProjData>
construct_proj_data(shared_ptr<iostream>& output,
                    const string& output_filename, 
		    const ExamInfo& exam_info,
                    const shared_ptr<ProjDataInfo>& proj_data_info_ptr);

/**************************************************************
 The 3 parsing functions
***************************************************************/
void 
LmToProjData::
set_defaults()
{
  max_segment_num_to_process = -1;
  store_prompts = true;
  store_delayeds = true;
  interactive=false;
  num_segments_in_memory = -1;
  normalisation_ptr.reset(new TrivialBinNormalisation);
  post_normalisation_ptr.reset(new TrivialBinNormalisation);
  do_pre_normalisation =0;
  num_events_to_store = 0L;
  do_time_frame = false; 
}

void 
LmToProjData::
initialise_keymap()
{
  parser.add_start_key("lm_to_projdata Parameters");
  parser.add_key("input file",&input_filename);
  parser.add_key("template_projdata", &template_proj_data_name);
  parser.add_key("frame_definition file",&frame_definition_filename);
  parser.add_key("num_events_to_store",&num_events_to_store);
  parser.add_key("output filename prefix",&output_filename_prefix);
  parser.add_parsing_key("Bin Normalisation type for pre-normalisation", &normalisation_ptr);
  parser.add_parsing_key("Bin Normalisation type for post-normalisation", &post_normalisation_ptr);
  parser.add_key("maximum absolute segment number to process", &max_segment_num_to_process); 
  parser.add_key("do pre normalisation ", &do_pre_normalisation);
  parser.add_key("num_segments_in_memory", &num_segments_in_memory);

  //if (lm_data_ptr->has_delayeds()) TODO we haven't read the CListModeData yet, so cannot access has_delayeds() yet
  // one could add the next 2 keywords as part of a callback function for the 'input file' keyword.
  // That's a bit too much trouble for now though...
  {
    parser.add_key("Store prompts",&store_prompts);
    parser.add_key("Store delayeds",&store_delayeds);
    //parser.add_key("increment to use for 'delayeds'",&delayed_increment);
  }
  parser.add_key("List event coordinates",&interactive);
  parser.add_stop_key("END");  

}


bool
LmToProjData::
post_processing()
{

  if (input_filename.size()==0)
    {
      warning("You have to specify an input_filename\n");
      return true;
    }

  if (!interactive && output_filename_prefix.size()==0)
    {
      warning("You have to specify an output_filename_prefix\n");
      return true;
    }

  lm_data_ptr = stir::read_from_file<CListModeData>(input_filename);

  if (template_proj_data_name.size()==0)
    {
      warning("You have to specify template_projdata\n");
      return true;
    }
  shared_ptr<ProjData> template_proj_data_ptr =
    ProjData::read_from_file(template_proj_data_name);

  template_proj_data_info_ptr.reset(template_proj_data_ptr->get_proj_data_info_ptr()->clone());

  // initialise segment_num related variables

  if (max_segment_num_to_process==-1)
    max_segment_num_to_process = 
      template_proj_data_info_ptr->get_max_segment_num();
  else
    {
      max_segment_num_to_process =
	min(max_segment_num_to_process, 
	    template_proj_data_info_ptr->get_max_segment_num());
      template_proj_data_info_ptr->
	reduce_segment_range(-max_segment_num_to_process,
			     max_segment_num_to_process);
    }

  const int num_segments = template_proj_data_info_ptr->get_num_segments();
  if (num_segments_in_memory == -1 || interactive)
    num_segments_in_memory = num_segments;
  else
    num_segments_in_memory =
      min(num_segments_in_memory, num_segments);
  if (num_segments == 0)
    {
      warning("LmToProjData: num_segments_in_memory cannot be 0");
      return true;
    }
  


  Scanner const * const scanner_ptr = 
    template_proj_data_info_ptr->get_scanner_ptr();

  if (*scanner_ptr != *lm_data_ptr->get_scanner_ptr())
    {
      warning("LmToProjData:\nScanner from list mode data (%s) is different from\n"
	      "scanner from template projdata (%s).\n"
	      "Full definition of scanner from list mode data:\n%s\n"
	      "Full definition of scanner from template:\n%s\n",
	      lm_data_ptr->get_scanner_ptr()->get_name().c_str(),
	      scanner_ptr->get_name().c_str(),
	      lm_data_ptr->get_scanner_ptr()->parameter_info().c_str(),
	      scanner_ptr->parameter_info().c_str());
      return true;
    }
  
  // handle store_prompts and store_delayeds

  if (lm_data_ptr->has_delayeds()==false && store_delayeds==true)
    {
      warning("This list mode data does not seem to have delayed events.\n"
	      "Setting store_delayeds to false.");
      store_delayeds=true;
    }
  
  if (store_prompts)
    {
      if (store_delayeds)
	delayed_increment = -1;
      else
	delayed_increment = 0;
    }
  else
    {
      if (store_delayeds)
	delayed_increment = 1;
      else
	{
	  warning("At least one of store_prompts or store_delayeds should be true");
	  return true;
	}
    }

  // set up normalisation objects

  if (is_null_ptr(normalisation_ptr))
    {
      warning("Invalid pre-normalisation object\n");
      return true;
    }
  if (is_null_ptr(post_normalisation_ptr))
    {
      warning("Invalid post-normalisation object\n");
      return true;
    }

  if (do_pre_normalisation)
    {
      shared_ptr<Scanner> scanner_sptr(new Scanner(*scanner_ptr));
      // TODO this won't work for the HiDAC or so
      proj_data_info_cyl_uncompressed_ptr.
	reset(dynamic_cast<ProjDataInfoCylindricalNoArcCorr *>(
							       ProjDataInfo::ProjDataInfoCTI(scanner_sptr, 
											     1, scanner_ptr->get_num_rings()-1,
											     scanner_ptr->get_num_detectors_per_ring()/2,
											     scanner_ptr->get_default_num_arccorrected_bins(), 
											     false)));
      
      if ( normalisation_ptr->set_up(proj_data_info_cyl_uncompressed_ptr)
	   != Succeeded::yes)
	error("LmToProjData: set-up of pre-normalisation failed\n");
    }
  else
    {
      if ( post_normalisation_ptr->set_up(template_proj_data_info_ptr)
	   != Succeeded::yes)
	error("LmToProjData: set-up of post-normalisation failed\n");
    }

  // handle time frame definitions etc
  // If num_events_to_store == 0 && frame_definition_filename.size == 0
  if(num_events_to_store==0 && frame_definition_filename.size() == 0)
        do_time_frame = true;

  if (frame_definition_filename.size()!=0)
  {
    frame_defs = TimeFrameDefinitions(frame_definition_filename);
    do_time_frame = true;
  }
  else
    {
      // make a single frame starting from 0. End value will be ignored.
      vector<pair<double, double> > frame_times(1, pair<double,double>(0,0));
      frame_defs = TimeFrameDefinitions(frame_times);
    }

#ifdef FRAME_BASED_DT_CORR
  cerr << "LmToProjData Using FRAME_BASED_DT_CORR\n";
#else
  cerr << "LmToProjData NOT Using FRAME_BASED_DT_CORR\n";
#endif

  return false;
}

/**************************************************************
 Constructors
***************************************************************/

LmToProjData::
LmToProjData()
{
  set_defaults();
}

LmToProjData::
LmToProjData(const char * const par_filename)
{
  set_defaults();
  if (par_filename!=0)
    {
      if (parse(par_filename)==false)
	error("Exiting\n");
    }
  else
    ask_parameters();
}

/**************************************************************
 Here follows the implementation of get_bin_from_event

 this function is complicated because of the normalisation stuff. sorry
***************************************************************/
void
LmToProjData::
get_bin_from_event(Bin& bin, const CListEvent& event) const
{  
  if (do_pre_normalisation)
   {
     Bin uncompressed_bin;
     event.get_bin(uncompressed_bin, *proj_data_info_cyl_uncompressed_ptr);
     if (uncompressed_bin.get_bin_value()<=0)
      return; // rejected for some strange reason


    // do_normalisation
#ifndef FRAME_BASED_DT_CORR
     const double start_time = current_time;
     const double end_time = current_time;
#else
     const double start_time = frame_defs.get_start_time(current_frame_num);
     const double end_time =frame_defs.get_end_time(current_frame_num);
#endif
     
      const float bin_efficiency = 
	normalisation_ptr->get_bin_efficiency(uncompressed_bin,start_time,end_time);
      // TODO remove arbitrary number. Supposes that these bin_efficiencies are around 1
      if (bin_efficiency < 1.E-10)
	{
	warning("\nBin_efficiency %g too low for uncompressed bin (s:%d,v:%d,ax_pos:%d,tang_pos:%d). Event ignored\n",
		bin_efficiency,
		uncompressed_bin.segment_num(), uncompressed_bin.view_num(), 
		uncompressed_bin.axial_pos_num(), uncompressed_bin.tangential_pos_num());
	bin.set_bin_value(-1);
	return;
	}
     
    // now find 'compressed' bin, i.e. taking mashing, span etc into account
    // Also, adjust the normalisation factor according to the number of
    // uncompressed bins in a compressed bin

    const float bin_value = 1/bin_efficiency;
    // TODO wasteful: we decode the event twice. replace by something like
    // template_proj_data_info_ptr->get_bin_from_uncompressed(bin, uncompressed_bin);
    event.get_bin(bin, *template_proj_data_info_ptr);
   
    if (bin.get_bin_value()>0)
      {
	bin.set_bin_value(bin_value);
      }

  }
  else
    {
      event.get_bin(bin, *template_proj_data_info_ptr);
    }

} 

/**************************************************************
 Here follows the post_normalisation related stuff. 
***************************************************************/
void 
LmToProjData::
do_post_normalisation(Bin& bin) const
{
    if (bin.get_bin_value()>0)
    {
      if (do_pre_normalisation)
	{
	  bin.set_bin_value(bin.get_bin_value()/get_compression_count(bin));
	}
      else
	{
#ifndef FRAME_BASED_DT_CORR
	  const double start_time = current_time;
	  const double end_time = current_time;
#else
	  const double start_time = frame_defs.get_start_time(current_frame_num);
	  const double end_time =frame_defs.get_end_time(current_frame_num);
#endif
	  const float bin_efficiency = post_normalisation_ptr->get_bin_efficiency(bin,start_time,end_time);
	  // TODO remove arbitrary number. Supposes that these bin_efficiencies are around 1
	  if (bin_efficiency < 1.E-10)
	    {
	      warning("\nBin_efficiency %g too low for bin (s:%d,v:%d,ax_pos:%d,tang_pos:%d). Event ignored\n",
		      bin_efficiency,
		      bin.segment_num(), bin.view_num(), bin.axial_pos_num(), bin.tangential_pos_num());
	      bin.set_bin_value(-1);
	    }
	  else
	    {
	      bin.set_bin_value(1/bin_efficiency);
	    }	  
	}
    }
}


int
LmToProjData::
get_compression_count(const Bin& bin) const
{
  // TODO this currently works ONLY for cylindrical PET scanners

   const ProjDataInfoCylindrical& proj_data_info =
      dynamic_cast<const ProjDataInfoCylindrical&>(*template_proj_data_info_ptr);

    return static_cast<int>(proj_data_info.get_num_ring_pairs_for_segment_axial_pos_num(bin.segment_num(),bin.axial_pos_num()))*
			   proj_data_info.get_view_mashing_factor();

}

/**************************************************************
 Empty functions for new time events and new time frames.
***************************************************************/
void
LmToProjData::
process_new_time_event(const CListTime&)
{}


void
LmToProjData::
start_new_time_frame(const unsigned int)
{}

/**************************************************************
 Here follows the actual rebinning code (finally).

 It's essentially simple, but is in fact complicated because of the facility
 to store only part of the segments in memory.
***************************************************************/
void
LmToProjData::
process_data()
{ 
  CPUTimer timer;
  timer.start();

  // assume list mode data starts at time 0
  // we have to do this because the first time tag might occur only after a
  // few coincidence events (as happens with ECAT scanners)
  current_time = 0;

  double time_of_last_stored_event = 0;
  long num_stored_events = 0;
  VectorWithOffset<segment_type *> 
    segments (template_proj_data_info_ptr->get_min_segment_num(), 
	      template_proj_data_info_ptr->get_max_segment_num());
  
  VectorWithOffset<CListModeData::SavedPosition> 
    frame_start_positions(1, static_cast<int>(frame_defs.get_num_frames()));
  shared_ptr <CListRecord> record_sptr = lm_data_ptr->get_empty_record_sptr();
  CListRecord& record = *record_sptr;

  if (!record.event().is_valid_template(*template_proj_data_info_ptr))
	  error("The scanner template is not valid for LmToProjData. This might be because of unsupported arc correction.");


  /* Here starts the main loop which will store the listmode data. */
  for (current_frame_num = 1;
       current_frame_num<=frame_defs.get_num_frames();
       ++current_frame_num)
    {
      start_new_time_frame(current_frame_num);

      // construct ExamInfo appropriate for a single projdata with this time frame
      ExamInfo this_frame_exam_info(*lm_data_ptr->get_exam_info_ptr());
      {
        TimeFrameDefinitions this_time_frame_defs(frame_defs, current_frame_num);
        this_frame_exam_info.set_time_frame_definitions(this_time_frame_defs);
      }

      // *********** open output file
      shared_ptr<iostream> output;
      shared_ptr<ProjData> proj_data_ptr;

      {
        char rest[50];
        sprintf(rest, "_f%dg1d0b0", current_frame_num);
        const string output_filename = output_filename_prefix + rest;
      
        proj_data_ptr = 
          construct_proj_data(output, output_filename, this_frame_exam_info, template_proj_data_info_ptr);
      }

      long num_prompts_in_frame = 0;
      long num_delayeds_in_frame = 0;

      const double start_time = frame_defs.get_start_time(current_frame_num);
      const double end_time = frame_defs.get_end_time(current_frame_num);

      /*
	 For each start_segment_index, we check which events occur in the
	 segments between start_segment_index and 
	 start_segment_index+num_segments_in_memory.
       */
       for (int start_segment_index = proj_data_ptr->get_min_segment_num(); 
	    start_segment_index <= proj_data_ptr->get_max_segment_num(); 
	    start_segment_index += num_segments_in_memory) 
	 {
	 
	   const int end_segment_index = 
	     min( proj_data_ptr->get_max_segment_num()+1, start_segment_index + num_segments_in_memory) - 1;
    
	   if (!interactive)
	     allocate_segments(segments, start_segment_index, end_segment_index, proj_data_ptr->get_proj_data_info_ptr());

	   // the next variable is used to see if there are more events to store for the current segments
	   // num_events_to_store-more_events will be the number of allowed coincidence events currently seen in the file
	   // ('allowed' independent on the fact of we have its segment in memory or not)
	   // When do_time_frame=true, the number of events is irrelevant, so we 
	   // just set more_events to 1, and never change it
<<<<<<< HEAD
       unsigned long int more_events =
=======
	   long more_events = 
>>>>>>> f347c6db
         do_time_frame? 1 : num_events_to_store;

	   if (start_segment_index != proj_data_ptr->get_min_segment_num())
	     {
	       // we're going once more through the data (for the next batch of segments)
	       cerr << "\nProcessing next batch of segments\n";
	       // go to the beginning of the listmode data for this frame
	       lm_data_ptr->set_get_position(frame_start_positions[current_frame_num]);
	       current_time = start_time;
	     }
	   else
	     {
	       cerr << "\nProcessing time frame " << current_frame_num << '\n';

	       // Note: we already have current_time from previous frame, so don't 
	       // need to set it. In fact, setting it to start_time would be wrong
	       // as we first might have to skip some events before we get to start_time.
	       // So, let's do that now.
	       while (current_time < start_time && 
		      lm_data_ptr->get_next_record(record) == Succeeded::yes) 
		 {
		   if (record.is_time())
		     current_time = record.time().get_time_in_secs();
		 }
	       // now save position such that we can go back
	       frame_start_positions[current_frame_num] = 
		 lm_data_ptr->save_get_position();
	     }
	   {      
	     // loop over all events in the listmode file
	     while (more_events)
	       {
		 if (lm_data_ptr->get_next_record(record) == Succeeded::no) 
		   {
		     // no more events in file for some reason
		     break; //get out of while loop
		   }
         if (record.is_time() && end_time > 0.01) // Direct comparison within doubles is unsafe.
		   {
		     current_time = record.time().get_time_in_secs();
		     if (do_time_frame && current_time >= end_time)
		       break; // get out of while loop
		     assert(current_time>=start_time);
		     process_new_time_event(record.time());
		   }
		 // note: could do "else if" here if we would be sure that
		 // a record can never be both timing and coincidence event
		 // and there might be a scanner around that has them both combined.
		 if (record.is_event())
		   {
		     assert(start_time <= current_time);
		     Bin bin;
		     // set value in case the event decoder doesn't touch it
		     // otherwise it would be 0 and all events will be ignored
		     bin.set_bin_value(1);
                     get_bin_from_event(bin, record.event());
		     		       
		     // check if it's inside the range we want to store
		     if (bin.get_bin_value()>0
			 && bin.tangential_pos_num()>= proj_data_ptr->get_min_tangential_pos_num()
			 && bin.tangential_pos_num()<= proj_data_ptr->get_max_tangential_pos_num()
			 && bin.axial_pos_num()>=proj_data_ptr->get_min_axial_pos_num(bin.segment_num())
			 && bin.axial_pos_num()<=proj_data_ptr->get_max_axial_pos_num(bin.segment_num())
			 ) 
		       {
			 assert(bin.view_num()>=proj_data_ptr->get_min_view_num());
			 assert(bin.view_num()<=proj_data_ptr->get_max_view_num());
            
			 // see if we increment or decrement the value in the sinogram
			 const int event_increment =
			   record.event().is_prompt() 
			   ? ( store_prompts ? 1 : 0 ) // it's a prompt
			   :  delayed_increment;//it is a delayed-coincidence event
            
			 if (event_increment==0)
			   continue;
            
			 if (!do_time_frame)
               more_events -= event_increment;
            
			 // now check if we have its segment in memory
			 if (bin.segment_num() >= start_segment_index && bin.segment_num()<=end_segment_index)
			   {
			     do_post_normalisation(bin);
			 
			     num_stored_events += event_increment;
			     if (record.event().is_prompt())
			       ++num_prompts_in_frame;
			     else
			       ++num_delayeds_in_frame;

			     if (num_stored_events%500000L==0) cout << "\r" << num_stored_events << " events stored" << flush;
                            
			     if (interactive)
			       printf("Seg %4d view %4d ax_pos %4d tang_pos %4d time %8g stored with incr %d \n", 
				      bin.segment_num(), bin.view_num(), bin.axial_pos_num(), bin.tangential_pos_num(),
				      current_time, event_increment);
			     else
			       (*segments[bin.segment_num()])[bin.view_num()][bin.axial_pos_num()][bin.tangential_pos_num()] += 
			       bin.get_bin_value() * 
			       event_increment;
			   }
		       }
		     else 	// event is rejected for some reason
		       {
			 if (interactive)
			   printf("Seg %4d view %4d ax_pos %4d tang_pos %4d time %8g ignored\n", 
				  bin.segment_num(), bin.view_num(), bin.axial_pos_num(), bin.tangential_pos_num(), current_time);
		       }     
		   } // end of spatial event processing
	       } // end of while loop over all events

	     time_of_last_stored_event = 
	       max(time_of_last_stored_event,current_time); 
	   } 

	   if (!interactive)
	   save_and_delete_segments(output, segments, 
				    start_segment_index, end_segment_index, 
				    *proj_data_ptr);  
	 } // end of for loop for segment range
       cerr <<  "\nNumber of prompts stored in this time period : " << num_prompts_in_frame
	    <<  "\nNumber of delayeds stored in this time period: " << num_delayeds_in_frame
	    << '\n';
   } // end of loop over frames

 timer.stop();

 cerr << "Last stored event was recorded before time-tick at " << time_of_last_stored_event << " secs\n";
 if (!do_time_frame && 
     (num_stored_events<=0 ||
      /*static_cast<unsigned long>*/(num_stored_events)<num_events_to_store))
   cerr << "Early stop due to EOF. " << endl;
 cerr << "Total number of counts (either prompts/trues/delayeds) stored: " << num_stored_events << endl;

 cerr << "\nThis took " << timer.value() << "s CPU time." << endl;

}



/************************* Local helper routines *************************/


void 
allocate_segments( VectorWithOffset<segment_type *>& segments,
		  const int start_segment_index, 
		  const int end_segment_index,
		  const ProjDataInfo* proj_data_info_ptr)
{
  
  for (int seg=start_segment_index ; seg<=end_segment_index; seg++)
  {
#ifdef USE_SegmentByView
    segments[seg] = new SegmentByView<elem_type>(
    	proj_data_info_ptr->get_empty_segment_by_view (seg)); 
#else
    segments[seg] = 
      new Array<3,elem_type>(IndexRange3D(0, proj_data_info_ptr->get_num_views()-1, 
				      0, proj_data_info_ptr->get_num_axial_poss(seg)-1,
				      -(proj_data_info_ptr->get_num_tangential_poss()/2), 
				      proj_data_info_ptr->get_num_tangential_poss()-(proj_data_info_ptr->get_num_tangential_poss()/2)-1));
#endif
  }
}

void 
save_and_delete_segments(shared_ptr<iostream>& output,
			 VectorWithOffset<segment_type *>& segments,
			 const int start_segment_index, 
			 const int end_segment_index, 
			 ProjData& proj_data)
{
  
  for (int seg=start_segment_index; seg<=end_segment_index; seg++)
  {
    {
#ifdef USE_SegmentByView
      proj_data.set_segment(*segments[seg]);
#else
      (*segments[seg]).write_data(*output);
#endif
      delete segments[seg];      
    }
    
  }
}



static
shared_ptr<ProjData>
construct_proj_data(shared_ptr<iostream>& output,
                    const string& output_filename, 
		    const ExamInfo& exam_info,
                    const shared_ptr<ProjDataInfo>& proj_data_info_ptr)
{
  shared_ptr<ExamInfo> exam_info_sptr(new ExamInfo(exam_info));

#ifdef USE_SegmentByView
  // don't need output stream in this case
  shared_ptr<ProjData> proj_data_sptr(new ProjDataInterfile(exam_info_sptr,
							    proj_data_info_ptr, output_filename, ios::out, 
							    ProjDataFromStream::Segment_View_AxialPos_TangPos,
							    OUTPUTNumericType));
  return proj_data_sptr;
#else
  // this code would work for USE_SegmentByView as well, but the above is far simpler...
  vector<int> segment_sequence_in_stream(proj_data_info_ptr->get_num_segments());
  { 
    std::vector<int>::iterator current_segment_iter =
      segment_sequence_in_stream.begin();
    for (int segment_num=proj_data_info_ptr->get_min_segment_num();
         segment_num<=proj_data_info_ptr->get_max_segment_num();
         ++segment_num)
      *current_segment_iter++ = segment_num;
  }
  output = new fstream (output_filename.c_str(), ios::out|ios::binary);
  if (!*output)
    error("Error opening output file %s\n",output_filename.c_str());
  shared_ptr<ProjDataFromStream> proj_data_ptr(
					       new ProjDataFromStream(exam_info_sptr, proj_data_info_ptr, output, 
								      /*offset=*/std::streamoff(0), 
								      segment_sequence_in_stream,
								      ProjDataFromStream::Segment_View_AxialPos_TangPos,
								      OUTPUTNumericType));
  write_basic_interfile_PDFS_header(output_filename, *proj_data_ptr);
  return proj_data_ptr;  
#endif
}


END_NAMESPACE_STIR<|MERGE_RESOLUTION|>--- conflicted
+++ resolved
@@ -591,11 +591,7 @@
 	   // ('allowed' independent on the fact of we have its segment in memory or not)
 	   // When do_time_frame=true, the number of events is irrelevant, so we 
 	   // just set more_events to 1, and never change it
-<<<<<<< HEAD
-       unsigned long int more_events =
-=======
 	   long more_events = 
->>>>>>> f347c6db
          do_time_frame? 1 : num_events_to_store;
 
 	   if (start_segment_index != proj_data_ptr->get_min_segment_num())
