//
//
/*!
  \file
  \ingroup listmode
  \brief Implementations of class stir::CListEvent.
    
  \author Kris Thielemans
      
*/
/*
    Copyright (C) 2003- 2011, Hammersmith Imanet Ltd
    This file is part of STIR.

    This file is free software; you can redistribute it and/or modify
    it under the terms of the GNU Lesser General Public License as published by
    the Free Software Foundation; either version 2.1 of the License, or
    (at your option) any later version.

    This file is distributed in the hope that it will be useful,
    but WITHOUT ANY WARRANTY; without even the implied warranty of
    MERCHANTABILITY or FITNESS FOR A PARTICULAR PURPOSE.  See the
    GNU Lesser General Public License for more details.

    See STIR/LICENSE.txt for details
*/


#include "stir/listmode/CListRecord.h"
#include "stir/ProjDataInfo.h"
#include "stir/Bin.h"
#include "stir/LORCoordinates.h"
#include "stir/Succeeded.h"

START_NAMESPACE_STIR

Succeeded 
CListEvent::
set_prompt(const bool)
{
  return Succeeded::no; 
}

<<<<<<< HEAD
void 
CListEvent::
get_bin(Bin& bin, const ProjDataInfo& proj_data_info, const std::pair<int,int> &energy_window_pair) const
{
  //const std::pair<int,int> energy_window_pair(1,2); //TODO REMOVE
  bin = proj_data_info.get_bin(get_LOR(),energy_window_pair);
}

=======
>>>>>>> 57d25ba5
END_NAMESPACE_STIR<|MERGE_RESOLUTION|>--- conflicted
+++ resolved
@@ -41,15 +41,4 @@
   return Succeeded::no; 
 }
 
-<<<<<<< HEAD
-void 
-CListEvent::
-get_bin(Bin& bin, const ProjDataInfo& proj_data_info, const std::pair<int,int> &energy_window_pair) const
-{
-  //const std::pair<int,int> energy_window_pair(1,2); //TODO REMOVE
-  bin = proj_data_info.get_bin(get_LOR(),energy_window_pair);
-}
-
-=======
->>>>>>> 57d25ba5
 END_NAMESPACE_STIR