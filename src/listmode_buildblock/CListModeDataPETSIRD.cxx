/* CListModeDataPETSIRD.cxx

Coincidence LM Data Class for PETSIRD: Implementation

     Copyright 2015 ETH Zurich, Institute of Particle Physics
     Copyright 2020 Positrigo AG, Zurich
     Copyright 2021 University College London
     Copyright 2025 National Physical Laboratory


     Licensed under the Apache License, Version 2.0 (the "License");
     you may not use this file except in compliance with the License.
     You may obtain a copy of the License at

             http://www.apache.org/licenses/LICENSE-2.0

     Unless required by applicable law or agreed to in writing, software
     distributed under the License is distributed on an "AS IS" BASIS,
     WITHOUT WARRANTIES OR CONDITIONS OF ANY KIND, either express or implied.
     See the License for the specific language governing permissions and
     limitations under the License.
*/
/*!

\file
\ingroup listmode
\brief implementation of class stir::CListModeDataPETSIRD

\author Jannis Fischer
\author Kris Thielemans
\author Markus Jehl
\author Daniel Deidda
*/
#include <iostream>
#include <fstream>

#include "stir/ExamInfo.h"
#include "stir/Succeeded.h"
#include "stir/info.h"
#include "stir/error.h"
#include "binary/protocols.h"
#include "helpers/include/petsird_helpers.h"
#include "helpers/include/petsird_helpers/create.h"
#include "helpers/include/petsird_helpers/geometry.h"
//#include "boost/static_assert.hpp"

#include "stir/listmode/CListModeDataPETSIRD.h"
// #include "stir/listmode/CListRecordPETSIRD.h"

using std::ios;
using std::fstream;
using std::ifstream;
using std::istream;

START_NAMESPACE_STIR;

CListModeDataPETSIRD::CListModeDataPETSIRD(const std::string& listmode_filename,
                                           const std::string& crystal_map_filename,
                                           const std::string& template_proj_data_filename,
                                           const double lor_randomization_sigma)
{
<<<<<<< HEAD
  CListModeDataBasedOnCoordinateMap::listmode_filename = listmode_filename;
  // if (!crystal_map_filename.empty())
  //   {
  //     this->map = MAKE_SHARED<DetectorCoordinateMap>(crystal_map_filename, lor_randomization_sigma);
  //   }
  // else
  //   {
  //     if (lor_randomization_sigma != 0)
  //       error("PETSIRD currently does not support LOR-randomisation unless a map is specified");
  //   }
  // shared_ptr<ExamInfo> _exam_info_sptr(new ExamInfo);
  // _exam_info_sptr->imaging_modality = ImagingModality::PT;
  // this->exam_info_sptr = _exam_info_sptr;

  //        // Here we are reading the scanner data from the template projdata
  // shared_ptr<ProjData> template_proj_data_sptr = ProjData::read_from_file(template_proj_data_filename);
  // this->set_proj_data_info_sptr(template_proj_data_sptr->get_proj_data_info_sptr()->create_shared_clone());

  // if (this->open_lm_file() == Succeeded::no)
  //   {
  //     error("CListModeDataPETSIRD: Could not open listmode file " + listmode_filename + "\n");
  //   }
=======
    petsird::Header header;
    petsird::binary::PETSIRDReader petsird_reader(listmode_filename);
    petsird_reader.ReadHeader(header);
    petsird::ScannerInformation scanner_info=header.scanner;
    petsird::ScannerGeometry scanner_geo=scanner_info.scanner_geometry;
//    scanner_geo.replicated_modules;



//    ExamInfo exam_info;
//    Scanner scanner_info(Scanner::Unknown_scanner);



  if (!crystal_map_filename.empty())
    {
      this->map = MAKE_SHARED<DetectorCoordinateMap>(crystal_map_filename, lor_randomization_sigma);
    }
  else
    {
      if (lor_randomization_sigma != 0)
        error("PETSIRD currently does not support LOR-randomisation unless a map is specified");
    }
  shared_ptr<ExamInfo> _exam_info_sptr(new ExamInfo);
  _exam_info_sptr->imaging_modality = ImagingModality::PT;
  this->exam_info_sptr = _exam_info_sptr;

  // Here we are reading the scanner data from the template projdata from the petsird header

  shared_ptr<ProjData> template_proj_data_sptr = ProjData::read_from_file(template_proj_data_filename);
  this->set_proj_data_info_sptr(template_proj_data_sptr->get_proj_data_info_sptr()->create_shared_clone());

  if (this->open_lm_file() == Succeeded::no)
    {
      error("CListModeDataPETSIRD: Could not open listmode file " + listmode_filename + "\n");
    }
>>>>>>> 35501787
}

Succeeded
CListModeDataPETSIRD::open_lm_file() const
{
  // shared_ptr<istream> stream_ptr(new fstream(this->listmode_filename.c_str(), ios::in | ios::binary));
  // if (!(*stream_ptr))
  //   {
  //     return Succeeded::no;
  //   }
  // info("CListModeDataPETSIRD: opening file \"" + this->listmode_filename + "\"", 2);
  // stream_ptr->seekg((std::streamoff)32);
  // this->current_lm_data_ptr.reset(
  //     new InputStreamWithRecords<CListRecordT, bool>(stream_ptr,
  //                                                    sizeof(CListTimeDataPETSIRD),
  //                                                    sizeof(CListTimeDataPETSIRD),
  //                                                    ByteOrder::little_endian != ByteOrder::get_native_order()));
  // return Succeeded::yes;
}

// template class CListModeDataPETSIRD<CListRecordPETSIRD>;

END_NAMESPACE_STIR<|MERGE_RESOLUTION|>--- conflicted
+++ resolved
@@ -59,7 +59,6 @@
                                            const std::string& template_proj_data_filename,
                                            const double lor_randomization_sigma)
 {
-<<<<<<< HEAD
   CListModeDataBasedOnCoordinateMap::listmode_filename = listmode_filename;
   // if (!crystal_map_filename.empty())
   //   {
@@ -82,44 +81,6 @@
   //   {
   //     error("CListModeDataPETSIRD: Could not open listmode file " + listmode_filename + "\n");
   //   }
-=======
-    petsird::Header header;
-    petsird::binary::PETSIRDReader petsird_reader(listmode_filename);
-    petsird_reader.ReadHeader(header);
-    petsird::ScannerInformation scanner_info=header.scanner;
-    petsird::ScannerGeometry scanner_geo=scanner_info.scanner_geometry;
-//    scanner_geo.replicated_modules;
-
-
-
-//    ExamInfo exam_info;
-//    Scanner scanner_info(Scanner::Unknown_scanner);
-
-
-
-  if (!crystal_map_filename.empty())
-    {
-      this->map = MAKE_SHARED<DetectorCoordinateMap>(crystal_map_filename, lor_randomization_sigma);
-    }
-  else
-    {
-      if (lor_randomization_sigma != 0)
-        error("PETSIRD currently does not support LOR-randomisation unless a map is specified");
-    }
-  shared_ptr<ExamInfo> _exam_info_sptr(new ExamInfo);
-  _exam_info_sptr->imaging_modality = ImagingModality::PT;
-  this->exam_info_sptr = _exam_info_sptr;
-
-  // Here we are reading the scanner data from the template projdata from the petsird header
-
-  shared_ptr<ProjData> template_proj_data_sptr = ProjData::read_from_file(template_proj_data_filename);
-  this->set_proj_data_info_sptr(template_proj_data_sptr->get_proj_data_info_sptr()->create_shared_clone());
-
-  if (this->open_lm_file() == Succeeded::no)
-    {
-      error("CListModeDataPETSIRD: Could not open listmode file " + listmode_filename + "\n");
-    }
->>>>>>> 35501787
 }
 
 Succeeded
