/*
    Copyright (C) 2003-2012 Hammersmith Imanet Ltd
    Copyright (C) 2013-2014 University College London
    This file is part of STIR.

    This file is free software; you can redistribute it and/or modify
    it under the terms of the GNU Lesser General Public License as published by
    the Free Software Foundation; either version 2.1 of the License, or
    (at your option) any later version.

    This file is distributed in the hope that it will be useful,
    but WITHOUT ANY WARRANTY; without even the implied warranty of
    MERCHANTABILITY or FITNESS FOR A PARTICULAR PURPOSE.  See the
    GNU Lesser General Public License for more details.

    See STIR/LICENSE.txt for details
*/
/*!
  \file
  \ingroup listmode  
  \brief Implementation of class stir::CListModeDataECAT8_32bit

  \author Kris Thielemans
*/


#include "stir/listmode/CListModeDataECAT8_32bit.h"
#include "stir/listmode/CListRecordECAT8_32bit.h"
#include "stir/ExamInfo.h"
#include "stir/Succeeded.h"
#include "stir/info.h"
#include "stir/warning.h"
#include "stir/error.h"
#include <boost/format.hpp>
#include <iostream>
#include <fstream>

START_NAMESPACE_STIR
namespace ecat {

CListModeDataECAT8_32bit::
CListModeDataECAT8_32bit(const std::string& listmode_filename)
  : listmode_filename(listmode_filename)
{
  this->interfile_parser.parse(listmode_filename.c_str());// , false /* no warnings about unrecognised keywords */);

  //this->exam_info_sptr.reset(new ExamInfo(*interfile_parser.get_exam_info_ptr()));

<<<<<<< HEAD
  const std::string originating_system(this->interfile_parser.get_exam_info_ptr()->originating_system);
  shared_ptr<Scanner> this_scanner_sptr(Scanner::get_scanner_from_name(originating_system));
  if (this_scanner_sptr->get_type() == Scanner::Unknown_scanner)
    error(boost::format("Unknown value for originating_system keyword: '%s") % originating_system );

  this->set_proj_data_info_sptr(ProjDataInfo::construct_proj_data_info(this_scanner_sptr,
								this->axial_compression,
								this->maximum_ring_difference,
								this->number_of_views,
								this->number_of_projections,
                                /* arc_correction*/false)
                                 );
=======

  this->proj_data_info_sptr = interfile_parser.data_info_ptr;
  this->scanner_sptr.reset( new Scanner(*this->proj_data_info_sptr->get_scanner_ptr()));
>>>>>>> cc7c1645

  if (this->open_lm_file() == Succeeded::no)
    error("CListModeDataECAT8_32bit: error opening the first listmode file for filename %s\n",
	  listmode_filename.c_str());
}

std::string
CListModeDataECAT8_32bit::
get_name() const
{
  return listmode_filename;
}


shared_ptr <CListRecord> 
CListModeDataECAT8_32bit::
get_empty_record_sptr() const
{
  shared_ptr<CListRecord> sptr(new CListRecordT(this->get_proj_data_info_sptr()));
  return sptr;
}


Succeeded
CListModeDataECAT8_32bit::
open_lm_file()
{
	//const std::string filename = interfile_parser.data_file_name;
	std::string filename = interfile_parser.data_file_name;

	char directory_name[max_filename_length];
	get_directory_name(directory_name, listmode_filename.c_str());
	char full_data_file_name[max_filename_length];
	strcpy(full_data_file_name, filename.c_str());
	prepend_directory_name(full_data_file_name, directory_name);
	filename = std::string(full_data_file_name);

	info(boost::format("CListModeDataECAT8_32bit: opening file %1%") % filename);
  shared_ptr<std::istream> stream_ptr(new std::fstream(filename.c_str(), std::ios::in | std::ios::binary));
  if (!(*stream_ptr))
    {
      warning("CListModeDataECAT8_32bit: cannot open file '%s'", filename.c_str());
      return Succeeded::no;
    }
  current_lm_data_ptr.reset(
                            new InputStreamWithRecords<CListRecordT, bool>(stream_ptr,  4, 4,
                                                                           ByteOrder::little_endian != ByteOrder::get_native_order()));

  return Succeeded::yes;
}



Succeeded
CListModeDataECAT8_32bit::
get_next_record(CListRecord& record_of_general_type) const
{
  CListRecordT& record = static_cast<CListRecordT&>(record_of_general_type);
  return current_lm_data_ptr->get_next_record(record);
 }


Succeeded
CListModeDataECAT8_32bit::
reset()
{  
  return current_lm_data_ptr->reset();
}


CListModeData::SavedPosition
CListModeDataECAT8_32bit::
save_get_position() 
{
  return static_cast<SavedPosition>(current_lm_data_ptr->save_get_position());
} 


Succeeded
CListModeDataECAT8_32bit::
set_get_position(const CListModeDataECAT8_32bit::SavedPosition& pos)
{
  return
    current_lm_data_ptr->set_get_position(pos);
}

} // namespace ecat
END_NAMESPACE_STIR<|MERGE_RESOLUTION|>--- conflicted
+++ resolved
@@ -44,9 +44,8 @@
 {
   this->interfile_parser.parse(listmode_filename.c_str());// , false /* no warnings about unrecognised keywords */);
 
-  //this->exam_info_sptr.reset(new ExamInfo(*interfile_parser.get_exam_info_ptr()));
+  this->exam_info_sptr.reset(new ExamInfo(*interfile_parser.get_exam_info_ptr()));
 
-<<<<<<< HEAD
   const std::string originating_system(this->interfile_parser.get_exam_info_ptr()->originating_system);
   shared_ptr<Scanner> this_scanner_sptr(Scanner::get_scanner_from_name(originating_system));
   if (this_scanner_sptr->get_type() == Scanner::Unknown_scanner)
@@ -59,11 +58,6 @@
 								this->number_of_projections,
                                 /* arc_correction*/false)
                                  );
-=======
-
-  this->proj_data_info_sptr = interfile_parser.data_info_ptr;
-  this->scanner_sptr.reset( new Scanner(*this->proj_data_info_sptr->get_scanner_ptr()));
->>>>>>> cc7c1645
 
   if (this->open_lm_file() == Succeeded::no)
     error("CListModeDataECAT8_32bit: error opening the first listmode file for filename %s\n",
