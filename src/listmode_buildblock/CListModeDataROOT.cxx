/*
    Copyright (C) 2015, 2016 University of Leeds
    Copyright (C) 2016, 2017, 2020 University College London
    Copyright (C) 2018 University of Hull
    This file is part of STIR.

    This file is free software; you can redistribute it and/or modify
    it under the terms of the GNU Lesser General Public License as published by
    the Free Software Foundation; either version 2.1 of the License, or
    (at your option) any later version.

    This file is distributed in the hope that it will be useful,
    but WITHOUT ANY WARRANTY; without even the implied warranty of
    MERCHANTABILITY or FITNESS FOR A PARTICULAR PURPOSE.  See the
    GNU Lesser General Public License for more details.

    See STIR/LICENSE.txt for details
*/
/*!
  \file
  \ingroup listmode
  \brief Implementation of class stir::CListModeDataROOT

  \author Nikos Efthimiou
  \author Harry Tsoumpas
  \author Kris Thielemans
  \author Robbie Twyman
*/

#include "stir/listmode/CListModeDataROOT.h"
#include "stir/Scanner.h"
#include "stir/Succeeded.h"
#include "stir/FilePath.h"
#include "stir/info.h"
#include "stir/warning.h"
#include "stir/error.h"
#include <boost/format.hpp>

START_NAMESPACE_STIR

CListModeDataROOT::
CListModeDataROOT(const std::string& hroot_filename)
    : hroot_filename(hroot_filename)
{
    set_defaults();
    std::string error_str;

    this->parser.add_start_key("ROOT header");
    this->parser.add_stop_key("End ROOT header");

    // Scanner related & Physical dimensions.
    this->parser.add_key("originating system", &this->originating_system);

    this->parser.add_key("Number of rings", &this->num_rings);
    this->parser.add_key("Number of detectors per ring", &this->num_detectors_per_ring);
    this->parser.add_key("Inner ring diameter (cm)", &this->inner_ring_diameter);
    this->parser.add_key("Average depth of interaction (cm)", &this->average_depth_of_interaction);
    this->parser.add_key("Distance between rings (cm)", &this->ring_spacing);
    this->parser.add_key("Default bin size (cm)", &this->bin_size);
    this->parser.add_key("View offset (degrees)", &this->view_offset);
    this->parser.add_key("Maximum number of non-arc-corrected bins", &this->max_num_non_arccorrected_bins);
    this->parser.add_key("Default number of arc-corrected bins", &this->default_num_arccorrected_bins);
    // end Scanner and physical dimensions.

    // ROOT related
    this->parser.add_parsing_key("GATE scanner type", &this->root_file_sptr);
    if(!this->parser.parse(hroot_filename.c_str()))
        error("CListModeDataROOT: error parsing '%s'", hroot_filename.c_str());

    FilePath f(hroot_filename);
    if (root_file_sptr->set_up( f.get_path_only()) == Succeeded::no)
        error("CListModeDataROOT: Unable to set_up() from the input Header file (.hroot).");

    // ExamInfo initialisation
    shared_ptr<ExamInfo> _exam_info_sptr(new ExamInfo);

<<<<<<< HEAD
 // Only PET scanners supported
    this->exam_info_sptr->imaging_modality = ImagingModality::PT;
    this->exam_info_sptr->originating_system = this->originating_system;
=======
    // Only PET scanners supported
    _exam_info_sptr->imaging_modality = ImagingModality::PT;
    _exam_info_sptr->originating_system = this->originating_system;
    _exam_info_sptr->set_low_energy_thres(this->root_file_sptr->get_low_energy_thres());
    _exam_info_sptr->set_high_energy_thres(this->root_file_sptr->get_up_energy_thres());

    this->exam_info_sptr = _exam_info_sptr;
>>>>>>> 997f672f

    shared_ptr<Scanner> this_scanner_sptr;

    // If the user set Scanner::User_defined_scanner then the local geometry valiables must be set.
    bool give_it_a_try = false;
    if (this->originating_system != "User_defined_scanner") //
    {
        this_scanner_sptr.reset(Scanner::get_scanner_from_name(this->originating_system));
        if (this_scanner_sptr->get_type() == Scanner::Unknown_scanner)
        {
            warning(boost::format("CListModeDataROOT: Unknown value for originating_system keyword: '%s.\n WIll try to "
                                  "figure out the scanner's geometry from the parameters") % originating_system );
            give_it_a_try = true;
        }
        else
            warning("CListModeDataROOT: I've set the scanner from STIR settings and ignored values in the hroot header.");
    }
    // If the user provide a Scanner name then, the local variables will be ignored and the Scanner
    // will be the selected.
    else if (this->originating_system == "User_defined_scanner" ||
             give_it_a_try)
    {
        warning("CListModeDataROOT: Trying to figure out the scanner geometry from the information "
             "given in the ROOT header file.");

        if (check_scanner_definition(error_str) == Succeeded::no)
        {
            error(error_str.c_str());
        }
        if (default_num_arccorrected_bins == -1)
        {
            default_num_arccorrected_bins = max_num_non_arccorrected_bins;
        }

        this_scanner_sptr.reset(new Scanner(Scanner::User_defined_scanner,
                                             std::string ("ROOT_defined_scanner"),
                                             /* num dets per ring */
                                             this->num_detectors_per_ring,
                                             /* num of rings */
                                             this->num_rings,
                                             /* number of non arccor bins */
                                             this->max_num_non_arccorrected_bins,
                                             /* number of maximum arccor bins */
                                             this->default_num_arccorrected_bins,
                                             /* inner ring radius */
                                             this->inner_ring_diameter/0.2f,
                                             /* doi */ this->average_depth_of_interaction * 10.f,
                                             /* ring spacing */
                                             this->ring_spacing * 10.f,
                                             this->bin_size * 10.f,
                                             /* offset*/ 
                                             this->view_offset * _PI /180,
                                             /*num_axial_blocks_per_bucket_v */
                                             this->root_file_sptr->get_num_axial_blocks_per_bucket_v(),
                                             /*num_transaxial_blocks_per_bucket_v*/
                                             this->root_file_sptr->get_num_transaxial_blocks_per_bucket_v(),
                                             /*num_axial_crystals_per_block_v*/
                                             this->root_file_sptr->get_num_axial_crystals_per_block_v(),
                                             /*num_transaxial_crystals_per_block_v*/
                                             this->root_file_sptr->get_num_transaxial_crystals_per_block_v(),
                                             /*num_axial_crystals_per_singles_unit_v*/
                                             this->root_file_sptr->get_num_axial_crystals_per_singles_unit(),
                                             /*num_transaxial_crystals_per_singles_unit_v*/
                                             this->root_file_sptr->get_num_trans_crystals_per_singles_unit(),
                                             /*num_detector_layers_v*/ 1 ));
    }

    // Compare with InputStreamFromROOTFile scanner generated geometry and throw error if wrong.
    if (check_scanner_match_geometry(error_str, this_scanner_sptr) == Succeeded::no)
    {
        error(error_str.c_str());
    }

    shared_ptr<ProjDataInfo> tmp( ProjDataInfo::construct_proj_data_info(this_scanner_sptr,
                                                                         1,
                                                                         this_scanner_sptr->get_num_rings()-1,
                                                                         this_scanner_sptr->get_num_detectors_per_ring()/2,
                                                                         this_scanner_sptr->get_max_num_non_arccorrected_bins(),
                                                                         /* arc_correction*/false));
    this->set_proj_data_info_sptr(tmp);

    if (this->open_lm_file() == Succeeded::no)
        error("CListModeDataROOT: error opening ROOT file for filename '%s'",
              hroot_filename.c_str());
}

std::string
CListModeDataROOT::
get_name() const
{
    return hroot_filename;
}

shared_ptr <CListRecord>
CListModeDataROOT::
get_empty_record_sptr() const
{
    shared_ptr<CListRecord> sptr(new CListRecordROOT(this->get_proj_data_info_sptr()->get_scanner_sptr()));
    return sptr;
}

Succeeded
CListModeDataROOT::
open_lm_file()
{
    info(boost::format("CListModeDataROOT: used ROOT file %s") %
         this->root_file_sptr->get_ROOT_filename());
    return Succeeded::yes;
}



Succeeded
CListModeDataROOT::
get_next_record(CListRecord& record_of_general_type) const
{
    CListRecordROOT& record = dynamic_cast<CListRecordROOT&>(record_of_general_type);
    return root_file_sptr->get_next_record(record);
}

Succeeded
CListModeDataROOT::
reset()
{
    return root_file_sptr->reset();
}

unsigned long CListModeDataROOT::get_total_number_of_events() const
{
    return root_file_sptr->get_total_number_of_events();
}

CListModeData::SavedPosition
CListModeDataROOT::
save_get_position()
{
    return static_cast<SavedPosition>(root_file_sptr->save_get_position());
}

Succeeded
CListModeDataROOT::
set_get_position(const CListModeDataROOT::SavedPosition& pos)
{
    return root_file_sptr->set_get_position(pos);
}

void
CListModeDataROOT::
set_defaults()
{
    num_rings = -1;
    num_detectors_per_ring = -1;
    max_num_non_arccorrected_bins = -1;
    default_num_arccorrected_bins = -1;
    inner_ring_diameter = -1.f;
    average_depth_of_interaction = -1.f;
    ring_spacing = -.1f;
    bin_size = -1.f;
    view_offset = 0.f;
}

Succeeded
CListModeDataROOT::
check_scanner_match_geometry(std::string& ret, const shared_ptr<Scanner>& scanner_sptr)
{
    std::ostringstream stream("CListModeDataROOT: The Scanner does not match the GATE geometry. Check: ");
    bool ok = true;

    if (scanner_sptr->get_num_rings() != root_file_sptr->get_num_rings())
    {
        stream << "the number of rings, ";
        std::cout << "rings STIR:" << scanner_sptr->get_num_rings() << "\n";
        std::cout << "rings GATE:" << root_file_sptr->get_num_rings() << "\n";
        ok = false;
    }

    if (scanner_sptr->get_num_detectors_per_ring() != root_file_sptr->get_num_dets_per_ring())
    {
        stream << "the number of detector per ring, ";
        std::cout << "n det STIR:" << scanner_sptr->get_num_detectors_per_ring() << "\n";
        std::cout << "n det GATE:" << root_file_sptr->get_num_dets_per_ring() << "\n";
        ok = false;
    }

    if (scanner_sptr->get_num_axial_blocks_per_bucket() != root_file_sptr->get_num_axial_blocks_per_bucket_v())
    {
        stream << "the number of axial blocks per bucket, ";
        ok = false;
    }

    if(scanner_sptr->get_num_transaxial_blocks_per_bucket() != root_file_sptr->get_num_transaxial_blocks_per_bucket_v())
    {
        stream << "the number of transaxial blocks per bucket, ";
        ok = false;
    }

    if(scanner_sptr->get_num_axial_crystals_per_block() != root_file_sptr->get_num_axial_crystals_per_block_v())
    {
        stream << "the number of axial crystals per block, ";
        ok = false;
    }

    if(scanner_sptr->get_num_transaxial_crystals_per_block() != root_file_sptr->get_num_transaxial_crystals_per_block_v())
    {
        stream << "the number of transaxial crystals per block, ";
        ok = false;
    }

    if(scanner_sptr->get_num_axial_crystals_per_singles_unit() != root_file_sptr->get_num_axial_crystals_per_singles_unit())
    {
        stream << "the number of axial crystals per singles unit, ";
        ok = false;
    }

    if(scanner_sptr->get_num_transaxial_crystals_per_singles_unit() != root_file_sptr->get_num_trans_crystals_per_singles_unit())
    {
        stream << "the number of transaxial crystals per singles unit, ";
        ok = false;
    }

    if (!ok)
    {
        ret = stream.str();
        return Succeeded::no;
    }

     return Succeeded::yes;
}

Succeeded
CListModeDataROOT::
check_scanner_definition(std::string& ret)
{
    if ( num_rings == -1 ||
         num_detectors_per_ring == -1 ||
         max_num_non_arccorrected_bins == -1 ||
         inner_ring_diameter == -1.f ||
         average_depth_of_interaction == -1.f ||
         ring_spacing == -.1f ||
         bin_size == -1.f )
    {
       std::ostringstream stream("CListModeDataROOT: The User_defined_scanner has not been fully described.\nPlease include in the hroot:\n");

       if (num_rings == -1)
           stream << "Number of rings := \n";

       if (num_detectors_per_ring == -1)
           stream << "Number of detectors per ring := \n";

       if (max_num_non_arccorrected_bins == -1)
           stream << "Maximum number of non-arc-corrected bins := \n";

       if (inner_ring_diameter == -1)
           stream << "Inner ring diameter (cm) := \n";

       if (average_depth_of_interaction == -1)
           stream << "Average depth of interaction (cm) := \n";

       if (ring_spacing == -1)
           stream << "Distance between rings (cm) := \n";

       if (bin_size == -1)
           stream << "Default bin size (cm) := \n";

       ret = stream.str();

       return Succeeded::no;
    }

    return Succeeded::yes;
}


END_NAMESPACE_STIR<|MERGE_RESOLUTION|>--- conflicted
+++ resolved
@@ -74,11 +74,6 @@
     // ExamInfo initialisation
     shared_ptr<ExamInfo> _exam_info_sptr(new ExamInfo);
 
-<<<<<<< HEAD
- // Only PET scanners supported
-    this->exam_info_sptr->imaging_modality = ImagingModality::PT;
-    this->exam_info_sptr->originating_system = this->originating_system;
-=======
     // Only PET scanners supported
     _exam_info_sptr->imaging_modality = ImagingModality::PT;
     _exam_info_sptr->originating_system = this->originating_system;
@@ -86,7 +81,6 @@
     _exam_info_sptr->set_high_energy_thres(this->root_file_sptr->get_up_energy_thres());
 
     this->exam_info_sptr = _exam_info_sptr;
->>>>>>> 997f672f
 
     shared_ptr<Scanner> this_scanner_sptr;
 
