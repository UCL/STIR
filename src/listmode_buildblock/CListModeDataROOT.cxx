/*
    Copyright (C) 2015, 2016 University of Leeds
    Copyright (C) 2016, 2017 University College London
    This file is part of STIR.

    This file is free software; you can redistribute it and/or modify
    it under the terms of the GNU Lesser General Public License as published by
    the Free Software Foundation; either version 2.1 of the License, or
    (at your option) any later version.

    This file is distributed in the hope that it will be useful,
    but WITHOUT ANY WARRANTY; without even the implied warranty of
    MERCHANTABILITY or FITNESS FOR A PARTICULAR PURPOSE.  See the
    GNU Lesser General Public License for more details.

    See STIR/LICENSE.txt for details
*/
/*!
  \file
  \ingroup listmode
  \brief Implementation of class stir::CListModeDataROOT

  \author Nikos Efthimiou
  \author Harry Tsoumpas
  \author Kris Thielemans
*/

#include "stir/listmode/CListModeDataROOT.h"
#include "stir/Scanner.h"
#include "stir/Succeeded.h"
#include "stir/FilePath.h"
#include "stir/info.h"
#include "stir/warning.h"
#include "stir/error.h"
#include <boost/format.hpp>

START_NAMESPACE_STIR

CListModeDataROOT::
CListModeDataROOT(const std::string& hroot_filename)
    : hroot_filename(hroot_filename)
{
    this->parser.add_start_key("ROOT header");
    this->parser.add_stop_key("End ROOT header");

    // Scanner related & Physical dimensions.
    this->parser.add_key("originating system", &this->originating_system);
    this->parser.add_key("Number of rings", &this->num_rings);
    this->parser.add_key("Number of detectors per ring", &this->num_detectors_per_ring);
    this->parser.add_key("Inner ring diameter (cm)", &this->inner_ring_diameter);
    this->parser.add_key("Average depth of interaction (cm)", &this->average_depth_of_interaction);
    this->parser.add_key("Distance between rings (cm)", &this->ring_spacing);
    this->parser.add_key("Default bin size (cm)", &this->bin_size);
    this->parser.add_key("Maximum number of non-arc-corrected bins", &this->max_num_non_arccorrected_bins);
    // end Scanner and physical dimensions.

    // ROOT related
    this->parser.add_parsing_key("GATE scanner type", &this->root_file_sptr);
    if(!this->parser.parse(hroot_filename.c_str()))
        error("CListModeDataROOT: error parsing '%s'", hroot_filename.c_str());

<<<<<<< HEAD
    //    this->root_file_sptr->set_up();
=======
    FilePath f(hroot_filename);
    if (root_file_sptr->set_up( f.get_path_only()) == Succeeded::no)
        error("CListModeDataROOT: Unable to set_up() from the input Header file (.hroot).");

//    this->root_file_sptr->set_up();
>>>>>>> 678e44f4
    // ExamInfo initialisation
    this->exam_info_sptr.reset(new ExamInfo);

    // Only PET scanners supported
    this->exam_info_sptr->imaging_modality = ImagingModality::PT;
    this->exam_info_sptr->originating_system = this->originating_system;
    this->exam_info_sptr->set_low_energy_thres(this->root_file_sptr->get_low_energy_thres());
    this->exam_info_sptr->set_high_energy_thres(this->root_file_sptr->get_up_energy_thres());

    shared_ptr<Scanner> this_scanner_sptr;

    if (this->originating_system != "User_defined_scanner")
    {
        this_scanner_sptr.reset(Scanner::get_scanner_from_name(this->originating_system));
        if (this_scanner_sptr->get_type() == Scanner::Unknown_scanner)
        {
            error(boost::format("Unknown value for originating_system keyword: '%s. Abort.") % originating_system );
        }
        warning("I've set the scanner from STIR settings and ignored values in the hroot header.");
        // TODO at least check consistency
    }
    else
    {
        info("Trying to figure out the scanner geometry from the information "
             "given in the ROOT header file.");

        this_scanner_sptr.reset(new Scanner(Scanner::User_defined_scanner,
                                             std::string ("ROOT_defined_scanner"),
                                             /* num dets per ring */
                                             this->root_file_sptr->get_num_rings(),
                                             /* num of rings */
                                             this->root_file_sptr->get_num_dets_per_ring(),
                                             /* number of non arccor bins */
                                             this->max_num_non_arccorrected_bins,
                                             /* number of maximum arccor bins */
                                             this->max_num_non_arccorrected_bins,
                                             /* inner ring radius */
                                             this->inner_ring_diameter/0.2f,
                                             /* doi */ this->average_depth_of_interaction * 10.f,
                                             /* ring spacing */
                                             this->ring_spacing * 10.f,
                                             this->bin_size * 10.f,
                                             /* offset*/ 0,
                                             /*num_axial_blocks_per_bucket_v */
                                             this->root_file_sptr->get_num_axial_blocks_per_bucket_v(),
                                             /*num_transaxial_blocks_per_bucket_v*/
                                             this->root_file_sptr->get_num_transaxial_blocks_per_bucket_v(),
                                             /*num_axial_crystals_per_block_v*/
                                             this->root_file_sptr->get_num_axial_crystals_per_block_v(),
                                             /*num_transaxial_crystals_per_block_v*/
                                             this->root_file_sptr->get_num_transaxial_crystals_per_block_v(),
                                             /*num_axial_crystals_per_singles_unit_v*/
                                             this->root_file_sptr->get_num_axial_crystals_per_singles_unit(),
                                             /*num_transaxial_crystals_per_singles_unit_v*/
                                             this->root_file_sptr->get_num_trans_crystals_per_singles_unit(),
                                             /*num_detector_layers_v*/ 1 ));
    }

    std::unique_ptr<ProjDataInfo> tmp_unique(ProjDataInfo::construct_proj_data_info(this_scanner_sptr,
                                                                                    1,
                                                                                    this_scanner_sptr->get_num_rings()-1,
                                                                                    this_scanner_sptr->get_num_detectors_per_ring()/2,
                                                                                    this_scanner_sptr->get_max_num_non_arccorrected_bins(),
                                                                                    /* arc_correction*/false));
      shared_ptr<ProjDataInfo> tmp(tmp_unique.release());

    this->set_proj_data_info_sptr(tmp);

    if (this->open_lm_file() == Succeeded::no)
        error("CListModeDataROOT: error opening ROOT file for filename '%s'",
              hroot_filename.c_str());
}

std::string
CListModeDataROOT::
get_name() const
{
    return hroot_filename;
}

shared_ptr <CListRecord>
CListModeDataROOT::
get_empty_record_sptr() const
{
    shared_ptr<CListRecord> sptr(new CListRecordROOT(this->get_proj_data_info_sptr()->get_scanner_sptr()));
    return sptr;
}

Succeeded
CListModeDataROOT::
open_lm_file()
{
    info(boost::format("CListModeDataROOT: used ROOT file %s") %
         this->root_file_sptr->get_ROOT_filename());
    // we actually don't do anything here. It's all done by the parsing above.

//        root_file_sptr.reset(
//                    new InputStreamFromROOTFile(this->input_data_filename,
//                                                this->name_of_input_tchain,
//                                                this->number_of_crystals_x, this->number_of_crystals_y, this->number_of_crystals_z,
//                                                this->number_of_submodules_x, this->number_of_submodules_y, this->number_of_submodules_z,
//                                                this->number_of_modules_x, this->number_of_modules_y, this->number_of_modules_z,
//                                                this->number_of_rsectors,
//                                                this->exclude_scattered, this->exclude_randoms,
//                                                static_cast<float>(this->low_energy_window*0.001f),
//                                                static_cast<float>(this->up_energy_window*0.001f),
//                                                this->offset_dets));

    return Succeeded::yes;
}



Succeeded
CListModeDataROOT::
get_next_record(CListRecord& record_of_general_type) const
{
    CListRecordROOT& record = dynamic_cast<CListRecordROOT&>(record_of_general_type);
    return root_file_sptr->get_next_record(record);
}

Succeeded
CListModeDataROOT::
reset()
{
    return root_file_sptr->reset();
}

unsigned long CListModeDataROOT::get_total_number_of_events() const
{
    return root_file_sptr->get_total_number_of_events();
}

CListModeData::SavedPosition
CListModeDataROOT::
save_get_position()
{
    return static_cast<SavedPosition>(root_file_sptr->save_get_position());
}

Succeeded
CListModeDataROOT::
set_get_position(const CListModeDataROOT::SavedPosition& pos)
{
    return root_file_sptr->set_get_position(pos);
}

END_NAMESPACE_STIR<|MERGE_RESOLUTION|>--- conflicted
+++ resolved
@@ -59,15 +59,11 @@
     if(!this->parser.parse(hroot_filename.c_str()))
         error("CListModeDataROOT: error parsing '%s'", hroot_filename.c_str());
 
-<<<<<<< HEAD
-    //    this->root_file_sptr->set_up();
-=======
     FilePath f(hroot_filename);
     if (root_file_sptr->set_up( f.get_path_only()) == Succeeded::no)
         error("CListModeDataROOT: Unable to set_up() from the input Header file (.hroot).");
 
 //    this->root_file_sptr->set_up();
->>>>>>> 678e44f4
     // ExamInfo initialisation
     this->exam_info_sptr.reset(new ExamInfo);
 
