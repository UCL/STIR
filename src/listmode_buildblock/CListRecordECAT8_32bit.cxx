--- conflicted
+++ resolved
@@ -9,9 +9,9 @@
 /*!
   \file
   \ingroup listmode
-  \brief Implementation of classes stir::ecat::CListEventECAT8_32bit and stir::ecat::CListRecordECAT8_32bit 
+  \brief Implementation of classes stir::ecat::CListEventECAT8_32bit and stir::ecat::CListRecordECAT8_32bit
   for listmode events for the ECAT8 32bit listmode file format.
-    
+
   \author Kris Thielemans
 */
 
@@ -28,7 +28,7 @@
 
 CListEventECAT8_32bit::
 CListEventECAT8_32bit(const shared_ptr<const ProjDataInfo>& proj_data_info_sptr) :
-  CListEventCylindricalScannerWithDiscreteDetectors(proj_data_info_sptr)
+  CListEventCylindricalScannerWithDiscreteDetectors(shared_ptr<Scanner>(new Scanner(*proj_data_info_sptr->get_scanner_ptr())))
 {
   const ProjDataInfoCylindricalNoArcCorr * const proj_data_info_ptr =
     dynamic_cast<const ProjDataInfoCylindricalNoArcCorr * const>(proj_data_info_sptr.get());
@@ -49,20 +49,12 @@
 get_detection_position(DetectionPositionPair<>& det_pos) const
 {
   /* data is organised by segment, axial coordinate, view, tangential */
-<<<<<<< HEAD
   const int num_tangential_poss = this->get_uncompressed_proj_data_info_sptr()->get_num_tangential_poss();
   const int num_views = this->get_uncompressed_proj_data_info_sptr()->get_num_views();
   const int num_non_tof_sinograms = this->get_uncompressed_proj_data_info_sptr()->get_num_non_tof_sinograms();
 
   const int tang_pos_num = this->data.offset % num_tangential_poss;//(this->num_sinograms * this-> num_views);
   int rest = this->data.offset / num_tangential_poss;
-=======
-  const int num_tangential_poss = this->scanner_sptr->get_max_num_non_arccorrected_bins();
-  const int num_views = this->scanner_sptr->get_num_detectors_per_ring()/2;
-
-  const int tang_pos_num = this->data.offset % num_tangential_poss;
-  const int rest = this->data.offset / num_tangential_poss;
->>>>>>> 4408419d
   const int view_num = rest % num_views;
   rest = rest / num_views;
   int z = rest % num_non_tof_sinograms;
@@ -85,7 +77,7 @@
   const int timing_pos_num = this->timing_poss_sequence[Siemens_TOF_bin];
   // this is actually a compressed bin for many Siemens scanners. would have to go to det_pos somehow, or overload get_bin
   const Bin uncompressed_bin(segment_num, view_num, axial_pos_num, tang_pos_num - (num_tangential_poss/2), timing_pos_num);
-  this->get_uncompressed_proj_data_info_sptr()->get_det_pos_pair_for_bin(det_pos,uncompressed_bin);  
+  this->get_uncompressed_proj_data_info_sptr()->get_det_pos_pair_for_bin(det_pos,uncompressed_bin);
 }
 
 void
