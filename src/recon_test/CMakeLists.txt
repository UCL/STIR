# Copyright 2011, Kris Thielemans
# Copyright (C) 2013-2014, University College London
# This file is part of STIR.
#
# SPDX-License-Identifier: Apache-2.0
#
# See STIR/LICENSE.txt for details

# cmake file declaring all tests in this subdirectory

set(dir recon_test)

set(dir_SIMPLE_TEST_EXE_SOURCES ${dir}_SIMPLE_TEST_EXE_SOURCES)
set(dir_INVOLVED_TEST_EXE_SOURCES ${dir}_INVOLVED_TEST_EXE_SOURCES)
set(dir_SIMPLE_TEST_EXE_SOURCES_NO_REGISTRIES ${dir}_SIMPLE_TEST_EXE_SOURCES_NO_REGISTRIES)

set(${dir_SIMPLE_TEST_EXE_SOURCES}
<<<<<<< HEAD
	test_DataSymmetriesForBins_PET_CartesianGrid
        test_FBP2D
        test_FBP3DRP
        test_priors
        test_blocks_on_cylindrical_projectors
=======
	test_DataSymmetriesForBins_PET_CartesianGrid.cxx
        test_FBP2D.cxx
        test_FBP3DRP.cxx
        test_priors.cxx
>>>>>>> b768f7af
)


set(${dir_INVOLVED_TEST_EXE_SOURCES}
        fwdtest.cxx
        bcktest.cxx
        recontest.cxx
        test_data_processor_projectors.cxx
        test_OSMAPOSL.cxx
)

include(stir_test_exe_targets)

# a test that uses MPI
create_stir_mpi_test(test_PoissonLogLikelihoodWithLinearModelForMeanAndProjData.cxx "${STIR_LIBRARIES}" "${STIR_REGISTRIES}")

# fwdtest and bcktest could be useful on their own, so we'll add them to the installation targets
if (BUILD_TESTING)
  install(TARGETS fwdtest bcktest DESTINATION bin)
endif()

# test_data_processor_projectors requires input argument
ADD_TEST(test_data_processor_projectors test_data_processor_projectors ${CMAKE_SOURCE_DIR}/recon_test_pack/Utahscat600k_ca_seg4.hs)


# test_OSMAPOSL can take input argument
ADD_TEST(test_OSMAPOSL_ray_tracing_matrix  test_OSMAPOSL)

if (parallelproj_FOUND)
  ADD_TEST(test_OSMAPOSL_parallelproj  test_OSMAPOSL ${CMAKE_SOURCE_DIR}/examples/samples/projector_pair_parallelproj.par)
endif()
<|MERGE_RESOLUTION|>--- conflicted
+++ resolved
@@ -15,18 +15,11 @@
 set(dir_SIMPLE_TEST_EXE_SOURCES_NO_REGISTRIES ${dir}_SIMPLE_TEST_EXE_SOURCES_NO_REGISTRIES)
 
 set(${dir_SIMPLE_TEST_EXE_SOURCES}
-<<<<<<< HEAD
-	test_DataSymmetriesForBins_PET_CartesianGrid
-        test_FBP2D
-        test_FBP3DRP
-        test_priors
-        test_blocks_on_cylindrical_projectors
-=======
 	test_DataSymmetriesForBins_PET_CartesianGrid.cxx
         test_FBP2D.cxx
         test_FBP3DRP.cxx
         test_priors.cxx
->>>>>>> b768f7af
+        test_blocks_on_cylindrical_projectors.cxx
 )
 
 
