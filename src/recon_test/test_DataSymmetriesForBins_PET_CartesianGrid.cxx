//
//
/*
    Copyright (C) 2003- 2011, Hammersmith Imanet
    This file is part of STIR.

    SPDX-License-Identifier: Apache-2.0

    See STIR/LICENSE.txt for details
*/
/*!

  \file
  \ingroup test

  \brief Test program for stir::DataSymmetriesForBins_PET_CartesianGrid

  Uses stir::ProjMatrixByBinUsingRayTracing.

   \author Kris Thielemans

*/

#include "stir/VoxelsOnCartesianGrid.h"
#include "stir/IndexRange3D.h"
#include "stir/ProjData.h"
#include "stir/ProjDataInfo.h"
#include "stir/ProjDataInfoCylindricalNoArcCorr.h"
#include "stir/Scanner.h"
#include "stir/IndexRange.h"
#include "stir/recon_buildblock/ProjMatrixByBinUsingRayTracing.h"
#include "stir/recon_buildblock/ProjMatrixElemsForOneBin.h"
#include "stir/recon_buildblock/DataSymmetriesForBins.h"
#include "stir/RunTests.h"
#include "stir/stream.h"
#include <iostream>
#include <sstream>
#include <math.h>
using std::stringstream;
using std::cerr;

START_NAMESPACE_STIR

template <typename T>
bool
coordinates_less(const BasicCoordinate<3, T>& el1, const BasicCoordinate<3, T>& el2)
{
  return el1[1] < el2[1] || (el1[1] == el2[1] && (el1[2] < el2[2] || (el1[2] == el2[2] && el1[3] < el2[3])));
}

/*!
  \ingroup test
  \brief Test class for DataSymmetriesForBins_PET_CartesianGrid


  Uses ProjMatrixByBinUsingRayTracing to compute matrix elements with using various
  symmetries. Checks if results are independent of which symmetries we use.

*/
class DataSymmetriesForBins_PET_CartesianGridTests : public RunTests
{
public:
  DataSymmetriesForBins_PET_CartesianGridTests(char const* template_proj_data_filename = 0);

  void run_tests() override;

private:
  char const* template_proj_data_filename;

  shared_ptr<ProjDataInfo> proj_data_info_sptr;

  void run_tests_2_proj_matrices_1_bin(const ProjMatrixByBin& proj_matrix_no_symm,
                                       const ProjMatrixByBin& proj_matrix_with_symm,
                                       const Bin& bin);
  void run_tests_2_proj_matrices(const ProjMatrixByBin& proj_matrix_no_symm, const ProjMatrixByBin& proj_matrix_with_symm);
  void run_tests_all_symmetries(const shared_ptr<ProjDataInfo>& proj_data_info_sptr,
                                const shared_ptr<DiscretisedDensity<3, float>>& density_sptr);
  void run_tests_for_1_projdata(const shared_ptr<ProjDataInfo>& proj_data_info_sptr);
};

DataSymmetriesForBins_PET_CartesianGridTests::DataSymmetriesForBins_PET_CartesianGridTests(
    char const* template_proj_data_filename)
    : template_proj_data_filename(template_proj_data_filename)
{}

void
DataSymmetriesForBins_PET_CartesianGridTests::run_tests_2_proj_matrices_1_bin(const ProjMatrixByBin& proj_matrix_no_symm,
                                                                              const ProjMatrixByBin& proj_matrix_with_symm,
                                                                              const Bin& bin)
{
#if 0 // SYM
  //  assert(proj_matrix_with_symm.get_symmetries_ptr()->is_basic(bin));
  // vector<Bin> related_bins;
  //proj_matrix_with_symm.get_symmetries_ptr()->get_related_bins(related_bins, bin);
  Bin basic_bin=bin;
  proj_matrix_with_symm.get_symmetries_ptr()->find_basic_bin(basic_bin);
  vector<Bin> related_bins;
  proj_matrix_with_symm.get_symmetries_ptr()->get_related_bins(related_bins, basic_bin);

  ProjMatrixElemsForOneBin elems_no_sym;
  ProjMatrixElemsForOneBin elems_with_sym;
  for (vector<Bin>::const_iterator bin_iter = related_bins.begin();
       bin_iter != related_bins.end();
       ++bin_iter)
    {
      proj_matrix_with_symm.
	get_proj_matrix_elems_for_one_bin(elems_with_sym, *bin_iter);
      proj_matrix_no_symm.
	get_proj_matrix_elems_for_one_bin(elems_no_sym, *bin_iter);
#else

  ProjMatrixElemsForOneBin elems_no_sym;
  ProjMatrixElemsForOneBin elems_with_sym;
  {
    proj_matrix_with_symm.get_proj_matrix_elems_for_one_bin(elems_with_sym, bin);
    proj_matrix_no_symm.get_proj_matrix_elems_for_one_bin(elems_no_sym, bin);
#endif
<<<<<<< HEAD
      elems_no_sym.sort();
      elems_with_sym.sort();

      if (!check(elems_no_sym == elems_with_sym, "Comparing symmetry LORs") ||
          !check(elems_with_sym.get_bin() == elems_no_sym.get_bin(), "Comparing symmetry bin configuration"))
	{
	  // SYM const Bin bin=*bin_iter;

      cerr << "\nCurrent bin: " << elems_no_sym.get_bin()
           << "\nSymm bin:    " << elems_with_sym.get_bin()<< "\n";
=======
  elems_no_sym.sort();
  elems_with_sym.sort();

  if (!check(elems_no_sym == elems_with_sym, "Comparing symmetry LORs")
      || !check(elems_with_sym.get_bin() == elems_no_sym.get_bin(), "Comparing symmetry bin configuration"))
    {
      // SYM const Bin bin=*bin_iter;

      cerr << "\nCurrent bin: \tsegment = " << bin.segment_num() << ", \taxial pos " << bin.axial_pos_num()
           << ", \tview = " << bin.view_num() << ", \ttangential_pos_num = " << bin.tangential_pos_num()
           << ", timing position index = " << bin.timing_pos_num()
           << "\nSymm bin: \t\tsegment = " << elems_with_sym.get_bin().segment_num() << ", \taxial pos "
           << elems_with_sym.get_bin().axial_pos_num() << ", \tview = " << elems_with_sym.get_bin().view_num()
           << ", \ttangential_pos_num = " << elems_with_sym.get_bin().tangential_pos_num()
           << ", timing position index = " << bin.timing_pos_num() << "\n";
>>>>>>> 8ced2d73

      if (elems_no_sym != elems_with_sym)
        {
          proj_matrix_with_symm.get_proj_matrix_elems_for_one_bin(elems_with_sym, bin);
          elems_with_sym.sort();
          std::cerr << "No Symmetries Iterator || Symmetries Iterator " << std::endl;
          ProjMatrixElemsForOneBin::const_iterator no_sym_iter = elems_no_sym.begin();
          ProjMatrixElemsForOneBin::const_iterator with_sym_iter = elems_with_sym.begin();
          cerr << "      no_sym_iter         ||        sym_iter           ||     Error       \n";
          while (no_sym_iter != elems_no_sym.end() || with_sym_iter != elems_with_sym.end())
            {
              if (no_sym_iter == elems_no_sym.end() || with_sym_iter == elems_with_sym.end()
                  || no_sym_iter->get_coords() != with_sym_iter->get_coords()
                  || fabs(no_sym_iter->get_value() / with_sym_iter->get_value() - 1) > .01)
                {
                  bool inc_no_sym_iter = false;
                  if (no_sym_iter != elems_no_sym.end()
                      && (with_sym_iter == elems_with_sym.end()
                          || coordinates_less(no_sym_iter->get_coords(), with_sym_iter->get_coords())
                          || no_sym_iter->get_coords() == with_sym_iter->get_coords()))
                    {
                      cerr << no_sym_iter->get_coords() << ':' << no_sym_iter->get_value() << "    ||   ";
                      inc_no_sym_iter = true;
                    }
                  else
                    cerr << "                       ||   ";
                  if (with_sym_iter != elems_with_sym.end()
                      && (no_sym_iter == elems_no_sym.end()
                          || !coordinates_less(no_sym_iter->get_coords(), with_sym_iter->get_coords())))
                    {
                      cerr << with_sym_iter->get_coords() << ':' << with_sym_iter->get_value();

                      // If the error is in the same
                      const float err = (no_sym_iter->get_value() / with_sym_iter->get_value() - 1);
                      const float t = 0.01;
                      if (no_sym_iter->get_coords() == with_sym_iter->get_coords())
                        {
                          if ((fabs(err) > t) && (no_sym_iter->get_value() > 1e-5 || with_sym_iter->get_value() > 1e-5))
                            {
                              cerr << "     ||    abs(" << err * 100 << "%) > " << t * 100 << "%";
                            }
                          else
                            {
                              cerr << "     ||    values less than `1e-5%`;";
                            }
                        }

                      ++with_sym_iter;
                    }
                  if (inc_no_sym_iter)
                    ++no_sym_iter;
                  cerr << "\n";
                }
              else
                {
                  if (no_sym_iter != elems_no_sym.end())
                    ++no_sym_iter;
                  if (with_sym_iter != elems_with_sym.end())
                    ++with_sym_iter;
                }
            }
        }
    }
}
}

void
DataSymmetriesForBins_PET_CartesianGridTests::run_tests_2_proj_matrices(const ProjMatrixByBin& proj_matrix_no_symm,
                                                                        const ProjMatrixByBin& proj_matrix_with_symm)
{
#if 1
  for (int s = -proj_data_info_sptr->get_max_segment_num(); s <= proj_data_info_sptr->get_max_segment_num(); ++s)
    for (int v = proj_data_info_sptr->get_min_view_num(); v <= proj_data_info_sptr->get_max_view_num(); ++v)
      for (int timing_pos = proj_data_info_sptr->get_min_tof_pos_num(); timing_pos <= proj_data_info_sptr->get_max_tof_pos_num();
           ++timing_pos)
        for (int a = proj_data_info_sptr->get_min_axial_pos_num(s); a <= proj_data_info_sptr->get_max_axial_pos_num(s); ++a)
          for (int t = -6; t <= 6; t += 3)
            {
              const Bin bin(s, v, a, t, timing_pos);
              // SYM if (proj_matrix_with_symm.get_symmetries_ptr()->is_basic(bin))
              run_tests_2_proj_matrices_1_bin(proj_matrix_no_symm, proj_matrix_with_symm, bin);
            }

#else
  const int oblique_seg_num = proj_data_info_sptr->get_max_segment_num();
  const int view45 = proj_data_info_sptr->get_num_views() / 4;
  assert(fabs(proj_data_info_sptr->get_phi(Bin(0, view45, 0, 0)) - _PI / 4) < .001);

  {
    const Bin bin(oblique_seg_num, 1, 5, 6);
    run_tests_2_proj_matrices_1_bin(proj_matrix_no_symm, proj_matrix_with_symm, bin);
  }
  {
    const Bin bin(oblique_seg_num, 1, 5, -6);
    run_tests_2_proj_matrices_1_bin(proj_matrix_no_symm, proj_matrix_with_symm, bin);
  }
  {
    const Bin bin(-oblique_seg_num, 1, 5, 6);
    run_tests_2_proj_matrices_1_bin(proj_matrix_no_symm, proj_matrix_with_symm, bin);
  }
  {
    const Bin bin(oblique_seg_num, 1, 5, -6);
    run_tests_2_proj_matrices_1_bin(proj_matrix_no_symm, proj_matrix_with_symm, bin);
  }

  {
    const Bin bin(oblique_seg_num, 1, 5, 0);
    run_tests_2_proj_matrices_1_bin(proj_matrix_no_symm, proj_matrix_with_symm, bin);
  }
  {
    const Bin bin(-oblique_seg_num, 1, 5, 0);
    run_tests_2_proj_matrices_1_bin(proj_matrix_no_symm, proj_matrix_with_symm, bin);
  }
  {
    const Bin bin(0, 1, 5, 6);
    run_tests_2_proj_matrices_1_bin(proj_matrix_no_symm, proj_matrix_with_symm, bin);
  }
  {
    const Bin bin(0, 1, 5, 0);
    run_tests_2_proj_matrices_1_bin(proj_matrix_no_symm, proj_matrix_with_symm, bin);
  }
  {
    const Bin bin(oblique_seg_num, 0, 5, 6);
    run_tests_2_proj_matrices_1_bin(proj_matrix_no_symm, proj_matrix_with_symm, bin);
  }
  {
    const Bin bin(-oblique_seg_num, 0, 5, 6);
    run_tests_2_proj_matrices_1_bin(proj_matrix_no_symm, proj_matrix_with_symm, bin);
  }
  {
    const Bin bin(oblique_seg_num, 0, 5, 0);
    run_tests_2_proj_matrices_1_bin(proj_matrix_no_symm, proj_matrix_with_symm, bin);
  }
  {
    const Bin bin(-oblique_seg_num, 0, 5, 0);
    run_tests_2_proj_matrices_1_bin(proj_matrix_no_symm, proj_matrix_with_symm, bin);
  }
  {
    const Bin bin(0, 0, 5, 6);
    run_tests_2_proj_matrices_1_bin(proj_matrix_no_symm, proj_matrix_with_symm, bin);
  }
  {
    const Bin bin(0, 0, 5, -6);
    run_tests_2_proj_matrices_1_bin(proj_matrix_no_symm, proj_matrix_with_symm, bin);
  }
  {
    const Bin bin(0, 0, 5, 0);
    run_tests_2_proj_matrices_1_bin(proj_matrix_no_symm, proj_matrix_with_symm, bin);
  }
  {
    const Bin bin(oblique_seg_num, view45, 5, 6);
    run_tests_2_proj_matrices_1_bin(proj_matrix_no_symm, proj_matrix_with_symm, bin);
  }
  {
    const Bin bin(oblique_seg_num, view45, 5, -6);
    run_tests_2_proj_matrices_1_bin(proj_matrix_no_symm, proj_matrix_with_symm, bin);
  }
  {
    const Bin bin(-oblique_seg_num, view45, 5, 6);
    run_tests_2_proj_matrices_1_bin(proj_matrix_no_symm, proj_matrix_with_symm, bin);
  }
  {
    const Bin bin(-oblique_seg_num, view45, 5, -6);
    run_tests_2_proj_matrices_1_bin(proj_matrix_no_symm, proj_matrix_with_symm, bin);
  }
  {
    const Bin bin(oblique_seg_num, view45, 5, 0);
    run_tests_2_proj_matrices_1_bin(proj_matrix_no_symm, proj_matrix_with_symm, bin);
  }
  {
    const Bin bin(-oblique_seg_num, view45, 5, 0);
    run_tests_2_proj_matrices_1_bin(proj_matrix_no_symm, proj_matrix_with_symm, bin);
  }

  {
    const Bin bin(0, view45, 5, 6);
    run_tests_2_proj_matrices_1_bin(proj_matrix_no_symm, proj_matrix_with_symm, bin);
  }
  {
    const Bin bin(0, view45, 5, 0);
    run_tests_2_proj_matrices_1_bin(proj_matrix_no_symm, proj_matrix_with_symm, bin);
  }

  {
    const Bin bin(oblique_seg_num, 2 * view45 + 1, 5, 6);
    run_tests_2_proj_matrices_1_bin(proj_matrix_no_symm, proj_matrix_with_symm, bin);
  }
  {
    const Bin bin(oblique_seg_num, 2 * view45 + 1, 5, -6);
    run_tests_2_proj_matrices_1_bin(proj_matrix_no_symm, proj_matrix_with_symm, bin);
  }
  {
    const Bin bin(-oblique_seg_num, 2 * view45 + 1, 5, 6);
    run_tests_2_proj_matrices_1_bin(proj_matrix_no_symm, proj_matrix_with_symm, bin);
  }
  {
    const Bin bin(-oblique_seg_num, 2 * view45 + 1, 5, -6);
    run_tests_2_proj_matrices_1_bin(proj_matrix_no_symm, proj_matrix_with_symm, bin);
  }
  {
    const Bin bin(oblique_seg_num, 2 * view45 + 1, 5, 0);
    run_tests_2_proj_matrices_1_bin(proj_matrix_no_symm, proj_matrix_with_symm, bin);
  }
  {
    const Bin bin(-oblique_seg_num, 2 * view45 + 1, 5, 0);
    run_tests_2_proj_matrices_1_bin(proj_matrix_no_symm, proj_matrix_with_symm, bin);
  }

  {
    const Bin bin(0, 2 * view45 + 1, 5, 6);
    run_tests_2_proj_matrices_1_bin(proj_matrix_no_symm, proj_matrix_with_symm, bin);
  }
  {
    const Bin bin(0, 2 * view45 + 1, 5, 0);
    run_tests_2_proj_matrices_1_bin(proj_matrix_no_symm, proj_matrix_with_symm, bin);
  }
#endif
}

void
DataSymmetriesForBins_PET_CartesianGridTests::run_tests_all_symmetries(
    const shared_ptr<ProjDataInfo>& proj_data_info_sptr, const shared_ptr<DiscretisedDensity<3, float>>& density_sptr)
{

  ProjMatrixByBinUsingRayTracing proj_matrix_no_sym;
  {
    stringstream str;
    str << "Ray Tracing Matrix Parameters :=\n"
           "restrict to cylindrical FOV := 1\n"
           "number of rays in tangential direction to trace for each bin := 1\n"
           "use actual detector boundaries := 0\n"
           "do symmetry 90degrees min phi := 0\n"
           "do symmetry 180degrees min phi := 0\n"
           "do_symmetry_swap_segment := 0\n"
           "do_symmetry_swap_s := 0\n"
           "do_symmetry_shift_z := 0\n"
           "End Ray Tracing Matrix Parameters :=\n";
    if (!check(proj_matrix_no_sym.parse(str), "parsing projection matrix parameters"))
      return;
    proj_matrix_no_sym.set_up(proj_data_info_sptr, density_sptr);
  }

  {
    cerr << "\t\tTesting with all symmetries\n";
    ProjMatrixByBinUsingRayTracing proj_matrix_with_sym;

    stringstream str;
    str << "Ray Tracing Matrix Parameters :=\n"
           "restrict to cylindrical FOV := 1\n"
           "number of rays in tangential direction to trace for each bin := 1\n"
           "use actual detector boundaries := 0\n"
           "do symmetry 90degrees min phi := 1\n"
           "do symmetry 180degrees min phi := 1\n"
           "do_symmetry_swap_segment := 1\n"
           "do_symmetry_swap_s := 1\n"
           "do_symmetry_shift_z := 1\n"
           "End Ray Tracing Matrix Parameters :=\n";
    if (check(proj_matrix_with_sym.parse(str), "parsing projection matrix parameters"))
      {
        proj_matrix_with_sym.set_up(proj_data_info_sptr, density_sptr);
        run_tests_2_proj_matrices(proj_matrix_no_sym, proj_matrix_with_sym);
      }
  }
  {
    cerr << "\t\tTesting with all symmetries except 90-phi\n";
    ProjMatrixByBinUsingRayTracing proj_matrix_with_sym;

    stringstream str;
    str << "Ray Tracing Matrix Parameters :=\n"
           "restrict to cylindrical FOV := 1\n"
           "number of rays in tangential direction to trace for each bin := 1\n"
           "use actual detector boundaries := 0\n"
           "do symmetry 90degrees min phi := 0\n"
           "do symmetry 180degrees min phi := 1\n"
           "do_symmetry_swap_segment := 1\n"
           "do_symmetry_swap_s := 1\n"
           "do_symmetry_shift_z := 1\n"
           "End Ray Tracing Matrix Parameters :=\n";
    if (check(proj_matrix_with_sym.parse(str), "parsing projection matrix parameters"))
      {
        proj_matrix_with_sym.set_up(proj_data_info_sptr, density_sptr);
        run_tests_2_proj_matrices(proj_matrix_no_sym, proj_matrix_with_sym);
      }
  }
  {
    cerr << "\t\tTesting with all symmetries except phi symms\n";
    ProjMatrixByBinUsingRayTracing proj_matrix_with_sym;

    stringstream str;
    str << "Ray Tracing Matrix Parameters :=\n"
           "restrict to cylindrical FOV := 1\n"
           "number of rays in tangential direction to trace for each bin := 1\n"
           "use actual detector boundaries := 0\n"
           "do symmetry 90degrees min phi := 0\n"
           "do symmetry 180degrees min phi := 0\n"
           "do_symmetry_swap_segment := 1\n"
           "do_symmetry_swap_s := 1\n"
           "do_symmetry_shift_z := 1\n"
           "End Ray Tracing Matrix Parameters :=\n";
    if (check(proj_matrix_with_sym.parse(str), "parsing projection matrix parameters"))
      {
        proj_matrix_with_sym.set_up(proj_data_info_sptr, density_sptr);
        run_tests_2_proj_matrices(proj_matrix_no_sym, proj_matrix_with_sym);
      }
  }
  {
    cerr << "\t\tTesting with all symmetries except swap_segment\n";
    ProjMatrixByBinUsingRayTracing proj_matrix_with_sym;

    stringstream str;
    str << "Ray Tracing Matrix Parameters :=\n"
           "restrict to cylindrical FOV := 1\n"
           "number of rays in tangential direction to trace for each bin := 1\n"
           "use actual detector boundaries := 0\n"
           "do symmetry 90degrees min phi := 1\n"
           "do symmetry 180degrees min phi := 1\n"
           "do_symmetry_swap_segment := 0\n"
           "do_symmetry_swap_s := 1\n"
           "do_symmetry_shift_z := 1\n"
           "End Ray Tracing Matrix Parameters :=\n";
    if (check(proj_matrix_with_sym.parse(str), "parsing projection matrix parameters"))
      {
        proj_matrix_with_sym.set_up(proj_data_info_sptr, density_sptr);
        run_tests_2_proj_matrices(proj_matrix_no_sym, proj_matrix_with_sym);
      }
  }
  {
    cerr << "\t\tTesting with all symmetries except swap_s\n";
    ProjMatrixByBinUsingRayTracing proj_matrix_with_sym;

    stringstream str;
    str << "Ray Tracing Matrix Parameters :=\n"
           "restrict to cylindrical FOV := 1\n"
           "number of rays in tangential direction to trace for each bin := 1\n"
           "use actual detector boundaries := 0\n"
           "do symmetry 90degrees min phi := 1\n"
           "do symmetry 180degrees min phi := 1\n"
           "do_symmetry_swap_segment := 1\n"
           "do_symmetry_swap_s := 0\n"
           "do_symmetry_shift_z := 1\n"
           "End Ray Tracing Matrix Parameters :=\n";
    if (check(proj_matrix_with_sym.parse(str), "parsing projection matrix parameters"))
      {
        proj_matrix_with_sym.set_up(proj_data_info_sptr, density_sptr);
        run_tests_2_proj_matrices(proj_matrix_no_sym, proj_matrix_with_sym);
      }
  }
  {
    cerr << "\t\tTesting with all symmetries except shift_z\n";
    ProjMatrixByBinUsingRayTracing proj_matrix_with_sym;

    stringstream str;
    str << "Ray Tracing Matrix Parameters :=\n"
           "restrict to cylindrical FOV := 1\n"
           "number of rays in tangential direction to trace for each bin := 1\n"
           "use actual detector boundaries := 0\n"
           "do symmetry 90degrees min phi := 1\n"
           "do symmetry 180degrees min phi := 1\n"
           "do_symmetry_swap_segment := 1\n"
           "do_symmetry_swap_s := 1\n"
           "do_symmetry_shift_z := 0\n"
           "End Ray Tracing Matrix Parameters :=\n";
    if (check(proj_matrix_with_sym.parse(str), "parsing projection matrix parameters"))
      {
        proj_matrix_with_sym.set_up(proj_data_info_sptr, density_sptr);
        run_tests_2_proj_matrices(proj_matrix_no_sym, proj_matrix_with_sym);
      }
  }
  {
    cerr << "\t\tTesting with only shift_z\n";
    ProjMatrixByBinUsingRayTracing proj_matrix_with_sym;

    stringstream str;
    str << "Ray Tracing Matrix Parameters :=\n"
           "restrict to cylindrical FOV := 1\n"
           "number of rays in tangential direction to trace for each bin := 1\n"
           "use actual detector boundaries := 0\n"
           "do symmetry 90degrees min phi := 0\n"
           "do symmetry 180degrees min phi := 0\n"
           "do_symmetry_swap_segment := 0\n"
           "do_symmetry_swap_s := 0\n"
           "do_symmetry_shift_z := 1\n"
           "End Ray Tracing Matrix Parameters :=\n";
    if (check(proj_matrix_with_sym.parse(str), "parsing projection matrix parameters"))
      {
        proj_matrix_with_sym.set_up(proj_data_info_sptr, density_sptr);
        run_tests_2_proj_matrices(proj_matrix_no_sym, proj_matrix_with_sym);
      }
  }
  {
    cerr << "\t\tTesting with only swap_s\n";
    ProjMatrixByBinUsingRayTracing proj_matrix_with_sym;

    stringstream str;
    str << "Ray Tracing Matrix Parameters :=\n"
           "restrict to cylindrical FOV := 1\n"
           "number of rays in tangential direction to trace for each bin := 1\n"
           "use actual detector boundaries := 0\n"
           "do symmetry 90degrees min phi := 0\n"
           "do symmetry 180degrees min phi := 0\n"
           "do_symmetry_swap_segment := 0\n"
           "do_symmetry_swap_s := 1\n"
           "do_symmetry_shift_z := 0\n"
           "End Ray Tracing Matrix Parameters :=\n";
    if (check(proj_matrix_with_sym.parse(str), "parsing projection matrix parameters"))
      {
        proj_matrix_with_sym.set_up(proj_data_info_sptr, density_sptr);
        run_tests_2_proj_matrices(proj_matrix_no_sym, proj_matrix_with_sym);
      }
  }
  {
    cerr << "\t\tTesting with only swap_segment\n";
    ProjMatrixByBinUsingRayTracing proj_matrix_with_sym;

    stringstream str;
    str << "Ray Tracing Matrix Parameters :=\n"
           "restrict to cylindrical FOV := 1\n"
           "number of rays in tangential direction to trace for each bin := 1\n"
           "use actual detector boundaries := 0\n"
           "do symmetry 90degrees min phi := 0\n"
           "do symmetry 180degrees min phi := 0\n"
           "do_symmetry_swap_segment := 1\n"
           "do_symmetry_swap_s := 0\n"
           "do_symmetry_shift_z := 0\n"
           "End Ray Tracing Matrix Parameters :=\n";
    if (check(proj_matrix_with_sym.parse(str), "parsing projection matrix parameters"))
      {
        proj_matrix_with_sym.set_up(proj_data_info_sptr, density_sptr);
        run_tests_2_proj_matrices(proj_matrix_no_sym, proj_matrix_with_sym);
      }
  }
  {
    cerr << "\t\tTesting with shift_z and swap_s\n";
    ProjMatrixByBinUsingRayTracing proj_matrix_with_sym;

    stringstream str;
    str << "Ray Tracing Matrix Parameters :=\n"
           "restrict to cylindrical FOV := 1\n"
           "number of rays in tangential direction to trace for each bin := 1\n"
           "use actual detector boundaries := 0\n"
           "do symmetry 90degrees min phi := 0\n"
           "do symmetry 180degrees min phi := 0\n"
           "do_symmetry_swap_segment := 0\n"
           "do_symmetry_swap_s := 1\n"
           "do_symmetry_shift_z := 1\n"
           "End Ray Tracing Matrix Parameters :=\n";
    if (check(proj_matrix_with_sym.parse(str), "parsing projection matrix parameters"))
      {
        proj_matrix_with_sym.set_up(proj_data_info_sptr, density_sptr);
        run_tests_2_proj_matrices(proj_matrix_no_sym, proj_matrix_with_sym);
      }
  }
  {
    cerr << "\t\tTesting with shift_z and swap_segment\n";
    ProjMatrixByBinUsingRayTracing proj_matrix_with_sym;

    stringstream str;
    str << "Ray Tracing Matrix Parameters :=\n"
           "restrict to cylindrical FOV := 1\n"
           "number of rays in tangential direction to trace for each bin := 1\n"
           "use actual detector boundaries := 0\n"
           "do symmetry 90degrees min phi := 0\n"
           "do symmetry 180degrees min phi := 0\n"
           "do_symmetry_swap_segment := 1\n"
           "do_symmetry_swap_s := 0\n"
           "do_symmetry_shift_z := 1\n"
           "End Ray Tracing Matrix Parameters :=\n";
    if (check(proj_matrix_with_sym.parse(str), "parsing projection matrix parameters"))
      {
        proj_matrix_with_sym.set_up(proj_data_info_sptr, density_sptr);
        run_tests_2_proj_matrices(proj_matrix_no_sym, proj_matrix_with_sym);
      }
  }
  {
    cerr << "\t\tTesting with swap_s and swap_segment\n";
    ProjMatrixByBinUsingRayTracing proj_matrix_with_sym;

    stringstream str;
    str << "Ray Tracing Matrix Parameters :=\n"
           "restrict to cylindrical FOV := 1\n"
           "number of rays in tangential direction to trace for each bin := 1\n"
           "use actual detector boundaries := 0\n"
           "do symmetry 90degrees min phi := 0\n"
           "do symmetry 180degrees min phi := 0\n"
           "do_symmetry_swap_segment := 1\n"
           "do_symmetry_swap_s := 1\n"
           "do_symmetry_shift_z := 0\n"
           "End Ray Tracing Matrix Parameters :=\n";
    if (check(proj_matrix_with_sym.parse(str), "parsing projection matrix parameters"))
      {
        proj_matrix_with_sym.set_up(proj_data_info_sptr, density_sptr);
        run_tests_2_proj_matrices(proj_matrix_no_sym, proj_matrix_with_sym);
      }
  }
}

void
DataSymmetriesForBins_PET_CartesianGridTests::run_tests_for_1_projdata(const shared_ptr<ProjDataInfo>& proj_data_info_sptr)
{
  CartesianCoordinate3D<float> origin(0, 0, 0);
  const float zoom = 1.F;

  cerr << "\tTests with usual image size\n";

  shared_ptr<DiscretisedDensity<3, float>> density_sptr(new VoxelsOnCartesianGrid<float>(*proj_data_info_sptr, zoom, origin));

  VoxelsOnCartesianGrid<float>& image = dynamic_cast<VoxelsOnCartesianGrid<float>&>(*density_sptr);

  run_tests_all_symmetries(proj_data_info_sptr, density_sptr);

  cerr << "\tTests with shifted origin\n";
  density_sptr->set_origin(image.get_grid_spacing() * CartesianCoordinate3D<float>(3, 0, 0));
  run_tests_all_symmetries(proj_data_info_sptr, density_sptr);

  const int org_z_length = density_sptr->get_length();
  const CartesianCoordinate3D<float> org_voxel_size = image.get_voxel_size();

  cerr << "\tTests with non-standard range of planes (larger)\n";
  density_sptr->set_origin(CartesianCoordinate3D<float>(0, 0, 0));
  density_sptr->grow(
      IndexRange3D(-2, org_z_length + 3, image.get_min_y(), image.get_max_y(), image.get_min_x(), image.get_max_x()));
  run_tests_all_symmetries(proj_data_info_sptr, density_sptr);
#if 0
  if (org_z_length>2)
    {
      cerr << "\tTests with non-standard range of planes (smaller)\n";    
      density_sptr->set_origin(CartesianCoordinate3D<float>(0,0,0));
      density_sptr->resize(IndexRange3D(1, org_z_length-2,
					image.get_min_y(), image.get_max_y(),
					image.get_min_x(), image.get_max_x()));
      run_tests_all_symmetries(proj_data_info_sptr, density_sptr);
    }
#  if 1
  // this test currently fails with the ray tracing projmatrix 
  // (but not with the interpolation projmatrix)
  if (org_z_length>1)
    {
      cerr << "\tTests with non-standard range of planes (smaller (even))\n";    
      density_sptr->set_origin(CartesianCoordinate3D<float>(0,0,0));
      density_sptr->resize(IndexRange3D(1, org_z_length-1,
					image.get_min_y(), image.get_max_y(),
					image.get_min_x(), image.get_max_x()));
      run_tests_all_symmetries(proj_data_info_sptr, density_sptr);
    }
  // this test currently fails with the ray tracing projmatrix 
  // because the symmetries do not work yet with origin shifted over half a voxel
  // (but not with the interpolation projmatrix)
  if (org_z_length>1)
    {
      cerr << "\tTests with non-standard range of planes (smaller (even and shifted origin))\n";    
      //      density_sptr->set_origin(CartesianCoordinate3D<float>(0,0,0));
      density_sptr->set_origin(org_voxel_size*
			   CartesianCoordinate3D<float>(.5F,0,0));
      density_sptr->resize(IndexRange3D(1, org_z_length-1,
					image.get_min_y(), image.get_max_y(),
					image.get_min_x(), image.get_max_x()));
      run_tests_all_symmetries(proj_data_info_sptr, density_sptr);
    }
#  endif
#endif

  {
    cerr << "\tTests with z voxel size 3 times smaller than usual\n";
    density_sptr->set_origin(CartesianCoordinate3D<float>(0, 0, 0));
    image.set_grid_spacing(org_voxel_size / CartesianCoordinate3D<float>(2, 1, 1));
    density_sptr->grow(IndexRange3D(-2,
                                    org_z_length * 2, // note: -2 because grow doesn't allow shrinking!
                                    image.get_min_y(),
                                    image.get_max_y(),
                                    image.get_min_x(),
                                    image.get_max_x()));
    run_tests_all_symmetries(proj_data_info_sptr, density_sptr);
  }

  if (proj_data_info_sptr->get_sampling_in_m(Bin(0, 0, 0, 0)) / org_voxel_size.z() >= 1.999)
    {
      // currently symmetries do not work when the voxel size is larger than the ring_spacing
      // so we only perform these tests when they can work
      {
        cerr << "\tTests with z voxel size 2 times larger than usual\n";
        density_sptr->set_origin(CartesianCoordinate3D<float>(0, 0, 0));
        image.set_grid_spacing(org_voxel_size * CartesianCoordinate3D<float>(2, 1, 1));
        density_sptr->resize(IndexRange3D(
            0, (org_z_length + 1) / 2 - 1, image.get_min_y(), image.get_max_y(), image.get_min_x(), image.get_max_x()));
        run_tests_all_symmetries(proj_data_info_sptr, density_sptr);
      }
      {
        cerr << "\tTests with usual z voxel size 2 times larger, 1 extra plane\n";
        density_sptr->set_origin(CartesianCoordinate3D<float>(0, 0, 0));
        image.set_grid_spacing(org_voxel_size * CartesianCoordinate3D<float>(2, 1, 1));
        density_sptr->grow(
            IndexRange3D(0, (org_z_length + 1) / 2, image.get_min_y(), image.get_max_y(), image.get_min_x(), image.get_max_x()));
        run_tests_all_symmetries(proj_data_info_sptr, density_sptr);
      }
    }
}

void
DataSymmetriesForBins_PET_CartesianGridTests::run_tests()
{
  cerr << "Tests for DataSymmetriesForBins_PET_CartesianGrid\n";
  if (template_proj_data_filename == 0)
    {
      {
        cerr << "Testing span=1\n";
        shared_ptr<Scanner> scanner_sptr(new Scanner(Scanner::E953));
        proj_data_info_sptr.reset(ProjDataInfo::ProjDataInfoCTI(scanner_sptr,
                                                                /*span=*/1,
                                                                /*max_delta=*/5,
                                                                /*num_views=*/8,
                                                                /*num_tang_poss=*/16));

        run_tests_for_1_projdata(proj_data_info_sptr);
      }
      {
        cerr << "Testing span=3\n";
        // warning: make sure that parameters are ok such that hard-wired
        // bins above are fine (e.g. segment 3 should be allowed)
        shared_ptr<Scanner> scanner_sptr(new Scanner(Scanner::E953));
        proj_data_info_sptr.reset(ProjDataInfo::ProjDataInfoCTI(scanner_sptr,
                                                                /*span=*/3,
                                                                /*max_delta=*/13,
                                                                /*num_views=*/8,
                                                                /*num_tang_poss=*/16));

        run_tests_for_1_projdata(proj_data_info_sptr);
      }
      {
        cerr << "Testing with proj_data_info with time-of-flight";
        // warning: make sure that parameters are ok such that hard-wired
        // bins above are fine (e.g. segment 3 should be allowed)
        shared_ptr<Scanner> scanner_sptr(new Scanner(Scanner::PETMR_Signa));
        proj_data_info_sptr.reset(ProjDataInfo::ProjDataInfoCTI(scanner_sptr,
                                                                /*span=*/11,
                                                                /*max_delta=*/5,
                                                                /*num_views=*/scanner_sptr->get_num_detectors_per_ring() / 8,
                                                                /*num_tang_poss=*/64,
                                                                /*arc_corrected*/ false,
                                                                /*tof_mashing*/ 116));

        run_tests_for_1_projdata(proj_data_info_sptr);
      }
      {
        cerr << "Testing with proj_data_info with time-of-flight and no-tilt";
        // warning: make sure that parameters are ok such that hard-wired
        // bins above are fine (e.g. segment 3 should be allowed)
        shared_ptr<Scanner> scanner_sptr(new Scanner(Scanner::test_scanner));
        proj_data_info_sptr.reset(ProjDataInfo::ProjDataInfoCTI(scanner_sptr,
                                                                /*span=*/1,
                                                                /*max_delta=*/3,
                                                                /*num_views=*/scanner_sptr->get_num_detectors_per_ring() / 8,
                                                                /*num_tang_poss=*/16,
                                                                /*arc_corrected*/ false,
                                                                /*tof_mashing*/ 112));
        run_tests_for_1_projdata(proj_data_info_sptr);
      }
    }
  else
    {
      shared_ptr<ProjData> proj_data_sptr = ProjData::read_from_file(template_proj_data_filename);
      proj_data_info_sptr = proj_data_sptr->get_proj_data_info_sptr()->create_shared_clone();
      run_tests_for_1_projdata(proj_data_info_sptr);
    }
}

END_NAMESPACE_STIR

USING_NAMESPACE_STIR

int
main(int argc, char** argv)
{
  DataSymmetriesForBins_PET_CartesianGridTests tests(argc == 2 ? argv[1] : 0);
  tests.run_tests();
  return tests.main_return_value();
}<|MERGE_RESOLUTION|>--- conflicted
+++ resolved
@@ -115,18 +115,6 @@
     proj_matrix_with_symm.get_proj_matrix_elems_for_one_bin(elems_with_sym, bin);
     proj_matrix_no_symm.get_proj_matrix_elems_for_one_bin(elems_no_sym, bin);
 #endif
-<<<<<<< HEAD
-      elems_no_sym.sort();
-      elems_with_sym.sort();
-
-      if (!check(elems_no_sym == elems_with_sym, "Comparing symmetry LORs") ||
-          !check(elems_with_sym.get_bin() == elems_no_sym.get_bin(), "Comparing symmetry bin configuration"))
-	{
-	  // SYM const Bin bin=*bin_iter;
-
-      cerr << "\nCurrent bin: " << elems_no_sym.get_bin()
-           << "\nSymm bin:    " << elems_with_sym.get_bin()<< "\n";
-=======
   elems_no_sym.sort();
   elems_with_sym.sort();
 
@@ -135,14 +123,7 @@
     {
       // SYM const Bin bin=*bin_iter;
 
-      cerr << "\nCurrent bin: \tsegment = " << bin.segment_num() << ", \taxial pos " << bin.axial_pos_num()
-           << ", \tview = " << bin.view_num() << ", \ttangential_pos_num = " << bin.tangential_pos_num()
-           << ", timing position index = " << bin.timing_pos_num()
-           << "\nSymm bin: \t\tsegment = " << elems_with_sym.get_bin().segment_num() << ", \taxial pos "
-           << elems_with_sym.get_bin().axial_pos_num() << ", \tview = " << elems_with_sym.get_bin().view_num()
-           << ", \ttangential_pos_num = " << elems_with_sym.get_bin().tangential_pos_num()
-           << ", timing position index = " << bin.timing_pos_num() << "\n";
->>>>>>> 8ced2d73
+      cerr << "\nCurrent bin: " << elems_no_sym.get_bin() << "\nSymm bin:    " << elems_with_sym.get_bin() << "\n";
 
       if (elems_no_sym != elems_with_sym)
         {
