//
//
/*
  Copyright (C) 2004- 2009, Hammersmith Imanet Ltd
  This file is part of STIR.

  This file is free software; you can redistribute it and/or modify
  it under the terms of the GNU Lesser General Public License as published by
  the Free Software Foundation; either version 2.1 of the License, or
  (at your option) any later version.

  This file is distributed in the hope that it will be useful,
  but WITHOUT ANY WARRANTY; without even the implied warranty of
  MERCHANTABILITY or FITNESS FOR A PARTICULAR PURPOSE.  See the
  GNU Lesser General Public License for more details. 

  See STIR/LICENSE.txt for details
*/
/*!
  \file
  \ingroup utilities
  \ingroup scatter
  \brief Estimates a coarse scatter sinogram

  \author Kris Thielemans
  
        
  \par Usage:
  \code
  estimate_scatter parfile
  \endcode
  See stir::ScatterEstimationByBin documentation for the format
  of the parameter file.
*/

#include "stir/scatter/ScatterEstimation.h"
#include "stir/Succeeded.h"
/***********************************************************/     

static void print_usage_and_exit()
{
    std::cerr<<"This executable runs a Scatter simulation method based on the options "
               "in a parameter file";
    std::cerr<<"\nUsage:\n simulate_scatter scatter_simulation.par\n";
<<<<<<< HEAD
    std::cerr<<"Example parameter file:\n\n"
               "Scatter Estimation Parameters :=\n"
               ";Run in debug mode\n"
               ";; A new folder called extras will be created, in which many\n"
               ";; extra files will be stored \n"
               "run in debug mode := 1\n"
              " recompute initial activity image := 1\n"
               "initial activity image filename := \n"

               "zoom xy := 0.3\n"
               "zoom z := 1.0\n"
               "input file := \n"
               "recompute 5attenuation projdata := 0\n"
               "αttenuation projdata filename := \n"
               "attenuation image filename := \n"

               ";Upsample and fit \n"
               "; defaults to 3.\n"
               "half filter width := \n"
               "remove interleaving := \n"

               "; If provided it will be given to the ScatterSimulation \n"
               "; subsampled attenuation imagw filename := \n"

               "maximum scale value := \n"
               "minimum scale value := \n"

               "normalisation coefficients filename := \n"
               "recompute mask projdata := \n "
               "mask projdata filename := \n "

               "recompute mask image :=\n "
               "mask image filename := \n"

               "mask image prostfilter filename := "
               "mask image max threshold := "
               "mask image additive scalar := "
               "mask image min threshold := "
               "mask image times scalar :="
               "; End of Mask\n"

               "tail fitting par filename :=\n "

               ";Backgroud data\n"
               "background projdata filename := \n"
               "; export SSRB sinograms\n"
               "; export 2d projdata := \n"

               "; ScatterSimulation Stuff \n"
               "scatter simulation parameters file :=\n"

               "; Override the values set in the scatter simulation parameteres file\n"
               "override initial activity image := \n"
               "override density image := \n "
               "override density image for scatter points := \n"

               "reconstruction parameter template file := \n"
               "; This is the number of times which the Scatter Estimation will\n"
               "; iterate. Default is 5\n"

               "number of scatter iterations := \n"

               "; Average the first two activity images\n"
               "do average at 2 := \n"

               "; Export scatter estimates of each iteration \n"
               "export scatter estimates of each iteration := \n"

               "output scatter estimate name prefix := \n"

               "End Scatter Estimation Parameters :=" << std::endl;
               exit(EXIT_FAILURE);
}
/***********************************************************/

=======
    std::cerr<<"Example parameter file can be found in the samples folder :\n"
            << std::endl;
               exit(EXIT_FAILURE);
}
/***********************************************************/
>>>>>>> 57d25ba5
int main(int argc, const char *argv[])                                  
{         
    stir::ScatterEstimation scatter_estimation;

    if (argc==2)
    {
        if (scatter_estimation.parse(argv[1]) == false)
            return EXIT_FAILURE;
    }
    else
        print_usage_and_exit();

    return scatter_estimation.process_data() == stir::Succeeded::yes ?
                EXIT_SUCCESS : EXIT_FAILURE;
}
<|MERGE_RESOLUTION|>--- conflicted
+++ resolved
@@ -42,89 +42,11 @@
     std::cerr<<"This executable runs a Scatter simulation method based on the options "
                "in a parameter file";
     std::cerr<<"\nUsage:\n simulate_scatter scatter_simulation.par\n";
-<<<<<<< HEAD
-    std::cerr<<"Example parameter file:\n\n"
-               "Scatter Estimation Parameters :=\n"
-               ";Run in debug mode\n"
-               ";; A new folder called extras will be created, in which many\n"
-               ";; extra files will be stored \n"
-               "run in debug mode := 1\n"
-              " recompute initial activity image := 1\n"
-               "initial activity image filename := \n"
-
-               "zoom xy := 0.3\n"
-               "zoom z := 1.0\n"
-               "input file := \n"
-               "recompute 5attenuation projdata := 0\n"
-               "αttenuation projdata filename := \n"
-               "attenuation image filename := \n"
-
-               ";Upsample and fit \n"
-               "; defaults to 3.\n"
-               "half filter width := \n"
-               "remove interleaving := \n"
-
-               "; If provided it will be given to the ScatterSimulation \n"
-               "; subsampled attenuation imagw filename := \n"
-
-               "maximum scale value := \n"
-               "minimum scale value := \n"
-
-               "normalisation coefficients filename := \n"
-               "recompute mask projdata := \n "
-               "mask projdata filename := \n "
-
-               "recompute mask image :=\n "
-               "mask image filename := \n"
-
-               "mask image prostfilter filename := "
-               "mask image max threshold := "
-               "mask image additive scalar := "
-               "mask image min threshold := "
-               "mask image times scalar :="
-               "; End of Mask\n"
-
-               "tail fitting par filename :=\n "
-
-               ";Backgroud data\n"
-               "background projdata filename := \n"
-               "; export SSRB sinograms\n"
-               "; export 2d projdata := \n"
-
-               "; ScatterSimulation Stuff \n"
-               "scatter simulation parameters file :=\n"
-
-               "; Override the values set in the scatter simulation parameteres file\n"
-               "override initial activity image := \n"
-               "override density image := \n "
-               "override density image for scatter points := \n"
-
-               "reconstruction parameter template file := \n"
-               "; This is the number of times which the Scatter Estimation will\n"
-               "; iterate. Default is 5\n"
-
-               "number of scatter iterations := \n"
-
-               "; Average the first two activity images\n"
-               "do average at 2 := \n"
-
-               "; Export scatter estimates of each iteration \n"
-               "export scatter estimates of each iteration := \n"
-
-               "output scatter estimate name prefix := \n"
-
-               "End Scatter Estimation Parameters :=" << std::endl;
-               exit(EXIT_FAILURE);
-}
-/***********************************************************/
-
-=======
     std::cerr<<"Example parameter file can be found in the samples folder :\n"
             << std::endl;
                exit(EXIT_FAILURE);
 }
 /***********************************************************/
->>>>>>> 57d25ba5
 int main(int argc, const char *argv[])                                  
 {         
     stir::ScatterEstimation scatter_estimation;
