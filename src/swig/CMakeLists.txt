--- conflicted
+++ resolved
@@ -33,8 +33,7 @@
   FIND_PACKAGE(SWIG 3.0 REQUIRED)
   INCLUDE("${SWIG_USE_FILE}")
 
-<<<<<<< HEAD
-  SET(CMAKE_SWIG_FLAGS -DSTART_NAMESPACE_STIR=\"namespace stir {\" -DEND_NAMESPACE_STIR=\"}\")
+  SET(CMAKE_SWIG_FLAGS -DSTART_NAMESPACE_STIR=\"namespace stir {\" -DEND_NAMESPACE_STIR=\"}\" -DSTIR_DEPRECATED="")
   # Manually add some flags (really should get this from elsewhere)
   if (HAVE_LLN_MATRIX)
     SET(CMAKE_SWIG_FLAGS ${CMAKE_SWIG_FLAGS} -DHAVE_LLN_MATRIX)
@@ -42,9 +41,6 @@
   if (HAVE_JSON)
     SET(CMAKE_SWIG_FLAGS ${CMAKE_SWIG_FLAGS} -DHAVE_JSON)
   endif()
-=======
-  SET(CMAKE_SWIG_FLAGS -DSTART_NAMESPACE_STIR=\"namespace stir {\" -DEND_NAMESPACE_STIR=\"}\" -DSTIR_DEPRECATED="")
->>>>>>> 21383c87
 
   SET_SOURCE_FILES_PROPERTIES(stir.i PROPERTIES CPLUSPLUS ON)
 
