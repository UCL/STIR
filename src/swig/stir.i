--- conflicted
+++ resolved
@@ -88,17 +88,11 @@
 
 #include "stir/ChainedDataProcessor.h"
 #include "stir/SeparableCartesianMetzImageFilter.h"
-<<<<<<< HEAD
-#include "stir/SeparableGaussianImageFilter.h"
-#include "stir/PostFiltering.h"
-#include "stir/recon_buildblock/PoissonLogLikelihoodWithLinearModelForMeanAndProjData.h"
-=======
 #ifdef HAVE_JSON
 #include "stir/HUToMuImageProcessor.h"
 #endif
 
-#include "stir/recon_buildblock/PoissonLogLikelihoodWithLinearModelForMeanAndProjData.h" 
->>>>>>> 997f672f
+#include "stir/recon_buildblock/PoissonLogLikelihoodWithLinearModelForMeanAndProjData.h"
 #include "stir/OSMAPOSL/OSMAPOSLReconstruction.h"
 #include "stir/OSSPS/OSSPSReconstruction.h"
 #include "stir/recon_buildblock/ForwardProjectorByBinUsingProjMatrixByBin.h"
@@ -672,51 +666,7 @@
       copy_to(proj_data, array_iter);
       return array;
   }
-<<<<<<< HEAD
-
-  // inverse of the above function
-  void fill_proj_data_from_3D(ProjData& proj_data, const Array<3,float>& array)
-  {
-      //    int num_sinos=proj_data.get_num_axial_poss(0);
-      //    for (int s=1; s<= proj_data.get_max_segment_num(); ++s)
-      //      {
-      //        num_sinos += 2*proj_data.get_num_axial_poss(s);
-      //      }
-      //    if (array.size() != static_cast<std::size_t>(num_sinos)||
-      //        array[0].size() != static_cast<std::size_t>(proj_data.get_num_views()) ||
-      //        array[0][0].size() != static_cast<std::size_t>(proj_data.get_num_tangential_poss()))
-      //      {
-      //        throw std::runtime_error("Incorrect size for filling this projection data");
-      //      }
-      Array<3,float>::const_full_iterator array_iter = array.begin_all();
-      //
-      //    for (int s=0; s<= proj_data.get_max_segment_num(); ++s)
-      //      {
-      //        SegmentBySinogram<float> segment=proj_data.get_empty_segment_by_sinogram(s);
-      //        // cannot use std::copy sadly as needs end-iterator for range
-      //        for (SegmentBySinogram<float>::full_iterator seg_iter = segment.begin_all();
-      //             seg_iter != segment.end_all();
-      //             /*empty*/)
-      //          *seg_iter++ = *array_iter++;
-      //        proj_data.set_segment(segment);
-      //
-      //        if (s!=0)
-      //          {
-      //            segment=proj_data.get_empty_segment_by_sinogram(-s);
-      //            for (SegmentBySinogram<float>::full_iterator seg_iter = segment.begin_all();
-      //                 seg_iter != segment.end_all();
-      //                 /*empty*/)
-      //              *seg_iter++ = *array_iter++;
-      //            proj_data.set_segment(segment);
-      //          }
-      //      }
-      proj_data.fill_from(array_iter);
-  }
-
-
-=======
-  
->>>>>>> 997f672f
+      
  } // end of namespace
 
   %} // end of initial code specification for inclusino in the SWIG wrapper
@@ -1440,11 +1390,7 @@
         // TODO avoid need for copy to Array
         Array<3,float> array = swigstir::create_array_for_proj_data(*$self);
 	swigstir::fill_Array_from_Python_iterator(&array, arg);
-<<<<<<< HEAD
-        swigstir::fill_proj_data_from_3D(*$self, array);
-=======
         fill_from(*$self, array.begin_all(), array.end_all());
->>>>>>> 997f672f
       }
       else
       {
@@ -1556,24 +1502,12 @@
 	    stir::DataProcessor<DiscretisedDensity<3,elemT> >,
 	    stir::DataProcessor<DiscretisedDensity<3,elemT> > >)
 %shared_ptr(stir::SeparableCartesianMetzImageFilter<elemT>)
-<<<<<<< HEAD
-
-%shared_ptr(stir::RegisteredParsingObject<stir::SeparableGaussianImageFilter<elemT>,
-            stir::DataProcessor<DiscretisedDensity<3,elemT> >,
-            stir::DataProcessor<DiscretisedDensity<3,elemT> > >)
-%shared_ptr(stir::SeparableGaussianImageFilter<elemT>)
-
-
-%shared_ptr(stir::PostFiltering<stir::DiscretisedDensity<3,elemT> >);
-
-=======
 #ifdef HAVE_JSON
 %shared_ptr(stir::RegisteredParsingObject<stir::HUToMuImageProcessor<DiscretisedDensity<3,elemT> >,
 	    stir::DataProcessor<DiscretisedDensity<3,elemT> >,
 	    stir::DataProcessor<DiscretisedDensity<3,elemT> > >)
 %shared_ptr(stir::HUToMuImageProcessor<DiscretisedDensity<3,elemT> >)
 #endif
->>>>>>> 997f672f
 #undef elemT
 #endif
 
@@ -1586,15 +1520,9 @@
 %include "stir/DataProcessor.h"
 %include "stir/ChainedDataProcessor.h"
 %include "stir/SeparableCartesianMetzImageFilter.h"
-<<<<<<< HEAD
-%include "stir/SeparableGaussianImageFilter.h"
-%include "stir/PostFiltering.h"
-
-=======
 #ifdef HAVE_JSON
 %include "stir/HUToMuImageProcessor.h"
 #endif
->>>>>>> 997f672f
 
 #define elemT float
 
@@ -1610,23 +1538,6 @@
              stir::DataProcessor<DiscretisedDensity<3,elemT> >,
              stir::DataProcessor<DiscretisedDensity<3,elemT> > >;
 %template(SeparableCartesianMetzImageFilter3DFloat) stir::SeparableCartesianMetzImageFilter<elemT>;
-<<<<<<< HEAD
-
-%template(RPSeparableGaussianImageFilter3DFloat) stir::RegisteredParsingObject<
-                      stir::SeparableGaussianImageFilter<elemT>,
-                      stir::DataProcessor<DiscretisedDensity<3,elemT> >,
-                      stir::DataProcessor<DiscretisedDensity<3,elemT> > >;
-
-%template(SeparableGaussianImageFilter3DFloat) stir::SeparableGaussianImageFilter<elemT>;
-
-
-%template(PostFiltering3DFloat) stir::PostFiltering<stir::DiscretisedDensity<3,elemT> >;
-
-/*%extend stir::DataProcessor {
-    stir::DataProcessor<stir::DiscretisedDensity<3,elemT> >* ptr() const {
-        return this; }}*/
-
-=======
 #ifdef HAVE_JSON
 %template(RPHUToMuImageProcessor3DFloat) stir::RegisteredParsingObject<
              stir::HUToMuImageProcessor<DiscretisedDensity<3,elemT> >,
@@ -1635,7 +1546,6 @@
 
 %template(HUToMuImageProcessor3DFloat) stir::HUToMuImageProcessor<DiscretisedDensity<3,elemT> >;
 #endif
->>>>>>> 997f672f
 #undef elemT
 
 %include "stir/GeneralisedPoissonNoiseGenerator.h"
@@ -1818,9 +1728,7 @@
 %template (internalRPBackProjectorByBinUsingProjMatrixByBin)
   stir::RegisteredParsingObject<stir::BackProjectorByBinUsingProjMatrixByBin,
      stir::BackProjectorByBin>;
-<<<<<<< HEAD
 %include "stir/recon_buildblock/BackProjectorByBinUsingProjMatrixByBin.h"
-
 
 //scatter
 %shared_ptr(stir::ScatterSimulation);
@@ -1861,14 +1769,3 @@
 %shared_ptr(stir::ScatterEstimation);
 %shared_ptr(stir::ParsingObject);
 %include "stir/scatter/ScatterEstimation.h"
-
-%include "stir/recon_buildblock/QuadraticPrior.h"
-
-#define elemT float
-%template (QuadraticPrior3DFloat) stir::QuadraticPrior<elemT >;
-%include "stir/recon_buildblock/RelativeDifferencePrior.h"
-#define elemT float
-%template (RelativeDifferencePrior3DFloat) stir::RelativeDifferencePrior<elemT >;
-=======
-%include "stir/recon_buildblock/BackProjectorByBinUsingProjMatrixByBin.h"
->>>>>>> 997f672f
