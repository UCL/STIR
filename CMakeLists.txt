--- conflicted
+++ resolved
@@ -96,12 +96,9 @@
 option(STIR_ENABLE_EXPERIMENTAL "disable use of STIR experimental code" OFF) # disable by default
 option(DISABLE_NiftyPET_PROJECTOR "disable use of NiftyPET projector" OFF)
 option(DISABLE_Parallelproj_PROJECTOR "disable use of Parallelproj projector" OFF)
-<<<<<<< HEAD
+OPTION(DOWNLOAD_ZENODO_TEST_DATA "download zenodo data for tests" OFF)
 option(DISABLE_UPENN "disable use of UPENN filetypes" OFF)
 
-=======
-OPTION(DOWNLOAD_ZENODO_TEST_DATA "download zenodo data for tests" OFF)
->>>>>>> 36bd2320
 
 if(NOT DISABLE_ITK)
    # See if we can find a compiled version of ITK (http://www.itk.org/)
