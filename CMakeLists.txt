# This file is part of STIR.
#
# This file is free software; you can redistribute it and/or modify
# it under the terms of the GNU Lesser General Public License as published by
# the Free Software Foundation; either version 2.1 of the License, or
# (at your option) any later version.
#
# This file is distributed in the hope that it will be useful,
# but WITHOUT ANY WARRANTY; without even the implied warranty of
# MERCHANTABILITY or FITNESS FOR A PARTICULAR PURPOSE.  See the
# GNU Lesser General Public License for more details.
#
# See STIR/LICENSE.txt for details

# cmake file for building STIR. See the STIR User's Guide and http://www.cmake.org.

# avoid warning about WIN32 no longer defined in CYGWIN
set(CMAKE_LEGACY_CYGWIN_WIN32 0) 

# enable ccache https://ccache.samba.org/
find_program(CCACHE_PROGRAM ccache)
if(CCACHE_PROGRAM)
  set_property(GLOBAL PROPERTY RULE_LAUNCH_COMPILE "${CCACHE_PROGRAM}")
  message(STATUS "ccache found, so we will use this.")
endif()

PROJECT(STIR)

SET_PROPERTY(GLOBAL PROPERTY USE_FOLDERS ON)
# require 2.8.3 to get FOLDER properties support (without that, we only need cmake 2.6)
cmake_minimum_required(VERSION 2.8.3)

# add project source to cmake path such that it can use our find_package modules and .cmake files
set(CMAKE_MODULE_PATH "${PROJECT_SOURCE_DIR}/src/cmake;${CMAKE_MODULE_PATH}")
include(src/cmake/SetC++Version.cmake)

UseCXX("${CMAKE_CXX_STANDARD}")

# set default build-type to Release
if(NOT CMAKE_BUILD_TYPE)
   set(CMAKE_BUILD_TYPE "Release" CACHE STRING "type of build: Debug Release RelWithDebInfo MinSizeRel." FORCE)
endif()

if((${CMAKE_CXX_COMPILER_ID} MATCHES "AppleClang") OR
   (APPLE AND ${CMAKE_SYSTEM_NAME} MATCHES "Darwin" AND
    ${CMAKE_CXX_COMPILER_ID} MATCHES "Clang"))
  set(CMAKE_CXX_FLAGS "${CMAKE_CXX_FLAGS} -stdlib=libc++")
endif()

####### Set Version number etc
set(VERSION_MAJOR   4)
set(VERSION_MINOR   0)
set(VERSION_PATCH   0-alpha)
set(VERSION   040000) # only used in STIRConfig.h.in

set(STIR_VERSION
  ${VERSION_MAJOR}.${VERSION_MINOR}.${VERSION_PATCH})

####### Installation directories
# Use locations as in
# https://gitlab.kitware.com/cmake/cmake/blob/master/Source/CMakeInstallDestinations.cmake
# TODO append version numbers
if(BEOS)
  set(STIR_DOC_DIR "documentation/doc/stir")
elseif(CYGWIN)
  set(STIR_DOC_DIR "share/doc/stir")
else()
  set(STIR_DOC_DIR "doc/stir")
endif()
set(STIR_DATA_DIR "share/stir")
set(ConfigPackageLocation lib/cmake/)

####### External packages
# Note: we need to have the find_package statements in the top-level CMakeLists.txt
# such that we can use it in STIRConfig.cmake.in (see below).

#### we need the boost library from boost.org
set(BOOST_ROOT CACHE PATH "root of Boost")
find_package( Boost 1.36.0 REQUIRED )

#### optional external libraries. 
# Listed here such that we know if we should compile extra utilities
option(DISABLE_LLN_MATRIX "disable use of LLN library" OFF)
option(DISABLE_ITK "disable use of ITK library" OFF)
option(DISABLE_AVW "disable use of AVW library" OFF)
option(DISABLE_RDF "disable use of GE RDF library" OFF)
option(DISABLE_STIR_LOCAL "disable use of LOCAL extensions to STIR" OFF)
option(DISABLE_CERN_ROOT "disable use of Cern ROOT libraries" OFF)
option(STIR_ENABLE_EXPERIMENTAL "disable use of STIR experimental code" OFF) # disable by default
option(STIR_ENABLE_SPECT_EXPERIMENTAL "disable use of STIR experimental SPECT code" OFF) # disable by default

if(NOT DISABLE_ITK)
   # See if we can find a compiled version of ITK (http://www.itk.org/)
   find_package(ITK QUIET)
   if (ITK_FOUND)
      include(${ITK_USE_FILE})
   endif()
endif()

if(NOT DISABLE_LLN_MATRIX)
  find_package(LLN)
endif()

if(NOT DISABLE_CERN_ROOT)
  find_package(CERN_ROOT)
  if (CERN_ROOT_FOUND)
    message(STATUS "ROOT Version: ${CERN_ROOT_VERSION}")
    # Find which major version this is
    string(REPLACE "." ";" _VERSION_LIST ${CERN_ROOT_VERSION})
    list(GET _VERSION_LIST 0 CERN_ROOT_VERSION_MAJOR)
    if (${CERN_ROOT_VERSION_MAJOR} GREATER 5)
      message(STATUS "This ROOT version needs C++-11, so we will enable this.")
      UseCXX(11)
    endif()
  endif()
endif()

if(NOT DISABLE_AVW)
  find_package(AVW)
endif()

if(NOT DISABLE_RDF)
  find_package(RDF)
endif()

<<<<<<< HEAD
if(STIR_ENABLE_SPECT_EXPERIMENTAL)
  find_package(nlohmann_json 3.2.0 REQUIRED)

  if (nlohmann_json_FOUND)
    message(STATUS "nlohmann JSON library found.")
    set(HAVE_NLOHMANN_JSON ON)
  endif()
endif()

=======
# Enable version 3 projectors
option(STIR_PROJECTORS_AS_V3 "Enable STIR version 3 legacy code" OFF)
>>>>>>> 0fbbde7d

#### enable support for ctest
ENABLE_TESTING()

ADD_SUBDIRECTORY(src)
ADD_SUBDIRECTORY(scripts)

#### export configuration for external projects that want to use STIR
# See https://cmake.org/cmake/help/v3.0/manual/cmake-packages.7.html
# Also https://rix0r.nl/blog/2015/08/13/cmake-guide/
# https://coderwall.com/p/qej45g/use-cmake-enabled-libraries-in-your-cmake-project-iii

include(CMakePackageConfigHelpers)

WRITE_BASIC_PACKAGE_VERSION_FILE(${CMAKE_CURRENT_BINARY_DIR}/STIRConfigVersion.cmake
                                 VERSION ${STIR_VERSION}
                                 COMPATIBILITY SameMajorVersion )

# create STIRTargets*.cmake files for importing the build-tree (disabled for now)
#export(EXPORT STIRTargets
#  FILE "${CMAKE_BINARY_DIR}/STIRTargets.cmake"
#)

## create files specific to the "installed" version

# Set STIR_INCLUDE_DIRS before exporting such that it will refer to
# the installed files, not the source.
set (STIR_INCLUDE_DIRS "include")

# install the registry sources
install(FILES ${STIR_REGISTRIES} DESTINATION ${STIR_DATA_DIR}/src)

# set STIR_REGISTRIES to this location before export
# first create a new variable.
set(INSTALLED_STIR_REGISTRIES)
foreach(r  ${STIR_REGISTRIES})
  # get filename without directory
  get_filename_component(r_filename ${r} NAME)
  # append this with installed location
  # (note: have to use CMAKE_INSTALL_PREFIX for CONFIGURE_PACKAGE_CONFIG_FILE to
  # make the variable relocatable)
  list(APPEND INSTALLED_STIR_REGISTRIES "${CMAKE_INSTALL_PREFIX}/${STIR_DATA_DIR}/src/${r_filename}")
endforeach()
set(STIR_REGISTRIES ${INSTALLED_STIR_REGISTRIES})

CONFIGURE_PACKAGE_CONFIG_FILE(
  src/cmake/STIRConfig.cmake.in
  "${CMAKE_BINARY_DIR}/STIRConfig.cmake"
   INSTALL_DESTINATION "${ConfigPackageLocation}"
   PATH_VARS STIR_INCLUDE_DIRS STIR_REGISTRIES # relocatable variables
)

# create and install STIRTargets*.cmake for the installation-tree
# Note: we cannot have "NAMESPACE stir::" as we would have 
# to prefix all libraries in STIR_LIBRARIES somehow.

install(EXPORT STIRTargets
  DESTINATION "${ConfigPackageLocation}"
)

# install STIRConfig*.cmake
install(
  FILES
    "${CMAKE_BINARY_DIR}/STIRConfig.cmake"
    "${CMAKE_BINARY_DIR}/STIRConfigVersion.cmake"
  DESTINATION "${ConfigPackageLocation}"
)

# install our own Find* cmake files
install(
  DIRECTORY
    "${PROJECT_SOURCE_DIR}/src/cmake/"
  DESTINATION "${ConfigPackageLocation}"
    FILES_MATCHING PATTERN "Find*"
)

#  COMPONENT
#    Devel<|MERGE_RESOLUTION|>--- conflicted
+++ resolved
@@ -123,7 +123,6 @@
   find_package(RDF)
 endif()
 
-<<<<<<< HEAD
 if(STIR_ENABLE_SPECT_EXPERIMENTAL)
   find_package(nlohmann_json 3.2.0 REQUIRED)
 
@@ -133,10 +132,9 @@
   endif()
 endif()
 
-=======
+
 # Enable version 3 projectors
 option(STIR_PROJECTORS_AS_V3 "Enable STIR version 3 legacy code" OFF)
->>>>>>> 0fbbde7d
 
 #### enable support for ctest
 ENABLE_TESTING()
