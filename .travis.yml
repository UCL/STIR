# Language selection
language: cpp
dist: bionic  # default to Ubuntu 18.04 LTS

cache: ccache

# Compilation dependencies
addons:
 apt:
  sources:
  - ubuntu-toolchain-r-test
  packages: &addons_apt_packages
  - libboost-dev
  - libhdf5-serial-dev
  - libfftw3-dev # not sure why this is needed, but otherwise we get linking errors
  - swig
  - python3-dev
  - python3-numpy
  - python3-pytest
  # these were for trusty
  #- root-system-bin
  #- libroot-tree-dev
  #- libroot-tree-treeplayer-dev
  #- libroot-io-dev

# Environment variables:
# To avoid too many builds, we mix some options (although independent tests would have been better)
matrix:
 include:
   #### linux
 - os: linux
   python: 3
   addons:
    apt:
     packages:
     - *addons_apt_packages
     - [g++-6]
   env: EXTRA_BUILD_FLAGS="-DDISABLE_CERN_ROOT=1 -DSTIR_OPENMP:BOOL=OFF" CC=gcc-6 CXX=g++-6
 - os: linux
   python: 3
   addons:
    apt:
     packages:
     - *addons_apt_packages
     - [g++-5, libinsighttoolkit4-dev]
   env: EXTRA_BUILD_FLAGS="-DDISABLE_CERN_ROOT=1 -DSTIR_OPENMP:BOOL=OFF -DDISABLE_HDF5=ON" CC=gcc-5 CXX=g++-5
 - os: linux
   python: 3
   addons:
    apt:
     packages:
     - *addons_apt_packages
     - [g++-7, libinsighttoolkit4-dev]
   env: EXTRA_BUILD_FLAGS="-DDISABLE_CERN_ROOT=0 -DSTIR_OPENMP:BOOL=ON" CC=gcc-7 CXX=g++-7
 - os: linux
   dist: focal
   python: 3
   addons:
    apt:
     packages:
     - *addons_apt_packages
     - [g++-9, libinsighttoolkit4-dev, nlohmann-json3-dev]
   env: EXTRA_BUILD_FLAGS="-DDISABLE_CERN_ROOT=0 -DSTIR_OPENMP:BOOL=ON" CC=gcc-9 CXX=g++-9
 - os: linux
   dist: focal
   python: 3
   addons:
    apt:
     packages:
     - *addons_apt_packages
     - [g++-10, nlohmann-json3-dev]
   env: EXTRA_BUILD_FLAGS="-DDISABLE_CERN_ROOT=1 -DSTIR_OPENMP:BOOL=ON" CC=gcc-10 CXX=g++-10
 - os: linux
   # note: can't get it to install on focal due to a package problem
   dist: bionic
   python: 3
   addons:
    apt:
     packages:
     - *addons_apt_packages
     - [clang, libomp-dev]
   env: EXTRA_BUILD_FLAGS="-DDISABLE_CERN_ROOT=1 -DSTIR_OPENMP:BOOL=ON"  CC=clang CXX=clang++

   ####  osx
   # note: cannot use OpenMP on OSX yet, see https://github.com/UCL/STIR/issues/117
 - os: osx
   osx_image: xcode12.2
   python: 3
   env: EXTRA_BUILD_FLAGS="-DDISABLE_CERN_ROOT=1 -DSTIR_OPENMP:BOOL=OFF" CC=gcc CXX=g++
   # Disable as ROOT is currently failing via brew (as it wants to build it, and which causes a timeout)
 #- os: osx
 #  python: 3
 #  env: EXTRA_BUILD_FLAGS="-DDISABLE_CERN_ROOT=0 -DSTIR_OPENMP:BOOL=OFF" CC=gcc CXX=g++
 - os: osx
   osx_image: xcode11.3
   python: 3
   env: EXTRA_BUILD_FLAGS="-DDISABLE_CERN_ROOT=1 -DSTIR_OPENMP:BOOL=OFF -DSTIR_ENABLE_EXPERIMENTAL:BOOL=ON" CC=clang CXX=clang++

   # osx, OpenMP using llvm clang
 - os: osx
   osx_image: xcode11.3
   python: 3
   env: EXTRA_BUILD_FLAGS="-DDISABLE_CERN_ROOT=1 -DSTIR_OPENMP:BOOL=ON -DSTIR_ENABLE_EXPERIMENTAL:BOOL=ON -DCMAKE_CXX_COMPILER=/usr/local/opt/llvm/bin/clang++ -DCMAKE_C_COMPILER=/usr/local/opt/llvm/bin/clang"

env:
  global:
  - BUILD_FLAGS="-DBUILD_SWIG_PYTHON:BOOL=On -DSTIR_MPI:BOOL=Off -DCMAKE_BUILD_TYPE=Release"

# No need for sudo
sudo: false

<<<<<<< HEAD
# Compilation dependencies
addons:
  apt:
    sources:
      - llvm-toolchain-trusty-5.0
      # - llvm-toolchain-trusty-6.0
      - ubuntu-toolchain-r-test
    packages:
      - g++-5
      - g++-6
      - g++-7
      - g++-8
      - libboost-dev
      - libhdf5-serial-dev
      - swig3.0
      - python3-dev
      - python3-numpy
      - python3-pytest
      - libgomp1
      - clang-5.0
      # - clang-6.0 # no clang-6 on trusty, so disabled
      - root-system-bin
      - libroot-tree-dev
      - libroot-tree-treeplayer-dev
      - libroot-io-dev
      - nlohmann-json-dev

=======
>>>>>>> 4879cec3
# Actual compilation script

before_install:
  - |
    if [[ "$TRAVIS_OS_NAME" == "osx" ]]; then 

      brew update
      #now upgrade to avoid problems with outdated packages
      brew upgrade

      # check if we're using LLVM
      if [[ $EXTRA_BUILD_FLAGS == *"llvm"* ]]; then
        brew install llvm
        brew install libomp
        export DYLD_FALLBACK_LIBRARY_PATH=$DYLD_FALLBACK_LIBRARY_PATH:"/usr/local/opt/llvm/lib"
        export LDFLAGS="-L/usr/local/opt/llvm/lib"
      fi


      brew install ccache
      export PATH="/usr/local/opt/ccache/libexec:$PATH"
      # Install ROOT, unless disabled
      case "$EXTRA_BUILD_FLAGS" in
          *DISABLE_CERN_ROOT=1*)
              echo "Not installing ROOT to save some time (and potential time-outs)";;
          *)
              brew install root;;
      esac
      brew install swig
      # use Python3 on Mac
      brew upgrade python || true # don't fail if upgrading doesn't do anything
      # find exact location of Python executable to pass to CMake
      PYMVER=3
      PY_EXE=$(which python${PYMVER})
      if [ ! -x "$PY_EXE" ]; then
        echo "Something wrong with finding Python executable for OSX"
        echo "PY_EXE = $PY_EXE"
        travis_terminate 1
      fi
      # Next lines are not necessary if we give the actual path for the executable to cmake
      #PY_LIB=$PY_INST/Python
      #PY_INC=$PY_INST/Headers
      # BUILD_FLAGS="$BUILD_FLAGS -DPYTHON_LIBRARY=$PY_LIB -DPYTHON_INCLUDE_DIR=$PY_INC"
      ${PY_EXE} -m pip install -U pip
      ${PY_EXE} -m pip install pytest numpy
    else
      ## specific handling of clang due to apt package problem in focal(but fails)
      # case $CXX in
      #  clang*)
      #     wget https://apt.llvm.org/llvm.sh
      #     chmod +x llvm.sh
      #     sudo ./llvm.sh 10
      #     ;;
      #   *)
      #     ;;
      # esac
      #
      ## Install ROOT, unless disabled
      case "$EXTRA_BUILD_FLAGS" in
          *DISABLE_CERN_ROOT=1*)
              echo "Not installing ROOT to save some time (and potential time-outs)";;
          *)
              ubuntu_major=`lsb_release -rs| awk -F. '{print $1}'`
              case $ubuntu_major in
                 18) rootcc=gcc7.5;;
                 19) rootcc=gcc9.2;;
                 20) rootcc=gcc9.3;;
              esac
              rootfile=root_v6.24.00.Linux-ubuntu${ubuntu_major}-x86_64-${rootcc}.tar.gz
              wget https://root.cern/download/$rootfile
              tar xzf $rootfile
              source root/bin/thisroot.sh
      esac
      PY_EXE=`which python3`
      # needed for OPENMP support on Travis
      # see https://github.com/travis-ci/travis-ci/issues/8613
      export LD_LIBRARY_PATH=/usr/local/clang/lib:$LD_LIBRARY_PATH
    fi
    ${PY_EXE} --version  
    BUILD_FLAGS="$BUILD_FLAGS -DPYTHON_EXECUTABLE=${PY_EXE}"
    ${CXX} --version      


install:
  - mkdir build install
  - cd build
  - cmake $BUILD_FLAGS $EXTRA_BUILD_FLAGS -DCMAKE_INSTALL_PREFIX=$TRAVIS_BUILD_DIR/install ..
  - make -j 2 all
  - make install
  
script:
  - ctest --output-on-failure
  - export PATH=$PATH:$TRAVIS_BUILD_DIR/install/bin
  - cd $TRAVIS_BUILD_DIR/recon_test_pack
  - ./run_test_simulate_and_recon.sh
  - ./run_test_listmode_recon.sh
  - ./run_test_simulate_and_recon_with_motion.sh
  - ./run_scatter_tests.sh
  - ./run_tests.sh --nointbp
  - ./run_test_zoom_image.sh
  - if [[ $EXTRA_BUILD_FLAGS == *"DDISABLE_CERN_ROOT=0"* ]]; then ./run_root_GATE.sh; fi
  - ./run_tests_modelling.sh
  - cd $TRAVIS_BUILD_DIR/recon_test_pack/SPECT
  - ./run_SPECT_tests.sh
  # Run examples to see if they work
  - cd $TRAVIS_BUILD_DIR/examples/PET_simulation
  - ./run_simulation.sh 1> /dev/null
  - cd $TRAVIS_BUILD_DIR/src
  # Run Python tests, making sure we're using the correct Python interpreter
  - export PYTHON=$(cmake -LA -N $TRAVIS_BUILD_DIR/build |awk -F= '/PYTHON_EXECUTABLE/ {print $2}')
  - echo Using Python executable "$PYTHON"
  - export PYTHONPATH=$TRAVIS_BUILD_DIR/install/python
  - ${PYTHON} -m pytest .<|MERGE_RESOLUTION|>--- conflicted
+++ resolved
@@ -109,7 +109,6 @@
 # No need for sudo
 sudo: false
 
-<<<<<<< HEAD
 # Compilation dependencies
 addons:
   apt:
@@ -137,8 +136,6 @@
       - libroot-io-dev
       - nlohmann-json-dev
 
-=======
->>>>>>> 4879cec3
 # Actual compilation script
 
 before_install:
