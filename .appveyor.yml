shallow_clone: true

skip_commits:
  files:
    - .github/**/*
    - '**/*.md'
    - '**/*.html'
    - '**/*.htm'
    - '**/*.tex'

version: '{build}'

os:
  - Visual Studio 2022
  - Visual Studio 2019
  - Visual Studio 2015
<<<<<<< HEAD
  #- Visual Studio 2013
=======
>>>>>>> d3bc8af0

platform:
  - x64

configuration:
  - Release

build:
  verbosity: detailed

environment:
  CMAKE_INSTALL_PREFIX: C:\projects\stir\install\
  DEPS: C:\projects\deps
  sccache_VER: 0.3.3

install:
  - IF NOT EXIST %DEPS% mkdir %DEPS%
  - cd %DEPS%
  - set sccache_FULLNAME="sccache-v%sccache_VER%-x86_64-pc-windows-msvc"
  - set sccache_URL="https://github.com/mozilla/sccache/releases/download/v%sccache_VER%/%sccache_FULLNAME%.zip"
  - IF NOT EXIST %DEPS%\sccache-%sccache_VER%.zip appveyor DownloadFile %sccache_URL% -FileName sccache-%sccache_VER%.zip
  - IF NOT EXIST %DEPS%\sccache.exe 7z x sccache-%sccache_VER%.zip -o%DEPS%\
  - IF NOT EXIST %DEPS%\sccache.exe move %sccache_FULLNAME%\*.* .

build_script:
<<<<<<< HEAD
  - cd C:\projects\STIR
  - REM path=%path%;%DEPS%
  - REM sccache --show-stats
  - mkdir build
  - mkdir install
  - cd build
  - cmake --version
  - cmake.exe .. -G Ninja -DCMAKE_INSTALL_PREFIX=%CMAKE_INSTALL_PREFIX% -DCMAKE_BUILD_TYPE=%CONFIGURATION%  -DCMAKE_CONFIGURATION_TYPES=%CONFIGURATION% -DSTIR_OPENMP=ON
  - REM DCMAKE_C_COMPILER_LAUNCHER=sccache -DCMAKE_CXX_COMPILER_LAUNCHER=sccache
=======
  # find boost on Appveyor. Version depends on VM
  - for /D %%d in (C:\Libraries\boost_*) do set BOOST_ROOT=%%d
  - echo Using Boost %BOOST_ROOT%
  - mkdir build
  - mkdir install
  - cd build
  - cmake.exe .. -DCMAKE_INSTALL_PREFIX="C:\projects\stir\install" -DCMAKE_BUILD_TYPE=%CONFIGURATION%  -DCMAKE_CONFIGURATION_TYPES=%CONFIGURATION% -DSTIR_OPENMP:BOOL=ON -DBUILD_DOCUMENTATION:BOOL=OFF
>>>>>>> d3bc8af0
  - cmake.exe --build . --config %CONFIGURATION%
  - REM cmake.exe --build . --target install --config %CONFIGURATION%
  - REM sccache --show-stats

cache:
  - c:\projects\deps\sccache-%sccache_VER%.zip
  # - C:\Users\appveyor\AppData\Local\Mozilla\sccache\cache

test_script:
  - cd C:\projects\stir\build
  - ctest --output-on-failure  -C %CONFIGURATION%
  - cd ..\recon_test_pack
  - run_tests --nointbp "C:\projects\stir\install\bin\"<|MERGE_RESOLUTION|>--- conflicted
+++ resolved
@@ -12,12 +12,6 @@
 
 os:
   - Visual Studio 2022
-  - Visual Studio 2019
-  - Visual Studio 2015
-<<<<<<< HEAD
-  #- Visual Studio 2013
-=======
->>>>>>> d3bc8af0
 
 platform:
   - x64
@@ -43,27 +37,20 @@
   - IF NOT EXIST %DEPS%\sccache.exe move %sccache_FULLNAME%\*.* .
 
 build_script:
-<<<<<<< HEAD
   - cd C:\projects\STIR
   - REM path=%path%;%DEPS%
   - REM sccache --show-stats
-  - mkdir build
-  - mkdir install
-  - cd build
-  - cmake --version
-  - cmake.exe .. -G Ninja -DCMAKE_INSTALL_PREFIX=%CMAKE_INSTALL_PREFIX% -DCMAKE_BUILD_TYPE=%CONFIGURATION%  -DCMAKE_CONFIGURATION_TYPES=%CONFIGURATION% -DSTIR_OPENMP=ON
-  - REM DCMAKE_C_COMPILER_LAUNCHER=sccache -DCMAKE_CXX_COMPILER_LAUNCHER=sccache
-=======
   # find boost on Appveyor. Version depends on VM
   - for /D %%d in (C:\Libraries\boost_*) do set BOOST_ROOT=%%d
   - echo Using Boost %BOOST_ROOT%
   - mkdir build
   - mkdir install
   - cd build
-  - cmake.exe .. -DCMAKE_INSTALL_PREFIX="C:\projects\stir\install" -DCMAKE_BUILD_TYPE=%CONFIGURATION%  -DCMAKE_CONFIGURATION_TYPES=%CONFIGURATION% -DSTIR_OPENMP:BOOL=ON -DBUILD_DOCUMENTATION:BOOL=OFF
->>>>>>> d3bc8af0
+  - cmake --version
+  - cmake.exe .. -G Ninja -DCMAKE_INSTALL_PREFIX=%CMAKE_INSTALL_PREFIX% -DCMAKE_BUILD_TYPE=%CONFIGURATION%  -DCMAKE_CONFIGURATION_TYPES=%CONFIGURATION% -DSTIR_OPENMP=ON -DBUILD_DOCUMENTATION:BOOL=OFF
+  - REM DCMAKE_C_COMPILER_LAUNCHER=sccache -DCMAKE_CXX_COMPILER_LAUNCHER=sccache
   - cmake.exe --build . --config %CONFIGURATION%
-  - REM cmake.exe --build . --target install --config %CONFIGURATION%
+  - cmake.exe --build . --target install --config %CONFIGURATION%
   - REM sccache --show-stats
 
 cache:
