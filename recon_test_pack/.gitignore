--- conflicted
+++ resolved
@@ -1,9 +1,6 @@
 # Output files
 my_*
 *.log
-<<<<<<< HEAD
 test_modelling_output
-=======
 # scatter output
-extras/
->>>>>>> 23f4c21b
+extras/