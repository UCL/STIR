#! /bin/sh
# A script to check to see if reconstruction of simulated data gives the expected result.
#
#  Copyright (C) 2011 - 2011-01-14, Hammersmith Imanet Ltd
#  Copyright (C) 2011-07-01 - 2011, Kris Thielemans
<<<<<<< HEAD
#  Copyright (C) 2014, 2022 University College London
#  Copyright (C) 2024 University College London
=======
#  Copyright (C) 2014, 2022, 2024 University College London
>>>>>>> b153fda5
#  This file is part of STIR.
#
#  SPDX-License-Identifier: Apache-2.0
#
#  See STIR/LICENSE.txt for details
#      
# Author Kris Thielemans
# Author Dimitra Kyriakopoulou

echo This script should work with STIR version 6.2. If you have
echo a later version, you might have to update your test pack.
echo Please check the web site.
echo

#
# Options
#
MPIRUN=""
#
# Parse option arguments (--)
# Note that the -- is required to suppress interpretation of $1 as options 
# to expr
#
while test `expr -- "$1" : "--.*"` -gt 0
do

  if test "$1" = "--mpicmd"
  then
    MPIRUN="$2"
    shift 1
  elif test "$1" = "--help"
  then
    echo "Usage: `basename $0` [--mpicmd somecmd] [install_dir]"
    echo "(where [] means that an argument is optional)"
    echo "See README.txt for more info."
    exit 1
  else
    echo Warning: Unknown option "$1"
    echo rerun with --help for more info.
    exit 1
  fi

  shift 1

done 

if [ $# -eq 1 ]; then
  echo "Prepending $1 to your PATH for the duration of this script."
  PATH=$1:$PATH
fi

echo "Using `command -v OSMAPOSL`"
echo "Using `command -v OSSPS`"
echo "Using `command -v FBP2D`"

# first need to set this to the C locale, as this is what the STIR utilities use
# otherwise, awk might interpret floating point numbers incorrectly
LC_ALL=C
export LC_ALL

./simulate_PET_data_for_tests.sh
if [ $? -ne 0 ]; then
  echo "Error running simulation"
  exit 1
fi
# need to repeat with zero-offset now as FBP doesn't support it
zero_view_suffix=_force_zero_view_offset
./simulate_PET_data_for_tests.sh --force_zero_view_offset --suffix $zero_view_suffix
if [ $? -ne 0 ]; then
  echo "Error running simulation with zero view offset"
  exit 1
fi
## TOF data
TOF_suffix=_TOF
./simulate_PET_data_for_tests.sh --TOF --suffix "$TOF_suffix"
if [ $? -ne 0 ]; then
  echo "Error running simulation"
  exit 1
fi
## SPECT data
SPECT_suffix=_SPECT 
./simulate_PET_data_for_tests.sh --SPECT --suffix "$SPECT_suffix"
if [ $? -ne 0 ]; then
  echo "Error running simulation"
  exit 1
fi

error_log_files=""

input_image=my_uniform_cylinder.hv
input_voxel_size_x=`stir_print_voxel_sizes.sh ${input_image}|awk '{print $3}'`
ROI=ROI_uniform_cylinder.par
list_ROI_values ${input_image}.roistats ${input_image} ${ROI} 0 > /dev/null 2>&1
input_ROI_mean=`awk 'NR>2 {print $2}' ${input_image}.roistats`

# loop over reconstruction algorithms
# warning: currently OSMAPOSL needs to be run before OSSPS as 
# the OSSPS par file uses an OSMAPOSL result as initial image
# and reuses its subset sensitivities
for recon in FBP2D FBP3DRP SRT2D SRT2DSPECT OSMAPOSL OSSPS ; do #FBP2D FBP3DRP SRT2D SRT2DSPECT OSMAPOSL OSSPS
  echo "========== Testing `command -v ${recon}`"
  # Check if we have CUDA code and parallelproj.
  # If so, check for test files in CUDA/*
  if stir_list_registries |grep -i cuda > /dev/null
  then
      if stir_list_registries |grep -i parallelproj > /dev/null
      then
          extra_par_files=`ls CUDA/${recon}_test_sim*.par 2> /dev/null`
          if [ -n "$TRAVIS" -o -n "$GITHUB_WORKSPACE" ]; then
              # The code runs inside Travis or GHA
              if [ -n "$extra_par_files" ]; then
                  echo "Not running ${extra_par_files} due to no CUDA run-time"
                  extra_par_files=""
              fi
          fi
      fi
  fi
  for parfile in ${recon}_test_sim*.par ${extra_par_files}; do
    for dataSuffix in "" "$TOF_suffix"; do
      echo "===== data suffix: \"$dataSuffix\""
      # test first if analytic reconstruction and if so, run pre-correction
      is_analytic=0
      if expr "$recon" : FBP > /dev/null; then
        is_analytic=1
      elif expr "$recon" : SRT > /dev/null; then
        is_analytic=1
      elif expr "$recon" : GRD > /dev/null; then
        is_analytic=1
      elif expr "$recon" : NIF > /dev/null; then
        is_analytic=1
      fi
      if [ $is_analytic = 1 ]; then
        if expr "$dataSuffix" : '.*TOF.*' > /dev/null; then
          echo "Skipping TOF as not yet supported for FBP, SRT, and GRD"
          break
        fi
				if expr "$recon" : SRT2DSPECT > /dev/null || expr "$recon" : NIF2D > /dev/null; then
						suffix=$SPECT_suffix
						export suffix
        else   
          suffix=$zero_view_suffix
          export suffix
		      echo "Running precorrection"
		      correct_projdata correct_projdata_simulation.par > my_correct_projdata_simulation.log 2>&1
		      if [ $? -ne 0 ]; then
		          echo "Error running precorrection. CHECK my_correct_projdata_simulation.log"
		          error_log_files="${error_log_files} my_correct_projdata_simulation.log"
		          break
		      fi
        fi
      else
          suffix="$dataSuffix"
          export suffix
          # we simulate 2 different scanners for non-TOF and TOF that sadly need different number of subsets
          if expr "$dataSuffix" : '.*TOF.*' > /dev/null; then
              num_subsets=12
          else
              num_subsets=14
          fi
          export num_subsets
      fi

      # run actual reconstruction
      echo "Running ${recon} ${parfile}"
      logfile="my_`basename ${parfile}`${suffix}.log"
      ${MPIRUN} ${recon} ${parfile} > "$logfile" 2>&1
      if [ $? -ne 0 ]; then
          echo "Error running reconstruction. CHECK RECONSTRUCTION LOG \"$logfile\""
          error_log_files="${error_log_files} "$logfile""
          break
      fi

      # find filename of (last) image from ${parfile}
      output_filename=`awk -F':='  '/output[ _]*filename[ _]*prefix/ { value=$2;gsub(/[ \t]/, "", value); printf("%s", value) }' "$parfile"`
      # substitute env variables (e.g. to fill in suffix)
      output_filename=`eval echo "${output_filename}"`
      if [ ${is_analytic} -eq 0 ]; then
          # iterative algorithm, so we need to append the num_subiterations
          num_subiterations=`awk -F':='  '/number[ _]*of[ _]*subiterations/ { value=$2;gsub(/[ \t]/, "", value); printf("%s", value) }' ${parfile}`
          output_filename=${output_filename}_${num_subiterations}
      fi
      output_image=${output_filename}.hv

      # compute ROI value
      list_ROI_values ${output_image}.roistats ${output_image} ${ROI} 0  > ${output_image}.roistats.log 2>&1
      if [ $? -ne 0 ]; then
          echo "Error running list_ROI_values. CHECK LOG ${output_image}.roistats.log"
          error_log_files="${error_log_files} ${output_image}.roistats.log"
          break
      fi

      # compare ROI value
      output_voxel_size_x=`stir_print_voxel_sizes.sh ${output_image}|awk '{print $3}'`
      output_ROI_mean=`awk "NR>2 {print \\$2*${input_voxel_size_x}/${output_voxel_size_x}}" ${output_image}.roistats`
      echo "Input ROI mean: $input_ROI_mean"
      echo "Output ROI mean: $output_ROI_mean"
      error_bigger_than_1percent=`echo $input_ROI_mean $output_ROI_mean| awk '{ print(($2/$1 - 1)*($2/$1 - 1)>0.0001) }'`
      if [ ${error_bigger_than_1percent} -eq 1 ]; then
          echo "DIFFERENCE IN ROI VALUES IS TOO LARGE. CHECK RECONSTRUCTION LOG "$logfile""
          error_log_files="${error_log_files} ${logfile}"
      else
          echo "This seems fine."
      fi

    done
  done
done

echo "============================================="
if [ -z "${error_log_files}" ]; then
 echo "All tests OK!"
 echo "You can remove all output using \"rm -f my_*\""
 exit 0
else
 echo "There were errors. Check ${error_log_files}"
 tail ${error_log_files}
 exit 1
fi<|MERGE_RESOLUTION|>--- conflicted
+++ resolved
@@ -3,12 +3,7 @@
 #
 #  Copyright (C) 2011 - 2011-01-14, Hammersmith Imanet Ltd
 #  Copyright (C) 2011-07-01 - 2011, Kris Thielemans
-<<<<<<< HEAD
-#  Copyright (C) 2014, 2022 University College London
-#  Copyright (C) 2024 University College London
-=======
 #  Copyright (C) 2014, 2022, 2024 University College London
->>>>>>> b153fda5
 #  This file is part of STIR.
 #
 #  SPDX-License-Identifier: Apache-2.0
@@ -63,6 +58,8 @@
 echo "Using `command -v OSMAPOSL`"
 echo "Using `command -v OSSPS`"
 echo "Using `command -v FBP2D`"
+echo "Using `command -v SRT2D`"
+echo "Using `command -v SRT2DSPECT`"
 
 # first need to set this to the C locale, as this is what the STIR utilities use
 # otherwise, awk might interpret floating point numbers incorrectly
@@ -108,7 +105,7 @@
 # warning: currently OSMAPOSL needs to be run before OSSPS as 
 # the OSSPS par file uses an OSMAPOSL result as initial image
 # and reuses its subset sensitivities
-for recon in FBP2D FBP3DRP SRT2D SRT2DSPECT OSMAPOSL OSSPS ; do #FBP2D FBP3DRP SRT2D SRT2DSPECT OSMAPOSL OSSPS
+for recon in FBP2D FBP3DRP SRT2D SRT2DSPECT OSMAPOSL OSSPS ; do  
   echo "========== Testing `command -v ${recon}`"
   # Check if we have CUDA code and parallelproj.
   # If so, check for test files in CUDA/*
@@ -134,10 +131,6 @@
       if expr "$recon" : FBP > /dev/null; then
         is_analytic=1
       elif expr "$recon" : SRT > /dev/null; then
-        is_analytic=1
-      elif expr "$recon" : GRD > /dev/null; then
-        is_analytic=1
-      elif expr "$recon" : NIF > /dev/null; then
         is_analytic=1
       fi
       if [ $is_analytic = 1 ]; then
