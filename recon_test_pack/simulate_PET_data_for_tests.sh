<<<<<<< HEAD
#!/bin/sh
=======
#! /bin/sh -vx
>>>>>>> 32befa6b
# A script to simulate some data used by other tests.
# Careful: run_scatter_tests.sh compares with previously generated data
# so you cannot simply modify this one without adjusting that as well.
#
# This script is not intended to be run on its own!
#
#  Copyright (C) 2011 - 2011-01-14, Hammersmith Imanet Ltd
#  Copyright (C) 2011-07-01 - 2011, Kris Thielemans
<<<<<<< HEAD
#  Copyright (C) 2014, 2020, 2022 University College London
#  Copyright (C) 2024 University College London
=======
#  Copyright (C) 2014, 2020, 2022, 2024 University College London
>>>>>>> 32befa6b
#  This file is part of STIR.
#
#  SPDX-License-Identifier: Apache-2.0
#
#  See STIR/LICENSE.txt for details
#      
# Author Kris Thielemans
# Author Dimitra Kyriakopoulou 

echo This script should work with STIR version 6.x. If you have
echo a later version, you might have to update your test pack.
echo Please check the web site.
echo

command -v generate_image >/dev/null 2>&1 || { echo "generate_image not found or not executable. Aborting." >&2; exit 1; }
echo "Using `command -v generate_image`"

generate_images=1
force_zero_view_offset=0
TOF=0
suffix=""
SPECT=0
#
# Parse option arguments (--)
# Note that the -- is required to suppress interpretation of $1 as options 
# to expr
#
while test `expr -- "$1" : "--.*"` -gt 0
do

  if test "$1" = "--force_zero_view_offset"
  then
    force_zero_view_offset=1
  elif test "$1" = "--TOF"
  then
    TOF=1
  elif test "$1" = "--SPECT"
  then
    SPECT=1
  elif test "$1" = "--suffix"
  then
    suffix="$2"
    shift 1
  elif test "$1" = "--keep_images"
  then
    generate_images=0
  elif test "$1" = "--help"
  then
<<<<<<< HEAD
    echo "Usage: $(basename "$0") [--force_zero_view_offset] [--suffix sometext] [install_dir]"
=======
    echo "Usage: `basename $0` [--force_zero_view_offset]  [--suffix sometext] [--keep_images] [install_dir]"
>>>>>>> 32befa6b
    echo "(where [] means that an argument is optional)"
    echo "The suffix is appended to filenames (before adding the extensions .hs/.s)."
    echo "--keep-images can be used to avoid regenerating the images (if you know they are correct)."
    echo "You can choose data sizes different from the defaults by setting the following environment variables:"
    echo "   view_mash, span, max_rd, tof_mash"
    echo "Randoms+scatter are set to a constant proj_data. you can set that value via the environment variable:"
    echo "   background_value"
    exit 1
else
    echo Warning: Unknown option "$1"
    echo rerun with --help for more info.
    exit 1
  fi

  shift 1

done 

if [ $# -eq 1 ]; then
  echo "Prepending $1 to your PATH for the duration of this script."
  PATH=$1:$PATH
fi

# first need to set this to the C locale, as this is what the STIR utilities use
# otherwise, awk might interpret floating point numbers incorrectly
LC_ALL=C
export LC_ALL

<<<<<<< HEAD
echo "===  make emission image"
generate_image generate_uniform_cylinder.par
echo "===  make attenuation image"
generate_image generate_atten_cylinder.par
echo "===  make attenuation image for SPECT: to make up for the fliprl of SPECTUB"
generate_image generate_atten_cylinder_SPECT.par

# Function to comment out the specific line in a given file and write to a new file
comment_out_line() {
  input_file="$1"
  output_file="$2"
  
  sed '2s/^/;/' "$input_file" > "$output_file"
}

# Paths to the input and output files for uniform cylinder
uniform_input_file="my_uniform_cylinder.hv"
uniform_output_file="my_uniform_cylinder_SPECT.hv"

# Comment out the specific line in the uniform image file
comment_out_line "$uniform_input_file" "$uniform_output_file"

# Paths to the input and output files for attenuation image
atten_input_file="my_atten_image_SPECT.hv"
atten_output_file="my_atten_image_SPECT_modified.hv"   

# Comment out the specific line in the attenuation image file
comment_out_line "$atten_input_file" "$atten_output_file"


if [ "$SPECT" -eq 0 ]; then
  if [ "$TOF" -eq 0 ]; then
    echo "===  create template sinogram (DSTE in 3D with max ring diff 2 to save time)"
    template_sino=my_DSTE_3D_rd3_template.hs
    cat > my_input.txt <<EOF
Discovery STE

1 
n

0
2 
EOF
  else
    echo "===  create template sinogram (D690 in 3D with view-mash =2, TOF-mash=11, max ring diff 3 to save time)"
    template_sino=my_D690_3D_rd2_template.hs
    cat > my_input.txt <<EOF
=======
if [ "$generate_images" -eq 1 ]; then
  echo "===  make emission image"
  generate_image  generate_uniform_cylinder.par
  echo "===  make attenuation image"
  generate_image  generate_atten_cylinder.par
fi

if [ "$TOF" -eq 0 ]; then
  : ${view_mash:=1}
  : ${span:=2}
  : ${max_rd:=3}
  echo "===  create template sinogram (DSTE with view_mash=${view_mash}, max_ring_diff=${max_rd})"
  template_sino=my_DSTE_3D_vm${view_mash}_span${span}_rd${max_rd}_template.hs
  cat > my_input.txt <<EOF
Discovery STE

$view_mash
n

$span
$max_rd
EOF
else
  : ${view_mash:=2}
  : ${span:=2}
  : ${max_rd:=3}
  : ${tof_mash:=11}
  echo "===  create template sinogram (D690 with view_mash=${view_mash}, TOF_mash=${tof_mash}, max_ring_diff ${max_rd})"
  template_sino=my_D690_3D_vm${view_mash}_span${span}_rd${max_rd}_TOFmash${tof_mash}_template.hs
  cat > my_input.txt <<EOF
>>>>>>> 32befa6b
Discovery 690

$view_mash
$tof_mash
N

$span
$max_rd
EOF
<<<<<<< HEAD
  fi
=======
fi
create_projdata_template  ${template_sino} < my_input.txt > my_create_${template_sino}.log 2>&1
if [ $? -ne 0 ]; then 
  echo "ERROR running create_projdata_template. Check my_create_${template_sino}.log"; exit 1; 
fi
>>>>>>> 32befa6b

  create_projdata_template  ${template_sino} < my_input.txt > my_create_${template_sino}.log 2>&1
  if [ $? -ne 0 ]; then 
    echo "ERROR running create_projdata_template. Check my_create_${template_sino}.log"; exit 1; 
  fi

  # fix-up header by insert energy info just before the end
  # trick for awk comes from the www.theunixschool.com
  awk '/END OF INTERFILE/ { print "number of energy windows := 1\nenergy window lower level[1] := 350\nenergy window upper level[1] :=  650\nEnergy resolution := 0.22\nReference energy (in keV) := 511" }1 ' \
      ${template_sino} > tmp_header.hs
  mv tmp_header.hs ${template_sino}
  if [ $force_zero_view_offset -eq 1 ]; then
    if [ "$TOF" -eq 1 ]; then
        echo "$0 would need work to be used with both TOF and zero-offset. Exiting"
        exit 1
    fi
    new_template_sino="my_DSTE_3D_rd2_template${suffix}.hs"
    force_view_offset_to_zero.sh "${new_template_sino}" "${template_sino}"
    template_sino="${new_template_sino}"
  fi
fi

<<<<<<< HEAD



if [ "$SPECT" -eq 1 ]; then
  # create SPECT sinograms
  ./simulate_data.sh "my_uniform_cylinder_SPECT.hv" "my_atten_image_SPECT_modified.hv" "SPECT_test_Interfile_header.hs" 10 "${suffix}"
  if [ $? -ne 0 ]; then
    echo "Error running SPECT simulation"
       exit 1
     fi
else
  ./simulate_data.sh "my_uniform_cylinder.hv" "my_atten_image.hv" "${template_sino}" 10 "${suffix}"
  if [ $? -ne 0 ]; then
    echo "Error running PET simulation"
    exit 1
  fi
=======
# create sinograms
: ${background_value:=10}
./simulate_data.sh my_uniform_cylinder.hv my_atten_image.hv ${template_sino} ${background_value} ${suffix}
if [ $? -ne 0 ]; then
  echo "Error running simulation"
  exit 1
>>>>>>> 32befa6b
fi<|MERGE_RESOLUTION|>--- conflicted
+++ resolved
@@ -1,8 +1,4 @@
-<<<<<<< HEAD
-#!/bin/sh
-=======
 #! /bin/sh -vx
->>>>>>> 32befa6b
 # A script to simulate some data used by other tests.
 # Careful: run_scatter_tests.sh compares with previously generated data
 # so you cannot simply modify this one without adjusting that as well.
@@ -11,12 +7,7 @@
 #
 #  Copyright (C) 2011 - 2011-01-14, Hammersmith Imanet Ltd
 #  Copyright (C) 2011-07-01 - 2011, Kris Thielemans
-<<<<<<< HEAD
-#  Copyright (C) 2014, 2020, 2022 University College London
-#  Copyright (C) 2024 University College London
-=======
 #  Copyright (C) 2014, 2020, 2022, 2024 University College London
->>>>>>> 32befa6b
 #  This file is part of STIR.
 #
 #  SPDX-License-Identifier: Apache-2.0
@@ -65,11 +56,7 @@
     generate_images=0
   elif test "$1" = "--help"
   then
-<<<<<<< HEAD
-    echo "Usage: $(basename "$0") [--force_zero_view_offset] [--suffix sometext] [install_dir]"
-=======
     echo "Usage: `basename $0` [--force_zero_view_offset]  [--suffix sometext] [--keep_images] [install_dir]"
->>>>>>> 32befa6b
     echo "(where [] means that an argument is optional)"
     echo "The suffix is appended to filenames (before adding the extensions .hs/.s)."
     echo "--keep-images can be used to avoid regenerating the images (if you know they are correct)."
@@ -98,13 +85,14 @@
 LC_ALL=C
 export LC_ALL
 
-<<<<<<< HEAD
-echo "===  make emission image"
-generate_image generate_uniform_cylinder.par
-echo "===  make attenuation image"
-generate_image generate_atten_cylinder.par
+if [ "$generate_images" -eq 1 ]; then
+  echo "===  make emission image"
+  generate_image  generate_uniform_cylinder.par
+  echo "===  make attenuation image"
+  generate_image  generate_atten_cylinder.par
 echo "===  make attenuation image for SPECT: to make up for the fliprl of SPECTUB"
 generate_image generate_atten_cylinder_SPECT.par
+fi
 
 # Function to comment out the specific line in a given file and write to a new file
 comment_out_line() {
@@ -130,30 +118,6 @@
 
 
 if [ "$SPECT" -eq 0 ]; then
-  if [ "$TOF" -eq 0 ]; then
-    echo "===  create template sinogram (DSTE in 3D with max ring diff 2 to save time)"
-    template_sino=my_DSTE_3D_rd3_template.hs
-    cat > my_input.txt <<EOF
-Discovery STE
-
-1 
-n
-
-0
-2 
-EOF
-  else
-    echo "===  create template sinogram (D690 in 3D with view-mash =2, TOF-mash=11, max ring diff 3 to save time)"
-    template_sino=my_D690_3D_rd2_template.hs
-    cat > my_input.txt <<EOF
-=======
-if [ "$generate_images" -eq 1 ]; then
-  echo "===  make emission image"
-  generate_image  generate_uniform_cylinder.par
-  echo "===  make attenuation image"
-  generate_image  generate_atten_cylinder.par
-fi
-
 if [ "$TOF" -eq 0 ]; then
   : ${view_mash:=1}
   : ${span:=2}
@@ -177,7 +141,6 @@
   echo "===  create template sinogram (D690 with view_mash=${view_mash}, TOF_mash=${tof_mash}, max_ring_diff ${max_rd})"
   template_sino=my_D690_3D_vm${view_mash}_span${span}_rd${max_rd}_TOFmash${tof_mash}_template.hs
   cat > my_input.txt <<EOF
->>>>>>> 32befa6b
 Discovery 690
 
 $view_mash
@@ -187,20 +150,12 @@
 $span
 $max_rd
 EOF
-<<<<<<< HEAD
-  fi
-=======
 fi
+
 create_projdata_template  ${template_sino} < my_input.txt > my_create_${template_sino}.log 2>&1
 if [ $? -ne 0 ]; then 
   echo "ERROR running create_projdata_template. Check my_create_${template_sino}.log"; exit 1; 
 fi
->>>>>>> 32befa6b
-
-  create_projdata_template  ${template_sino} < my_input.txt > my_create_${template_sino}.log 2>&1
-  if [ $? -ne 0 ]; then 
-    echo "ERROR running create_projdata_template. Check my_create_${template_sino}.log"; exit 1; 
-  fi
 
   # fix-up header by insert energy info just before the end
   # trick for awk comes from the www.theunixschool.com
@@ -218,29 +173,19 @@
   fi
 fi
 
-<<<<<<< HEAD
 
-
-
+# create sinograms
+: ${background_value:=10}
 if [ "$SPECT" -eq 1 ]; then
   # create SPECT sinograms
-  ./simulate_data.sh "my_uniform_cylinder_SPECT.hv" "my_atten_image_SPECT_modified.hv" "SPECT_test_Interfile_header.hs" 10 "${suffix}"
+  ./simulate_data.sh "my_uniform_cylinder_SPECT.hv" "my_atten_image_SPECT_modified.hv" "SPECT_test_Interfile_header.hs" "${background_value}" "${suffix}"
   if [ $? -ne 0 ]; then
     echo "Error running SPECT simulation"
        exit 1
      fi
 else
-  ./simulate_data.sh "my_uniform_cylinder.hv" "my_atten_image.hv" "${template_sino}" 10 "${suffix}"
+  ./simulate_data.sh "my_uniform_cylinder.hv" "my_atten_image.hv" "${template_sino}" "${background_value}" "${suffix}"
   if [ $? -ne 0 ]; then
     echo "Error running PET simulation"
     exit 1
-  fi
-=======
-# create sinograms
-: ${background_value:=10}
-./simulate_data.sh my_uniform_cylinder.hv my_atten_image.hv ${template_sino} ${background_value} ${suffix}
-if [ $? -ne 0 ]; then
-  echo "Error running simulation"
-  exit 1
->>>>>>> 32befa6b
-fi+  fi