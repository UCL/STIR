--- conflicted
+++ resolved
@@ -72,10 +72,6 @@
 install/
 .vscode/
 build_safir_updates/
-<<<<<<< HEAD
-build_tests/
-=======
->>>>>>> 716f95df
 
 # MATLAB
 
