--- conflicted
+++ resolved
@@ -253,19 +253,10 @@
               if ! command -v ninja > /dev/null; then
                   brew install ninja
               fi
-<<<<<<< HEAD
-              if ! command -v python3 > /dev/null; then
-                  brew install python
-              fi
-=======
->>>>>>> c6ee75ab
               if ! command -v swig > /dev/null; then
                   brew install swig
               fi
               brew install boost nlohmann-json
-<<<<<<< HEAD
-              PYTHON_EXECUTABLE=$(which python3)
-=======
               # Temp fix to 3.13 due to https://github.com/UCL/STIR/issues/1638
               #if ! command -v python3 > /dev/null; then
               #    brew install python
@@ -274,7 +265,6 @@
               brew ls python@3.13
               PYTHON_EXECUTABLE=$(find /opt/homebrew/Cellar/python@3.13 -type f -name python3.13)
               #PYTHON_EXECUTABLE=$(which python3)
->>>>>>> c6ee75ab
               ;;
             (windows*)
               # this compiles the whole thing so takes ages
